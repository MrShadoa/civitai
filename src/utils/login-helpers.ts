--- conflicted
+++ resolved
@@ -30,11 +30,8 @@
   'blur-toggle': 'Displaying NSFW content requires you to be logged in',
   'create-club': 'You need to be logged in to create a club',
   'join-club': 'You need to be logged in to join a club',
-<<<<<<< HEAD
   'civitai-vault': 'You need to be logged in to access your Civitai Vault',
-=======
   'favorite-model': 'You need to be logged in to favorite a model',
->>>>>>> 8fe290b1
 };
 
 export type LoginRedirectReason = keyof typeof loginRedirectReasons;
