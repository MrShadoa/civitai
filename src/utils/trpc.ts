// src/utils/trpc.ts
import { QueryClient } from '@tanstack/react-query';
import { httpBatchLink, httpLink, loggerLink, splitLink } from '@trpc/client';
import { createTRPCNext } from '@trpc/next';
import superjson from 'superjson';
import type { AppRouter } from '~/server/routers';
import { isDev } from '~/env/other';

<<<<<<< HEAD
export const queryClient = new QueryClient({
  defaultOptions: {
    queries: {
      refetchOnWindowFocus: false,
      retry: false,
      staleTime: Infinity,
    },
  },
});
=======
const url = '/api/trpc';
>>>>>>> ae526992

export const trpc = createTRPCNext<AppRouter>({
  config() {
    return {
      queryClient,
      transformer: superjson,
      links: [
        loggerLink({
          enabled: (opts) => isDev || (opts.direction === 'down' && opts.result instanceof Error),
        }),
        splitLink({
          condition: (op) => op.context.skipBatch === true,
          // when condition is true, use normal request
          true: httpLink({ url }),
          // when condition is false, use batching
          false: httpBatchLink({ url, maxURLLength: 2083 }),
        }),
      ],
    };
  },
  ssr: false,
});<|MERGE_RESOLUTION|>--- conflicted
+++ resolved
@@ -6,24 +6,20 @@
 import type { AppRouter } from '~/server/routers';
 import { isDev } from '~/env/other';
 
-<<<<<<< HEAD
-export const queryClient = new QueryClient({
-  defaultOptions: {
-    queries: {
-      refetchOnWindowFocus: false,
-      retry: false,
-      staleTime: Infinity,
-    },
-  },
-});
-=======
 const url = '/api/trpc';
->>>>>>> ae526992
 
 export const trpc = createTRPCNext<AppRouter>({
   config() {
     return {
-      queryClient,
+      queryClient: new QueryClient({
+        defaultOptions: {
+          queries: {
+            refetchOnWindowFocus: false,
+            retry: false,
+            staleTime: Infinity,
+          },
+        },
+      }),
       transformer: superjson,
       links: [
         loggerLink({
