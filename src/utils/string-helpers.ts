import truncate from 'lodash/truncate';
import slugify from 'slugify';

import allowedUrls from '~/utils/allowed-third-party-urls.json';

function getUrlDomain(url: string) {
  // convert url string into a URL object and extract just the domain, avoiding subdomains
  // e.g. https://www.google.com/ -> google.com
  return new URL(url).hostname.split('.').slice(-2).join('.');
}

export function splitUppercase(value: string) {
  return value
    .trim()
    .split(/([A-Z][a-z]+|[0-9]+)/)
    .map((word) => word.trim())
    .join(' ');
}

const nameOverrides: Record<string, string> = {
  LoCon: 'LyCORIS',
  LORA: 'LoRA',
};
export function getDisplayName(value: string) {
  return nameOverrides[value] ?? splitUppercase(value);
}

export function getInitials(value: string) {
  return value
    .match(/(^\S\S?|\b\S)?/g)
    ?.join('')
    .match(/(^\S|\S$)?/g)
    ?.join('')
    .toUpperCase();
}

const tokenCharacters = 'ABCDEFGHIJKLMNOPQRSTUVWXYZabcdefghijklmnopqrstuvwxyz0123456789';
const tokenCharactersLength = tokenCharacters.length;
export function generateToken(length: number) {
  let result = '';
  for (let i = 0; i < length; i++)
    result += tokenCharacters.charAt(Math.floor(Math.random() * tokenCharactersLength));
  return result;
}

// camelcase but keep all caps words as is
export function camelCase(str: string) {
  return str
    .split(/[\s_-]+/)
    .map((word, index) => {
      if (index === 0) return word.toLowerCase();
      else if (word.toUpperCase() === word) return word;
      return word.charAt(0).toUpperCase() + word.slice(1).toLowerCase();
    })
    .join('');
}

export function filenamize(value: string, length = 20) {
  value = value.replace(/[']/gi, '').replace(/[^a-z0-9]/gi, '_');
  // adjust length to be length + number of _ in value
  const underscoreCount = (value.match(/_/g) || []).length;
  length = length + underscoreCount;
  return camelCase(truncate(value, { length, separator: '_', omission: '' }));
}

export function replaceInsensitive(value: string, search: string, replace: string) {
  const escaped = search.replace(/[-\/\\^$*+?.()|[\]{}]/g, '\\$&');
  return value.replace(new RegExp(escaped, 'gi'), replace);
}

/**
 * @see https://stackoverflow.com/a/12900504
 */
export function getFileExtension(value: string) {
  return value.slice(((value.lastIndexOf('.') - 1) >>> 0) + 2);
}

export function slugit(value: string) {
  return slugify(value, { lower: true, strict: true });
}

/**
 * @see https://www.geeksforgeeks.org/how-to-strip-out-html-tags-from-a-string-using-javascript/
 */
export function removeTags(str: string) {
  if (!str) return '';

  // Replace all HTML tags with a single space
  const stringWithoutTags = str.replace(/<[^>]*>/g, ' ');

  // Replace multiple spaces with a single space
  const stringWithoutExtraSpaces = stringWithoutTags.replace(/\s+/g, ' ');

  // Trim the resulting string to remove leading/trailing spaces
  return stringWithoutExtraSpaces.trim();
}

export function postgresSlugify(str: string) {
  return str
    .replace(' ', '_')
    .replace(/[^a-zA-Z0-9_]/g, '')
    .toLowerCase();
}

export function titleCase(val: string) {
  return val[0].toUpperCase() + val.slice(1).toLowerCase();
}

export function isUUID(value: string) {
  return /^[0-9a-f]{8}-[0-9a-f]{4}-[0-9a-f]{4}-[0-9a-f]{4}-[0-9a-f]{12}$/i.test(value);
}

export const validateThirdPartyUrl = (url: string) => {
<<<<<<< HEAD
  const toValidate = new URL(url).origin;
  return allowedUrls.includes(toValidate);
};

/**
 * Copied from useDapp
 */
export function shortenString(str: string) {
  return str.substring(0, 6) + '...' + str.substring(str.length - 4);
}
=======
  const toValidate = getUrlDomain(url);
  return allowedUrls.map(getUrlDomain).includes(toValidate);
};
>>>>>>> f206247f
<|MERGE_RESOLUTION|>--- conflicted
+++ resolved
@@ -111,9 +111,8 @@
 }
 
 export const validateThirdPartyUrl = (url: string) => {
-<<<<<<< HEAD
-  const toValidate = new URL(url).origin;
-  return allowedUrls.includes(toValidate);
+  const toValidate = getUrlDomain(url);
+  return allowedUrls.map(getUrlDomain).includes(toValidate);
 };
 
 /**
@@ -121,9 +120,4 @@
  */
 export function shortenString(str: string) {
   return str.substring(0, 6) + '...' + str.substring(str.length - 4);
-}
-=======
-  const toValidate = getUrlDomain(url);
-  return allowedUrls.map(getUrlDomain).includes(toValidate);
-};
->>>>>>> f206247f
+}