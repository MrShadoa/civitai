--- conflicted
+++ resolved
@@ -39,11 +39,7 @@
 import { getLoginLink } from '~/utils/login-helpers';
 import { DailyCreatorCompReward } from '~/components/Buzz/Rewards/DailyCreatorCompReward';
 import { WatchAdButton } from '~/components/WatchAdButton/WatchAdButton';
-<<<<<<< HEAD
-import { NextLink as Link } from '~/components/NextLink/NextLink'
-=======
-import { NextLink } from '@mantine/next';
->>>>>>> 648a5fa8
+import { NextLink as Link } from '~/components/NextLink/NextLink';
 import { useActiveSubscription } from '~/components/Stripe/memberships.util';
 import { RefreshSessionButton } from '~/components/RefreshSessionButton/RefreshSessionButton';
 
@@ -216,7 +212,7 @@
           </Paper>
           <Text mt={-16} size="sm" mb="xs" align="right">
             Still looking for ways to get more Buzz? Consider posting to the{' '}
-            <Text variant="link" td="underline" component={NextLink} href="/collections/3870938">
+            <Text variant="link" td="underline" component={Link} href="/collections/3870938">
               Buzz Beggars Board
             </Text>
             .
