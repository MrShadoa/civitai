import { NextApiRequest, NextApiResponse } from 'next';
import { getTemporaryUserApiKey } from '~/server/services/api-key.service';
import { queryWorkflows } from '~/server/services/orchestrator/workflows';
import { getEncryptedCookie, setEncryptedCookie } from '~/server/utils/cookie-encryption';
import { WebhookEndpoint } from '~/server/utils/endpoint-helpers';
import { getServerAuthSession } from '~/server/utils/get-server-auth-session';
import { generationServiceCookie } from '~/shared/constants/generation.constants';
import { env } from '~/env/server.mjs';
<<<<<<< HEAD
import { getFilesForModelVersionCache } from '~/server/services/model-file.service';
=======
import { getSystemPermissions } from '~/server/services/system-cache';
>>>>>>> d5bbeb9a

export default WebhookEndpoint(async function (req: NextApiRequest, res: NextApiResponse) {
  console.log('hit me');
  // const session = await getServerAuthSession({ req, res });
  // const user = session?.user;
  // if (!user) return;

  // let token = getEncryptedCookie({ req, res }, generationServiceCookie.name);
  // if (env.ORCHESTRATOR_MODE === 'dev') token = env.ORCHESTRATOR_ACCESS_TOKEN;
  // if (!token) {
  //   token = await getTemporaryUserApiKey({
  //     name: generationServiceCookie.name,
  //     // make the db token live just slightly longer than the cookie token
  //     maxAge: generationServiceCookie.maxAge + 5,
  //     scope: ['Generate'],
  //     type: 'System',
  //     userId: user.id,
  //   });
  //   setEncryptedCookie(
  //     { req, res },
  //     {
  //       name: generationServiceCookie.name,
  //       maxAge: generationServiceCookie.maxAge,
  //       value: token,
  //     }
  //   );
  // }

  // const { nextCursor, items } = await queryWorkflows({
  //   token,
  //   take: 10,
  //   tags: ['civitai', 'img'],
  // });
<<<<<<< HEAD
  const groupedFiles = await getFilesForModelVersionCache([11745, 88156, 80518]);

  return res.status(200).json(groupedFiles);
=======
  const data = await getSystemPermissions();

  return res.status(200).json({ data });
>>>>>>> d5bbeb9a
  // return res.status(200).json(await formatTextToImageResponses(items as TextToImageResponse[]));
});<|MERGE_RESOLUTION|>--- conflicted
+++ resolved
@@ -6,11 +6,7 @@
 import { getServerAuthSession } from '~/server/utils/get-server-auth-session';
 import { generationServiceCookie } from '~/shared/constants/generation.constants';
 import { env } from '~/env/server.mjs';
-<<<<<<< HEAD
-import { getFilesForModelVersionCache } from '~/server/services/model-file.service';
-=======
 import { getSystemPermissions } from '~/server/services/system-cache';
->>>>>>> d5bbeb9a
 
 export default WebhookEndpoint(async function (req: NextApiRequest, res: NextApiResponse) {
   console.log('hit me');
@@ -44,14 +40,8 @@
   //   take: 10,
   //   tags: ['civitai', 'img'],
   // });
-<<<<<<< HEAD
-  const groupedFiles = await getFilesForModelVersionCache([11745, 88156, 80518]);
-
-  return res.status(200).json(groupedFiles);
-=======
   const data = await getSystemPermissions();
 
   return res.status(200).json({ data });
->>>>>>> d5bbeb9a
   // return res.status(200).json(await formatTextToImageResponses(items as TextToImageResponse[]));
 });