import { PrismaAdapter } from '@next-auth/prisma-adapter';
import { User } from '@prisma/client';
import { NextApiRequest, NextApiResponse } from 'next';
import NextAuth, { type NextAuthOptions, Session } from 'next-auth';
import DiscordProvider from 'next-auth/providers/discord';
import EmailProvider, { SendVerificationRequestParams } from 'next-auth/providers/email';
import GithubProvider from 'next-auth/providers/github';
import GoogleProvider from 'next-auth/providers/google';
import RedditProvider from 'next-auth/providers/reddit';
import { isDev } from '~/env/other';
import { env } from '~/env/server.mjs';
import { civitaiTokenCookieName, useSecureCookies } from '~/libs/auth';
import { Tracker } from '~/server/clickhouse/client';
import { dbWrite } from '~/server/db/client';
<<<<<<< HEAD
import { verificationEmail } from '~/server/email/templates';
=======
import { getRandomInt } from '~/utils/number-helpers';
import { refreshToken, invalidateSession, invalidateToken } from '~/server/utils/session-helpers';
>>>>>>> c475af15
import {
  createUserReferral,
  getSessionUser,
  updateAccountScope,
} from '~/server/services/user.service';
import blockedDomains from '~/server/utils/email-domain-blocklist.json';
<<<<<<< HEAD
import { invalidateSession, refreshToken } from '~/server/utils/session-helpers';
import { getRandomInt } from '~/utils/number-helpers';
=======
import { createLimiter } from '~/server/utils/rate-limiting';
import { REDIS_KEYS } from '~/server/redis/client';
import { CacheTTL } from '~/server/common/constants';
import dayjs from 'dayjs';
>>>>>>> c475af15

const setUserName = async (id: number, setTo: string) => {
  try {
    setTo = setTo.split('@')[0].replace(/[^A-Za-z0-9_]/g, '');
    const { username } = await dbWrite.user.update({
      where: { id },
      data: {
        username: `${setTo}${getRandomInt(100, 999)}`,
      },
      select: {
        username: true,
      },
    });
    return username ? username : undefined;
  } catch (e) {
    return undefined;
  }
};

const { hostname } = new URL(env.NEXTAUTH_URL);

export function createAuthOptions(): NextAuthOptions {
  return {
    adapter: PrismaAdapter(dbWrite),
    session: {
      strategy: 'jwt',
      maxAge: 30 * 24 * 60 * 60, // 30 days
    },
    events: {
      createUser: async ({ user }) => {
        if (user.username) return; // Somehow this was being run for existing users, so we need to check for username...
        const startingUsername = user.email?.trim() ?? user.name?.trim() ?? `civ_`;

        if (startingUsername) {
          let username: string | undefined = undefined;
          while (!username) username = await setUserName(Number(user.id), startingUsername);
        }
      },
      signOut: async ({ token }) => {
        await invalidateToken(token);
      },
    },
    callbacks: {
      async signIn({ account }) {
        if (account?.provider === 'discord' && !!account.scope) await updateAccountScope(account);

        return true;
      },
      async jwt({ token, user, trigger }) {
        if (trigger === 'update') {
          await invalidateSession(Number(token.sub));
          const user = await getSessionUser({ userId: Number(token.sub) });
          token.user = user;
        } else {
          token.sub = Number(token.sub) as any; //eslint-disable-line
          if (user) token.user = user;
          const { deletedAt, ...restUser } = token.user as User;
          token.user = { ...restUser };
        }

        return token;
      },
      async session({ session, token }) {
        const newToken = await refreshToken(token);
        if (!newToken?.user) return {} as Session;
        session.user = (newToken.user ? newToken.user : session.user) as Session['user'];
        return session;
      },
      async redirect({ url, baseUrl }) {
        if (url.startsWith('/')) return `${baseUrl}${url}`;
        // allow redirects to other civitai domains
        if (isDev || new URL(url).origin.includes('civitai')) return url;
        return baseUrl;
      },
    },
    // Configure one or more authentication providers
    providers: [
      DiscordProvider({
        clientId: env.DISCORD_CLIENT_ID,
        clientSecret: env.DISCORD_CLIENT_SECRET,
        authorization: {
          params: { scope: 'identify email role_connections.write' },
        },
      }),
      GithubProvider({
        clientId: env.GITHUB_CLIENT_ID,
        clientSecret: env.GITHUB_CLIENT_SECRET,
        allowDangerousEmailAccountLinking: true,
      }),
      GoogleProvider({
        clientId: env.GOOGLE_CLIENT_ID,
        clientSecret: env.GOOGLE_CLIENT_SECRET,
        allowDangerousEmailAccountLinking: true,
      }),
      RedditProvider({
        clientId: env.REDDIT_CLIENT_ID,
        clientSecret: env.REDDIT_CLIENT_SECRET,
        authorization: {
          params: {
            duration: 'permanent',
          },
        },
      }),
      EmailProvider({
        server: {
          host: env.EMAIL_HOST,
          port: env.EMAIL_PORT,
          auth: {
            user: env.EMAIL_USER,
            pass: env.EMAIL_PASS,
          },
        },
        sendVerificationRequest,
        from: env.EMAIL_FROM,
      }),
    ],
    cookies: {
      sessionToken: {
        name: civitaiTokenCookieName,
        options: {
          httpOnly: true,
          sameSite: 'lax',
          path: '/',
          secure: useSecureCookies,
          domain: hostname == 'localhost' ? hostname : '.' + hostname, // add a . in front so that subdomains are included
        },
      },
    },
    pages: {
      signIn: '/login',
      error: '/login',
    },
  };
}

export const authOptions = createAuthOptions();

export default async function auth(req: NextApiRequest, res: NextApiResponse) {
  const customAuthOptions = createAuthOptions();
  customAuthOptions.events ??= {};
  customAuthOptions.events.signIn = async (context) => {
    const source = req.cookies['ref_source'] as string;
    const landingPage = req.cookies['ref_landing_page'] as string;
    const loginRedirectReason = req.cookies['ref_login_redirect_reason'] as string;

    if (context.isNewUser) {
      const tracker = new Tracker(req, res);
      await tracker.userActivity({
        type: 'Registration',
        targetUserId: parseInt(context.user.id),
        source,
        landingPage,
      });

      if (source || landingPage || loginRedirectReason) {
        // Only source will be set via the auth callback.
        // For userReferralCode, the user must finish onboarding.
        await createUserReferral({
          id: parseInt(context.user.id),
          source,
          landingPage,
          loginRedirectReason,
        });
      }
    }
  };

  return await NextAuth(req, res, customAuthOptions);
}

const emailLimiter = createLimiter({
  counterKey: REDIS_KEYS.COUNTERS.EMAIL_VERIFICATIONS,
  limitKey: REDIS_KEYS.LIMITS.EMAIL_VERIFICATIONS,
  fetchCount: async () => 0,
  refetchInterval: CacheTTL.day,
});
async function sendVerificationRequest({
  identifier: to,
  url,
  theme,
}: SendVerificationRequestParams) {
  const emailDomain = to.split('@')[1];
  if (blockedDomains.includes(emailDomain)) {
    throw new Error(`Email domain ${emailDomain} is not allowed`);
  }

  if (await emailLimiter.hasExceededLimit(to)) {
    const limitHitTime = await emailLimiter.getLimitHitTime(to);
    let message = 'Too many verification emails sent to this address';
    if (limitHitTime)
      message += ` - Please try again ${dayjs(limitHitTime).add(1, 'day').fromNow()}.`;
    throw new Error(message);
  }

  await verificationEmail.send({ to, url, theme });
  await emailLimiter.increment(to);
}<|MERGE_RESOLUTION|>--- conflicted
+++ resolved
@@ -12,27 +12,21 @@
 import { civitaiTokenCookieName, useSecureCookies } from '~/libs/auth';
 import { Tracker } from '~/server/clickhouse/client';
 import { dbWrite } from '~/server/db/client';
-<<<<<<< HEAD
 import { verificationEmail } from '~/server/email/templates';
-=======
 import { getRandomInt } from '~/utils/number-helpers';
 import { refreshToken, invalidateSession, invalidateToken } from '~/server/utils/session-helpers';
->>>>>>> c475af15
 import {
   createUserReferral,
   getSessionUser,
   updateAccountScope,
 } from '~/server/services/user.service';
 import blockedDomains from '~/server/utils/email-domain-blocklist.json';
-<<<<<<< HEAD
 import { invalidateSession, refreshToken } from '~/server/utils/session-helpers';
 import { getRandomInt } from '~/utils/number-helpers';
-=======
 import { createLimiter } from '~/server/utils/rate-limiting';
 import { REDIS_KEYS } from '~/server/redis/client';
 import { CacheTTL } from '~/server/common/constants';
 import dayjs from 'dayjs';
->>>>>>> c475af15
 
 const setUserName = async (id: number, setTo: string) => {
   try {
