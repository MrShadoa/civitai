import {
  ModelFileFormat,
  ModelHashType,
  ModelStatus,
  Prisma,
  ScanResultCode,
} from '@prisma/client';
import { z } from 'zod';

import { env } from '~/env/server.mjs';
import { constants } from '~/server/common/constants';
import { dbWrite } from '~/server/db/client';
import { ScannerTasks } from '~/server/jobs/scan-files';
import { WebhookEndpoint } from '~/server/utils/endpoint-helpers';
import { bytesToKB } from '~/utils/number-helpers';
import { getGetUrl } from '~/utils/s3-utils';

export default WebhookEndpoint(async (req, res) => {
  if (req.method !== 'POST') return res.status(405).json({ error: 'Method not allowed' });

  const { modelVersionId, type, format, ...query } = querySchema.parse(req.query);
  const tasks = query.tasks ?? ['Import', 'Scan', 'Hash'];
  const scanResult: ScanResult = req.body;

  const where: Prisma.ModelFileFindUniqueArgs['where'] = {
    modelVersionId_type_format: { modelVersionId, type, format },
  };
  const { url, id: fileId, name } = (await dbWrite.modelFile.findUnique({ where })) ?? {};
  if (!url || !fileId) return res.status(404).json({ error: 'File not found' });

  const data: Prisma.ModelFileUpdateInput = {};

  // Update scan result
  if (tasks.includes('Scan')) {
    data.scannedAt = new Date();
    data.rawScanResult = scanResult;
    data.virusScanResult = resultCodeMap[scanResult.clamscanExitCode];
    data.virusScanMessage =
      scanResult.clamscanExitCode != ScanExitCode.Success ? scanResult.clamscanOutput : null;
    data.pickleScanResult = resultCodeMap[scanResult.picklescanExitCode];

    const { hasDanger, pickleScanMessage } = examinePickleScanMessage(scanResult);
    data.pickleScanMessage = pickleScanMessage;
    if (hasDanger) scanResult.picklescanExitCode = ScanExitCode.Danger;
  }

  // Update url if we imported/moved the file
  if (tasks.includes('Import')) {
    data.exists = scanResult.fileExists === 1;
    const bucket = env.S3_SETTLED_BUCKET;
    const scannerImportedFile = !url.includes(bucket) && scanResult.url.includes(bucket);
    if (data.exists && scannerImportedFile) data.url = scanResult.url;
    if (!data.exists) await unpublish(modelVersionId);
  }

  if (tasks.includes('Convert')) {
    // TODO justin: handle conversion result
    const [format, { url, hashes, conversionOutput }] = Object.entries(scanResult.conversions)[0];
    const baseUrl = url.split('?')[0];
    const convertedName = baseUrl.split('/').pop();
    if (convertedName) {
      const { url: s3Url } = await getGetUrl(baseUrl);
      const { headers } = await fetch(s3Url, { method: 'HEAD' });
      const sizeKB = bytesToKB(parseInt(headers.get('Content-Length') ?? '0'));
      await dbWrite.modelFile.create({
        data: {
          name: convertedName,
          sizeKB,
          modelVersionId,
          url: baseUrl,
          type,
          format:
            format == 'safetensors' ? ModelFileFormat.SafeTensor : ModelFileFormat.PickleTensor,
          hashes: {
            create: Object.entries(hashes).map(([type, hash]) => ({
              type: hashTypeMap[type.toLowerCase()] as ModelHashType,
              hash,
            })),
          },
        },
      });
    }
  }

  // Update if we made changes...
  if (Object.keys(data).length > 0) await dbWrite.modelFile.update({ where, data });

  // Update hashes
  if (tasks.includes('Hash') && scanResult.hashes) {
<<<<<<< HEAD
    await prisma.$transaction([
      prisma.modelFileHash.deleteMany({ where: { fileId } }), // TODO.justin
      prisma.modelFileHash.createMany({
        data: Object.entries(scanResult.hashes) // TODO.justin
=======
    await dbWrite.$transaction([
      dbWrite.modelHash.deleteMany({ where: { fileId } }),
      dbWrite.modelHash.createMany({
        data: Object.entries(scanResult.hashes)
>>>>>>> ae526992
          .filter(([type, val]) => hashTypeMap[type.toLowerCase()] && val)
          .map(([type, hash]) => ({
            fileId,
            type: hashTypeMap[type.toLowerCase()] as ModelHashType,
            hash,
          })),
      }),
    ]);
  }

  res.status(200).json({ ok: true });
});

const hashTypeMap: Record<string, string> = {};
for (const t of Object.keys(ModelHashType)) hashTypeMap[t.toLowerCase()] = t;

async function unpublish(modelVersionId: number) {
  await dbWrite.modelVersion.update({
    where: { id: modelVersionId },
    data: { status: ModelStatus.Draft },
  });

  const { modelId } =
    (await dbWrite.modelVersion.findUnique({
      where: { id: modelVersionId },
      select: { modelId: true },
    })) ?? {};
  if (modelId) {
    const modelVersionCount = await dbWrite.model.findUnique({
      where: { id: modelId },
      select: {
        _count: {
          select: {
            modelVersions: {
              where: { status: ModelStatus.Published },
            },
          },
        },
      },
    });

    if (modelVersionCount?._count.modelVersions === 0)
      await dbWrite.model.update({
        where: { id: modelId },
        data: { status: ModelStatus.Unpublished },
      });
  }
}

enum ScanExitCode {
  Pending = -1,
  Success = 0,
  Danger = 1,
  Error = 2,
}

const resultCodeMap = {
  [ScanExitCode.Pending]: ScanResultCode.Pending,
  [ScanExitCode.Success]: ScanResultCode.Success,
  [ScanExitCode.Danger]: ScanResultCode.Danger,
  [ScanExitCode.Error]: ScanResultCode.Error,
};

type ScanResult = {
  url: string;
  fileExists: number;
  picklescanExitCode: ScanExitCode;
  picklescanOutput?: string;
  picklescanGlobalImports?: string[];
  picklescanDangerousImports?: string[];
  clamscanExitCode: ScanExitCode;
  clamscanOutput: string;
  hashes: Record<ModelHashType, string>;
  conversions: Record<'safetensors' | 'ckpt', ConversionResult>;
};

type ConversionResult = {
  url: string;
  hashes: Record<ModelHashType, string>;
  conversionOutput: string;
};

const querySchema = z.object({
  modelVersionId: z.preprocess((val) => Number(val), z.number()),
  type: z.enum(constants.modelFileTypes),
  format: z.nativeEnum(ModelFileFormat),
  tasks: z.array(z.enum(ScannerTasks)).optional(),
});

function processImport(importStr: string) {
  importStr = decodeURIComponent(importStr);
  const importParts = importStr.split(',').map((x) => x.replace(/'/g, '').trim());
  return importParts.join('.');
}

const specialImports: string[] = ['pytorch_lightning.callbacks.model_checkpoint.ModelCheckpoint'];

function examinePickleScanMessage({
  picklescanExitCode,
  picklescanDangerousImports,
  picklescanGlobalImports,
}: ScanResult) {
  if (picklescanExitCode === ScanExitCode.Pending) return {};
  picklescanDangerousImports ??= [];
  picklescanGlobalImports ??= [];

  const importCount =
    (picklescanDangerousImports?.length ?? 0) + (picklescanGlobalImports?.length ?? 0);
  if (importCount === 0 || (!picklescanDangerousImports && !picklescanGlobalImports))
    return {
      pickleScanMessage: 'No Pickle imports',
      hasDanger: false,
    };

  // Check for special imports...
  const dangerousGlobals = picklescanGlobalImports.filter((x) =>
    specialImports.includes(processImport(x))
  );
  for (const imp of dangerousGlobals) {
    picklescanDangerousImports.push(imp);
    picklescanGlobalImports.splice(picklescanDangerousImports.indexOf(imp), 1);
  }

  // Write message header...
  const lines: string[] = [`**Detected Pickle imports (${importCount})**`];
  const hasDanger = picklescanDangerousImports.length > 0;
  if (hasDanger) lines.push('*Dangerous import detected*');

  // Pre block with imports
  lines.push('```');
  for (const imp of picklescanDangerousImports) lines.push(`*${processImport(imp)}*`);
  for (const imp of picklescanGlobalImports) lines.push(processImport(imp));
  lines.push('```');

  return {
    pickleScanMessage: lines.join('\n'),
    hasDanger,
  };
}<|MERGE_RESOLUTION|>--- conflicted
+++ resolved
@@ -87,17 +87,10 @@
 
   // Update hashes
   if (tasks.includes('Hash') && scanResult.hashes) {
-<<<<<<< HEAD
-    await prisma.$transaction([
-      prisma.modelFileHash.deleteMany({ where: { fileId } }), // TODO.justin
-      prisma.modelFileHash.createMany({
-        data: Object.entries(scanResult.hashes) // TODO.justin
-=======
     await dbWrite.$transaction([
-      dbWrite.modelHash.deleteMany({ where: { fileId } }),
-      dbWrite.modelHash.createMany({
+      dbWrite.modelFileHash.deleteMany({ where: { fileId } }),
+      dbWrite.modelFileHash.createMany({
         data: Object.entries(scanResult.hashes)
->>>>>>> ae526992
           .filter(([type, val]) => hashTypeMap[type.toLowerCase()] && val)
           .map(([type, hash]) => ({
             fileId,
