--- conflicted
+++ resolved
@@ -1,32 +1,13 @@
 import { NextApiRequest, NextApiResponse } from 'next';
 import { z } from 'zod';
 import { moderateImages } from '~/server/services/image.service';
-<<<<<<< HEAD
-import { WebhookEndpoint } from '~/server/utils/endpoint-helpers';
-=======
 import { WebhookEndpoint, handleEndpointError } from '~/server/utils/endpoint-helpers';
->>>>>>> b44c6dff
 
 const schema = z.object({
   imageIds: z.array(z.number()),
 });
 
 export default WebhookEndpoint(async (req: NextApiRequest, res: NextApiResponse) => {
-<<<<<<< HEAD
-  if (req.method !== 'POST') return res.status(405).json({ error: 'Method Not Allowed' });
-  const { imageIds } = schema.parse(req.body);
-
-  await moderateImages({
-    ids: imageIds ?? [],
-    needsReview: 'false',
-    reviewAction: 'delete',
-    reviewType: 'blocked',
-  });
-
-  return res.status(200).json({
-    images: (imageIds ?? []).length,
-  });
-=======
   try {
     if (req.method !== 'POST') return res.status(405).json({ error: 'Method Not Allowed' });
     const { imageIds } = schema.parse(req.body);
@@ -44,5 +25,4 @@
   } catch (e) {
     return handleEndpointError(res, e);
   }
->>>>>>> b44c6dff
 });