--- conflicted
+++ resolved
@@ -19,16 +19,6 @@
       return;
     }
 
-<<<<<<< HEAD
-    const imageKey = randomUUID();
-    const s3 = getS3Client('image');
-    const result = await getMultipartPutUrl(
-      imageKey,
-      req.body.size,
-      s3,
-      env.S3_IMAGE_UPLOAD_BUCKET
-    );
-=======
   const imageKey = randomUUID();
   const fileExt = req.body.filename?.split('.').pop();
   const mimeType = fileExt ? getMimeTypeFromExt(fileExt) : undefined;
@@ -50,17 +40,6 @@
       ),
     }));
   }
->>>>>>> 9f426ba5
-
-    if (env.S3_IMAGE_UPLOAD_OVERRIDE) {
-      result.urls = result.urls.map((item) => ({
-        ...item,
-        url: item.url.replace(
-          `${env.S3_IMAGE_UPLOAD_BUCKET}.${s3Domain}`,
-          env.S3_IMAGE_UPLOAD_OVERRIDE as string
-        ),
-      }));
-    }
 
     res.status(200).json(result);
   } catch (error) {
