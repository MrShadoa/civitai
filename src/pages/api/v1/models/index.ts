import { ModelHashType, ModelModifier } from '@prisma/client';
import { NextApiRequest, NextApiResponse } from 'next';
import { Session } from 'next-auth';
import { z } from 'zod';

import { getEdgeUrl } from '~/client-utils/cf-images-utils';
import { createModelFileDownloadUrl } from '~/server/common/model-helpers';
import { GetAllModelsInput, getAllModelsSchema } from '~/server/schema/model.schema';
import { getDownloadFilename } from '~/server/services/file.service';
import { getModelsWithVersions } from '~/server/services/model.service';
import { MixedAuthEndpoint, handleEndpointError } from '~/server/utils/endpoint-helpers';
import { getPrimaryFile } from '~/server/utils/model-helpers';
<<<<<<< HEAD
import { getPaginationLinks } from '~/server/utils/pagination-helpers';
import {
  allBrowsingLevelsFlag,
  publicBrowsingLevelsFlag,
} from '~/shared/constants/browsingLevel.constants';
=======
import { getNextPage, getPagination } from '~/server/utils/pagination-helpers';
import { booleanString } from '~/utils/zod-helpers';

type Metadata = {
  currentPage?: number;
  pageSize?: number;
  nextCursor?: string | bigint | Date;
  nextPage?: string;
};
>>>>>>> cafa68cb

export const config = {
  api: {
    responseLimit: false,
  },
};

const hashesAsObject = (hashes: { type: ModelHashType; hash: string }[]) =>
  hashes.reduce((acc, { type, hash }) => ({ ...acc, [type]: hash }), {});

const authedOnlyOptions: Array<keyof GetAllModelsInput> = ['favorites', 'hidden'];

const modelsEndpointSchema = getAllModelsSchema.omit({ browsingMode: true }).extend({
  limit: z.preprocess((val) => Number(val), z.number().min(0).max(100)).default(100),
  nsfw: booleanString().optional(),
  primaryFileOnly: booleanString().optional(),
});

export default MixedAuthEndpoint(async function handler(
  req: NextApiRequest,
  res: NextApiResponse,
  user: Session['user'] | undefined
) {
<<<<<<< HEAD
  const showNsfw = req.query.nsfw === 'false' ? false : true;
  const browsingLevel = !showNsfw ? publicBrowsingLevelsFlag : allBrowsingLevelsFlag;

  const apiCaller = appRouter.createCaller({
    ...publicApiContext(req, res),
    user: user,
    browsingLevel,
  });
  try {
    if (Object.keys(req.query).some((key: any) => authedOnlyOptions.includes(key)) && !user)
      return res.status(401).json({ error: 'Unauthorized' });

    const { items, ...metadata } = await apiCaller.model.getAllWithVersions({
      ...req.query,
      browsingLevel,
    });
    const { nextPage, prevPage, baseUrl } = getPaginationLinks({ ...metadata, req });
=======
  if (
    Object.keys(req.query).some((key) =>
      authedOnlyOptions.includes(key as keyof GetAllModelsInput)
    ) &&
    !user
  )
    return res.status(401).json({ error: 'Unauthorized' });

  const parsedParams = modelsEndpointSchema.safeParse(req.query);
  if (!parsedParams.success) return res.status(400).json({ error: parsedParams.error });

  // Handle pagination
  const { limit, page, cursor, ...data } = parsedParams.data;
  let skip: number | undefined;
  const usingPaging = page && !cursor;
  if (usingPaging) {
    ({ skip } = getPagination(limit, page));
    if (skip && skip * limit > 10000)
      // Enforce new paging limit
      return res
        .status(429)
        .json({ error: "You've requested too many pages, please use cursors instead" });
  }
  const browsingMode = data.nsfw === false ? BrowsingMode.SFW : BrowsingMode.All;

  try {
    const { items, nextCursor } = await getModelsWithVersions({
      input: { ...data, take: limit, skip, cursor, browsingMode },
      user,
    });
>>>>>>> cafa68cb

    const preferredFormat = {
      type: user?.filePreferences?.size === 'pruned' ? 'Pruned Model' : undefined,
      metadata: user?.filePreferences,
    };
    const primaryFileOnly = data.primaryFileOnly === true;

    const { baseUrl, nextPage } = getNextPage({ req, nextCursor });
    const metadata: Metadata = { nextCursor, nextPage };
    if (usingPaging) {
      metadata.currentPage = page;
      metadata.pageSize = limit;
    }

    return res.status(200).json({
      items: items.map(({ modelVersions, tagsOnModels, user, ...model }) => ({
        ...model,
        mode: model.mode == null ? undefined : model.mode,
        creator: user
          ? {
              username: user.username,
              image: user.image ? getEdgeUrl(user.image, { width: 96, name: user.username }) : null,
            }
          : undefined,
        tags: tagsOnModels.map(({ name }) => name),
        modelVersions: modelVersions
          .filter((x) => x.status === 'Published')
          .map(({ status, files, images, createdAt, ...version }) => {
            let castedFiles =
              (files as Array<
                Omit<(typeof files)[number], 'metadata'> & { metadata: FileMetadata }
              >) ?? [];
            const primaryFile = getPrimaryFile(castedFiles, preferredFormat);
            if (!primaryFile) return null;
            if (primaryFileOnly) castedFiles = [primaryFile];

            const includeDownloadUrl = model.mode !== ModelModifier.Archived;
            const includeImages = model.mode !== ModelModifier.TakenDown;

            return {
              ...version,
              files: includeDownloadUrl
                ? castedFiles.map(({ hashes, ...file }) => ({
                    ...file,
                    name: getDownloadFilename({ model, modelVersion: version, file }),
                    hashes: hashesAsObject(hashes),
                    downloadUrl: `${baseUrl.origin}${createModelFileDownloadUrl({
                      versionId: version.id,
                      type: file.type,
                      meta: file.metadata,
                      primary: primaryFile.id === file.id,
                    })}`,
                    primary: primaryFile.id === file.id ? true : undefined,
                    url: undefined,
                    visibility: undefined,
                  }))
                : [],
              images: includeImages
                ? images.map(({ url, id, ...image }) => ({
                    id,
                    url: getEdgeUrl(url, { width: 450, name: id.toString() }),
                    ...image,
                  }))
                : [],
              downloadUrl: includeDownloadUrl
                ? `${baseUrl.origin}${createModelFileDownloadUrl({
                    versionId: version.id,
                    primary: true,
                  })}`
                : undefined,
            };
          })
          .filter((x) => x),
      })),
      metadata: { ...metadata },
    });
  } catch (e) {
    return handleEndpointError(res, e);
  }
});<|MERGE_RESOLUTION|>--- conflicted
+++ resolved
@@ -10,14 +10,11 @@
 import { getModelsWithVersions } from '~/server/services/model.service';
 import { MixedAuthEndpoint, handleEndpointError } from '~/server/utils/endpoint-helpers';
 import { getPrimaryFile } from '~/server/utils/model-helpers';
-<<<<<<< HEAD
-import { getPaginationLinks } from '~/server/utils/pagination-helpers';
+import { getNextPage, getPagination } from '~/server/utils/pagination-helpers';
 import {
   allBrowsingLevelsFlag,
   publicBrowsingLevelsFlag,
 } from '~/shared/constants/browsingLevel.constants';
-=======
-import { getNextPage, getPagination } from '~/server/utils/pagination-helpers';
 import { booleanString } from '~/utils/zod-helpers';
 
 type Metadata = {
@@ -26,7 +23,6 @@
   nextCursor?: string | bigint | Date;
   nextPage?: string;
 };
->>>>>>> cafa68cb
 
 export const config = {
   api: {
@@ -39,7 +35,7 @@
 
 const authedOnlyOptions: Array<keyof GetAllModelsInput> = ['favorites', 'hidden'];
 
-const modelsEndpointSchema = getAllModelsSchema.omit({ browsingMode: true }).extend({
+const modelsEndpointSchema = getAllModelsSchema.extend({
   limit: z.preprocess((val) => Number(val), z.number().min(0).max(100)).default(100),
   nsfw: booleanString().optional(),
   primaryFileOnly: booleanString().optional(),
@@ -50,25 +46,6 @@
   res: NextApiResponse,
   user: Session['user'] | undefined
 ) {
-<<<<<<< HEAD
-  const showNsfw = req.query.nsfw === 'false' ? false : true;
-  const browsingLevel = !showNsfw ? publicBrowsingLevelsFlag : allBrowsingLevelsFlag;
-
-  const apiCaller = appRouter.createCaller({
-    ...publicApiContext(req, res),
-    user: user,
-    browsingLevel,
-  });
-  try {
-    if (Object.keys(req.query).some((key: any) => authedOnlyOptions.includes(key)) && !user)
-      return res.status(401).json({ error: 'Unauthorized' });
-
-    const { items, ...metadata } = await apiCaller.model.getAllWithVersions({
-      ...req.query,
-      browsingLevel,
-    });
-    const { nextPage, prevPage, baseUrl } = getPaginationLinks({ ...metadata, req });
-=======
   if (
     Object.keys(req.query).some((key) =>
       authedOnlyOptions.includes(key as keyof GetAllModelsInput)
@@ -79,6 +56,7 @@
 
   const parsedParams = modelsEndpointSchema.safeParse(req.query);
   if (!parsedParams.success) return res.status(400).json({ error: parsedParams.error });
+  const browsingLevel = !parsedParams.data.nsfw ? publicBrowsingLevelsFlag : allBrowsingLevelsFlag;
 
   // Handle pagination
   const { limit, page, cursor, ...data } = parsedParams.data;
@@ -92,14 +70,12 @@
         .status(429)
         .json({ error: "You've requested too many pages, please use cursors instead" });
   }
-  const browsingMode = data.nsfw === false ? BrowsingMode.SFW : BrowsingMode.All;
 
   try {
     const { items, nextCursor } = await getModelsWithVersions({
-      input: { ...data, take: limit, skip, cursor, browsingMode },
+      input: { ...data, take: limit, skip, cursor, browsingLevel },
       user,
     });
->>>>>>> cafa68cb
 
     const preferredFormat = {
       type: user?.filePreferences?.size === 'pruned' ? 'Pruned Model' : undefined,
