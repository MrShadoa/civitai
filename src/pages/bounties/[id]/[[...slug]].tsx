import {
  Badge,
  Button,
  Container,
  Divider,
  Grid,
  Group,
  Stack,
  Text,
  Title,
  createStyles,
  BadgeProps,
  Tooltip,
  Accordion,
  Center,
  SimpleGrid,
  Paper,
  ActionIcon,
  useMantineTheme,
  Loader,
  Box,
} from '@mantine/core';
import { InferGetServerSidePropsType } from 'next';
import React, { useMemo } from 'react';
import { z } from 'zod';

import { getEdgeUrl } from '~/client-utils/cf-images-utils';
import { NotFound } from '~/components/AppLayout/NotFound';
import { Meta } from '~/components/Meta/Meta';
import { PageLoader } from '~/components/PageLoader/PageLoader';
import { RenderHtml } from '~/components/RenderHtml/RenderHtml';
import { SensitiveShield } from '~/components/SensitiveShield/SensitiveShield';
import { UserAvatar } from '~/components/UserAvatar/UserAvatar';
import { useCurrentUser } from '~/hooks/useCurrentUser';
import { useIsMobile } from '~/hooks/useIsMobile';
import { getFeatureFlags } from '~/server/services/feature-flags.service';
import { createServerSideProps } from '~/server/utils/server-side-helpers';
import { formatDate } from '~/utils/date-helpers';
import { removeEmpty } from '~/utils/object-helpers';
import { trpc } from '~/utils/trpc';
import { isNsfwImage } from '~/server/common/model-helpers';
import { ImageCarousel } from '~/components/Bounty/ImageCarousel';
import { CurrencyBadge } from '~/components/Currency/CurrencyBadge';
import { BountyMode } from '@prisma/client';
import { BountyGetById } from '~/types/router';
import { ShareButton } from '~/components/ShareButton/ShareButton';
import {
  IconClockHour4,
  IconDotsVertical,
  IconHeart,
  IconShare3,
  IconStar,
} from '@tabler/icons-react';
import { LoginRedirect } from '~/components/LoginRedirect/LoginRedirect';
import { useRouter } from 'next/router';
import { formatCurrencyForDisplay } from '~/utils/number-helpers';
import { getBountyCurrency, isMainBenefactor } from '~/components/Bounty/bounty.utils';
import { CurrencyConfig } from '~/server/common/constants';
import {
  DescriptionTable,
  Props as DescriptionTableProps,
} from '~/components/DescriptionTable/DescriptionTable';
import { getDisplayName } from '~/utils/string-helpers';
import { AttachmentCard } from '~/components/Article/Detail/AttachmentCard';
import { PopConfirm } from '~/components/PopConfirm/PopConfirm';
import produce from 'immer';
import { showErrorNotification, showSuccessNotification } from '~/utils/notifications';
import { ContentClamp } from '~/components/ContentClamp/ContentClamp';
import { AppLayout } from '~/components/AppLayout/AppLayout';
import { ImageViewer, useImageViewerCtx } from '~/components/ImageViewer/ImageViewer';
import { DaysFromNow } from '~/components/Dates/DaysFromNow';
import { IconBadge } from '~/components/IconBadge/IconBadge';
<<<<<<< HEAD
import { BountyDiscussion } from '~/components/Bounty/BountyDiscussion';
=======
import { BountyDetailsSchema } from '~/server/schema/bounty.schema';
import { isDefined } from '~/utils/type-guards';
import { NextLink } from '@mantine/next';
import { CurrencyIcon } from '~/components/Currency/CurrencyIcon';
import { BountyEntryCard } from '~/components/Cards/BountyEntryCard';
>>>>>>> 69472518

const querySchema = z.object({
  id: z.coerce.number(),
  slug: z.array(z.string()).optional(),
});

export const getServerSideProps = createServerSideProps({
  useSSG: true,
  useSession: true,
  resolver: async ({ ctx, ssg, session }) => {
    const features = getFeatureFlags({ user: session?.user });
    if (!features.bounties) return { notFound: true };

    const result = querySchema.safeParse(ctx.query);
    if (!result.success) return { notFound: true };

    if (ssg) await ssg.bounty.getById.prefetch({ id: result.data.id });

    return { props: removeEmpty(result.data) };
  },
});

export default function BountyDetailsPage({
  id,
}: InferGetServerSidePropsType<typeof getServerSideProps>) {
  const currentUser = useCurrentUser();
  const { classes, theme } = useStyles();
  const mobile = useIsMobile();
  const { data: bounty, isLoading } = trpc.bounty.getById.useQuery({ id });
  const [mainImage] = bounty?.images ?? [];
  // Set no images initially, as this might be used by the entries and bounty page too.
  const { setImages, onSetImage } = useImageViewerCtx();
  const totalUnitAmount = useMemo(() => {
    if (!bounty) {
      return 0;
    }

    return bounty.benefactors.reduce((acc, benefactor) => {
      return acc + (benefactor.unitAmount || 0);
    }, 0);
  }, [bounty]);

  const currency = getBountyCurrency(bounty);

  const meta = (
    <Meta
      title={`Civitai | ${bounty?.name}`}
      image={
        !mainImage || isNsfwImage(mainImage) || bounty?.nsfw
          ? undefined
          : getEdgeUrl(mainImage.url, { width: 1200 })
      }
      description={bounty?.description}
    />
  );

  if (isLoading) return <PageLoader />;
  if (!bounty) return <NotFound />;

  if ((bounty.nsfw || isNsfwImage(mainImage)) && !currentUser) {
    return (
      <>
        {meta}
        <SensitiveShield />
      </>
    );
  }

  const defaultBadgeProps: BadgeProps = {
    variant: theme.colorScheme === 'dark' ? 'filled' : 'light',
    radius: 'xl',
    px: 'sm',
    size: 'md',
    color: 'gray',
  };

  return (
    <>
      {meta}
      <Container size="xl">
        <Stack spacing={8} mb="xl">
          <Group position="apart" className={classes.titleWrapper} noWrap>
            <Group spacing="xs">
              <Title weight="bold" className={classes.title} mr={14} lineClamp={2}>
                {bounty.name}
              </Title>
              <CurrencyBadge
                {...defaultBadgeProps}
                currency={currency}
                unitAmount={totalUnitAmount}
              />
              <IconBadge
                {...defaultBadgeProps}
                icon={<IconClockHour4 size={14} />}
                style={{ color: theme.colors.success[5] }}
              >
                <DaysFromNow date={bounty.expiresAt} withoutSuffix />
              </IconBadge>
            </Group>
            <ActionIcon
              radius="xl"
              color="gray"
              variant={theme.colorScheme === 'dark' ? 'filled' : 'light'}
            >
              <IconDotsVertical size={16} />
            </ActionIcon>
          </Group>
          <Group spacing={8}>
            <UserAvatar user={bounty.user} withUsername linkToProfile />
            <Divider orientation="vertical" />
            <Text color="dimmed" size="sm">
              {formatDate(bounty.startsAt)}
            </Text>
          </Group>
        </Stack>
        <Grid>
          <Grid.Col xs={12} md={4} orderMd={2}>
            <BountySidebar bounty={bounty} />
          </Grid.Col>
          <Grid.Col xs={12} md={8} orderMd={1}>
            <Stack spacing="xs">
              <ImageCarousel
                images={bounty.images}
                nsfw={bounty.nsfw}
                entityId={bounty.id}
                entityType="bounty"
                mobile={mobile}
                onClick={(image) => {
                  setImages(bounty.images);
                  onSetImage(image.id);
                }}
              />
              <Title order={2} mt="sm">
                About this bounty
              </Title>
              <article>
                <Stack spacing={4}>
                  {bounty.description && (
                    <ContentClamp maxHeight={200}>
                      <RenderHtml html={bounty.description} />
                    </ContentClamp>
                  )}
                </Stack>
              </article>
            </Stack>
          </Grid.Col>
        </Grid>
        <BountyEntries bounty={bounty} />
        <Stack spacing="xl" py={32}>
          <Group position="apart">
            <Title order={2} size={28} weight={600}>
              Discussion
            </Title>
          </Group>
          <BountyDiscussion bountyId={bounty.id} userId={bounty.user?.id} />
        </Stack>
      </Container>
    </>
  );
}

const BountySidebar = ({ bounty }: { bounty: BountyGetById }) => {
  const { theme } = useStyles();
  const currentUser = useCurrentUser();
  const router = useRouter();
  const queryUtils = trpc.useContext();

  const addToBountyEnabled =
    bounty.mode !== BountyMode.Individual || isMainBenefactor(bounty, currentUser);
  const { isLoading, mutate: addBenefactorUnitAmountMutation } =
    trpc.bounty.addBenefactorUnitAmount.useMutation({
      onMutate: async ({ unitAmount }) => {
        await queryUtils.bounty.getById.setData(
          { id: bounty.id },
          produce((bounty) => {
            if (!bounty || !currentUser) {
              return;
            }

            if (isBenefactor) {
              // Update the benefactor:
              bounty.benefactors = bounty.benefactors.map((b) => {
                if (b.user.id === currentUser?.id) {
                  return { ...b, unitAmount: b.unitAmount + unitAmount };
                }

                return b;
              });
            } else {
              // No need to do anything, as the benefactor will be added to the list
              // on invalidate
            }
          })
        );
      },
      onSuccess: async (_, { unitAmount }) => {
        showSuccessNotification({
          title: isBenefactor
            ? 'Your contribution has increased!'
            : 'You have been added as a benefactor to the bounty!',
          message: `The amount of ${formatCurrencyForDisplay(
            unitAmount,
            currency
          )} ${currency} has been added to the bounty`,
        });
        await queryUtils.bounty.getById.invalidate({ id: bounty.id });
      },
      onError: async (error) => {
        showErrorNotification({
          title: 'There was an error adding to the bounty.',
          error: new Error(error.message),
        });

        await queryUtils.bounty.getById.invalidate({ id: bounty.id });
      },
    });

  const isBenefactor = useMemo(() => {
    if (!bounty || !currentUser) {
      return false;
    }

    return bounty.benefactors.some((b) => b.user.id === currentUser.id);
  }, [bounty, currentUser]);
  const currency = getBountyCurrency(bounty);

  const minUnitAmount = bounty.minBenefactorUnitAmount;
  const Icon = CurrencyConfig[currency].icon;

  const isFavorite = false;
  const onFavoriteClick = () => {
    console.log('is favorite');
  };

  const onAddToBounty = (amount: number) => {
    addBenefactorUnitAmountMutation({ bountyId: bounty.id, unitAmount: amount });
  };

  const meta = bounty.details;

  const bountyDetails: DescriptionTableProps['items'] = [
    {
      label: 'Bounty Type',
      value: (
        <Group spacing={0} noWrap position="apart">
          <Badge radius="xl" color="gray">
            {getDisplayName(bounty.type)}
          </Badge>
        </Group>
      ),
    },
    meta?.baseModel
      ? {
          label: 'Base Model',
          value: (
            <Group spacing={0} noWrap position="apart">
              <Badge radius="xl" color="gray">
                {meta.baseModel}
              </Badge>
            </Group>
          ),
        }
      : null,
    {
      label: 'Bounty Mode',
      value: (
        <Group spacing={0} noWrap position="apart">
          <Badge radius="xl" color="gray">
            {getDisplayName(bounty.mode)}
          </Badge>
        </Group>
      ),
    },
    {
      label: 'Entry Mode',
      value: (
        <Group spacing={0} noWrap position="apart">
          <Badge radius="xl" color="gray">
            {getDisplayName(bounty.entryMode)}
          </Badge>
        </Group>
      ),
    },
    {
      label: 'Date started',
      value: (
        <Group spacing={0} noWrap position="apart">
          <Text>{formatDate(bounty.startsAt)}</Text>
        </Group>
      ),
    },
    {
      label: 'Deadline',
      value: (
        <Group spacing={0} noWrap position="apart">
          <Text>{formatDate(bounty.expiresAt)}</Text>
        </Group>
      ),
    },
    {
      label: 'Tags',
      value: (
        <Group spacing={0} noWrap position="apart">
          <Badge radius="xl" color="gray">
            TODO.bounties
          </Badge>
        </Group>
      ),
    },
  ].filter(isDefined);

  const benefactorDetails: DescriptionTableProps['items'] = bounty.benefactors.map((b) => ({
    label: (
      <Group spacing={4}>
        <UserAvatar user={b.user} withUsername linkToProfile />
        {isMainBenefactor(bounty, b.user) && (
          <IconStar
            color={CurrencyConfig[currency].color(theme)}
            fill={CurrencyConfig[currency].color(theme)}
            size={12}
          />
        )}
      </Group>
    ),
    value: (
      <Group spacing={4} style={{ float: 'right' }}>
        <CurrencyIcon currency={currency} size={20} />
        <Text weight={590}>{formatCurrencyForDisplay(b.unitAmount, currency)}</Text>
      </Group>
    ),
  }));

  const files = bounty.files ?? [];
  const filesCount = files.length;

  return (
    <Stack>
      <Group noWrap>
        {addToBountyEnabled && (
          <Group
            color="gray"
            p={4}
            style={{
              background:
                theme.colorScheme === 'dark' ? theme.colors.dark[6] : theme.colors.gray[1],
            }}
          >
            <Group spacing={2}>
              <CurrencyIcon currency={currency} size={20} />

              <Text weight={590}>{formatCurrencyForDisplay(minUnitAmount, currency)}</Text>
            </Group>
            <PopConfirm
              message={
                <Stack spacing={0}>
                  <Text size="sm">
                    Are you sure you want {isBenefactor ? 'add' : 'become a benefactor by adding'}{' '}
                    <Text component="span" weight={590}>
                      <CurrencyIcon currency={currency} size={16} />{' '}
                      {formatCurrencyForDisplay(minUnitAmount, currency)}
                    </Text>{' '}
                    to this bounty?
                  </Text>
                  <Text color="red.4" size="sm">
                    This action is non refundable.
                  </Text>

                  {!isBenefactor && (
                    <Text size="sm" mt="sm">
                      <strong>Note:</strong> As a benefactor, you will be unable to add entries to
                      this bounty
                    </Text>
                  )}
                </Stack>
              }
              position="bottom-end"
              onConfirm={() => onAddToBounty(minUnitAmount)}
              withArrow
            >
              <Button variant="filled" disabled={isLoading}>
                {isLoading
                  ? 'Processing...'
                  : isBenefactor
                  ? 'Add to bounty'
                  : 'Become a benefactor'}
              </Button>
            </PopConfirm>
          </Group>
        )}
        <Tooltip label="Share" position="top" withArrow>
          <div>
            <ShareButton url={router.asPath} title={bounty.name}>
              <Button
                sx={{ cursor: 'pointer', paddingLeft: 0, paddingRight: 0, width: '36px' }}
                color="gray"
              >
                <IconShare3 />
              </Button>
            </ShareButton>
          </div>
        </Tooltip>
        <Tooltip label={isFavorite ? 'Unlike' : 'Like'} position="top" withArrow>
          <div>
            <LoginRedirect reason="favorite-model">
              <Button
                onClick={onFavoriteClick}
                color={isFavorite ? 'red' : 'gray'}
                sx={{ cursor: 'pointer', paddingLeft: 0, paddingRight: 0, width: '36px' }}
              >
                <IconHeart color="#fff" />
              </Button>
            </LoginRedirect>
          </div>
        </Tooltip>
      </Group>

      <Accordion
        variant="separated"
        multiple
        defaultValue={['details']}
        styles={(theme) => ({
          content: { padding: 0 },
          item: {
            overflow: 'hidden',
            borderColor: theme.colorScheme === 'dark' ? theme.colors.dark[4] : theme.colors.gray[3],
            boxShadow: theme.shadows.sm,
          },
          control: {
            padding: theme.spacing.sm,
          },
        })}
      >
        <Accordion.Item value="details">
          <Accordion.Control>
            <Group position="apart">Overview</Group>
          </Accordion.Control>
          <Accordion.Panel>
            <DescriptionTable
              items={bountyDetails}
              labelWidth="30%"
              withBorder
              paperProps={{
                sx: {
                  borderLeft: 0,
                  borderRight: 0,
                  borderBottom: 0,
                },
                radius: 0,
              }}
            />
          </Accordion.Panel>
        </Accordion.Item>
        <Accordion.Item value="benefactors">
          <Accordion.Control>
            <Group position="apart">Benefactors</Group>
          </Accordion.Control>
          <Accordion.Panel>
            <DescriptionTable
              items={benefactorDetails}
              labelWidth="70%"
              withBorder
              paperProps={{
                sx: {
                  borderLeft: 0,
                  borderRight: 0,
                  borderBottom: 0,
                },
                radius: 0,
              }}
            />
          </Accordion.Panel>
        </Accordion.Item>
        <Accordion.Item
          value="files"
          sx={(theme) => ({
            marginTop: theme.spacing.md,
            marginBottom: theme.spacing.md,
            borderColor: !filesCount ? `${theme.colors.red[4]} !important` : undefined,
          })}
        >
          <Accordion.Control>
            <Group position="apart">
              {filesCount ? `${filesCount === 1 ? '1 File' : `${filesCount} Files`}` : 'Files'}
            </Group>
          </Accordion.Control>
          <Accordion.Panel>
            <Stack spacing={2}>
              {filesCount > 0 ? (
                <SimpleGrid cols={1} spacing={2}>
                  {files.map((file) => (
                    <AttachmentCard key={file.id} {...file} />
                  ))}
                </SimpleGrid>
              ) : (
                <Center p="xl">
                  <Text size="md" color="dimmed">
                    No files were provided for this bounty
                  </Text>
                </Center>
              )}
            </Stack>
          </Accordion.Panel>
        </Accordion.Item>
      </Accordion>
    </Stack>
  );
};

const useStyles = createStyles((theme) => ({
  titleWrapper: {
    gap: theme.spacing.xs,

    [theme.fn.smallerThan('md')]: {
      gap: theme.spacing.xs * 0.4,
      alignItems: 'flex-start',
    },
  },

  title: {
    wordBreak: 'break-word',
    [theme.fn.smallerThan('md')]: {
      fontSize: theme.fontSizes.xs * 2.4, // 24px
      width: '100%',
      paddingBottom: 0,
    },
  },
}));

const BountyEntries = ({ bounty }: { bounty: BountyGetById }) => {
  const theme = useMantineTheme();
  const currentUser = useCurrentUser();
  const entryCreateUrl = `/bounties/${bounty.id}/entries/create`;
  const { data: entries, isLoading } = trpc.bounty.getEntries.useQuery({ id: bounty.id });

  const Wrapper = ({ children }: { children: React.ReactNode }) => (
    <Stack spacing="xl" py={32}>
      <Group position="apart">
        <Title order={2} size={28} weight={600}>
          Hunters
        </Title>
        {!currentUser?.muted && <Button size="xs">Submit</Button>}
      </Group>
      {children}
    </Stack>
  );

  if (isLoading) {
    return (
      <Wrapper>
        <Center>
          <Loader />
        </Center>
      </Wrapper>
    );
  }

  if (!entries?.length) {
    return (
      <Wrapper>
        <Paper
          p="xl"
          radius="sm"
          sx={{
            display: 'flex',
            alignItems: 'center',
            justifyContent: 'center',
            background: theme.colorScheme === 'dark' ? theme.colors.dark[5] : theme.colors.gray[1],
          }}
        >
          <Stack spacing="sm" align="center">
            <Text size={24} weight={600} align="center">
              No submissions yet
            </Text>
            <Text color="dimmed" align="center">
              Be the first to submit your solution.
            </Text>
            {!currentUser?.muted && (
              <Button component={NextLink} href={entryCreateUrl} size="sm" w="75%">
                Submit
              </Button>
            )}
          </Stack>
        </Paper>
      </Wrapper>
    );
  }

  return (
    <Wrapper>
      <SimpleGrid
        spacing="sm"
        breakpoints={[
          { minWidth: 'xs', cols: 1 },
          { minWidth: 'sm', cols: 3 },
          { minWidth: 'md', cols: 4 },
        ]}
        style={{ width: '100%' }}
      >
        {entries.map((entry) => (
          <BountyEntryCard key={entry.id} data={entry} />
        ))}
      </SimpleGrid>
    </Wrapper>
  );
};

BountyDetailsPage.getLayout = function getLayout(page: React.ReactNode) {
  return (
    <ImageViewer>
      <AppLayout>{page}</AppLayout>
    </ImageViewer>
  );
};<|MERGE_RESOLUTION|>--- conflicted
+++ resolved
@@ -70,15 +70,12 @@
 import { ImageViewer, useImageViewerCtx } from '~/components/ImageViewer/ImageViewer';
 import { DaysFromNow } from '~/components/Dates/DaysFromNow';
 import { IconBadge } from '~/components/IconBadge/IconBadge';
-<<<<<<< HEAD
 import { BountyDiscussion } from '~/components/Bounty/BountyDiscussion';
-=======
 import { BountyDetailsSchema } from '~/server/schema/bounty.schema';
 import { isDefined } from '~/utils/type-guards';
 import { NextLink } from '@mantine/next';
 import { CurrencyIcon } from '~/components/Currency/CurrencyIcon';
 import { BountyEntryCard } from '~/components/Cards/BountyEntryCard';
->>>>>>> 69472518
 
 const querySchema = z.object({
   id: z.coerce.number(),
