import {
  Badge,
  Button,
  Container,
  Divider,
  Group,
  Stack,
  Text,
  Title,
  createStyles,
  BadgeProps,
  Tooltip,
  Accordion,
  Center,
  SimpleGrid,
  Loader,
  ThemeIcon,
  Alert,
  ScrollArea,
  Modal,
  NumberInput,
} from '@mantine/core';
import { InferGetServerSidePropsType } from 'next';
import React, { useEffect, useMemo, useRef, useState } from 'react';
import { z } from 'zod';

import { NotFound } from '~/components/AppLayout/NotFound';
import { Meta } from '~/components/Meta/Meta';
import { PageLoader } from '~/components/PageLoader/PageLoader';
import { RenderHtml } from '~/components/RenderHtml/RenderHtml';
import { SensitiveShield } from '~/components/SensitiveShield/SensitiveShield';
import { UserAvatar } from '~/components/UserAvatar/UserAvatar';
import { useCurrentUser } from '~/hooks/useCurrentUser';
import { createServerSideProps } from '~/server/utils/server-side-helpers';
import { formatDate, isFutureDate } from '~/utils/date-helpers';
import { removeEmpty } from '~/utils/object-helpers';
import { trpc } from '~/utils/trpc';
import { ImageCarousel } from '~/components/Bounty/ImageCarousel';
import { CurrencyBadge } from '~/components/Currency/CurrencyBadge';
import { Availability, BountyEngagementType, BountyMode } from '@prisma/client';
import { BountyGetById } from '~/types/router';
import { ShareButton } from '~/components/ShareButton/ShareButton';
import {
  IconAward,
  IconClockHour4,
  IconHeart,
  IconInfoCircle,
  IconMessageCircle2,
  IconShare3,
  IconStar,
  IconSwords,
  IconTournament,
  IconTrophy,
  IconViewfinder,
} from '@tabler/icons-react';
import { LoginRedirect } from '~/components/LoginRedirect/LoginRedirect';
import { useRouter } from 'next/router';
import { abbreviateNumber, formatCurrencyForDisplay } from '~/utils/number-helpers';
import {
  getBountyCurrency,
  isMainBenefactor,
  useBountyEngagement,
  useQueryBounty,
} from '~/components/Bounty/bounty.utils';
import { CurrencyConfig, constants } from '~/server/common/constants';
import {
  DescriptionTable,
  Props as DescriptionTableProps,
} from '~/components/DescriptionTable/DescriptionTable';
import { getDisplayName, slugit } from '~/utils/string-helpers';
import { AttachmentCard } from '~/components/Article/Detail/AttachmentCard';
import produce from 'immer';
import { showErrorNotification, showSuccessNotification } from '~/utils/notifications';
import { ContentClamp } from '~/components/ContentClamp/ContentClamp';
import { setPageOptions } from '~/components/AppLayout/AppLayout';
import { ImageViewer, useImageViewerCtx } from '~/components/ImageViewer/ImageViewer';
import { DaysFromNow } from '~/components/Dates/DaysFromNow';
import { IconBadge } from '~/components/IconBadge/IconBadge';
import { BountyDiscussion } from '~/components/Bounty/BountyDiscussion';
<<<<<<< HEAD
import { NextLink as Link } from '~/components/NextLink/NextLink';
=======
import { NextLink } from '@mantine/next';
>>>>>>> 648a5fa8
import { CurrencyIcon } from '~/components/Currency/CurrencyIcon';
import { BountyEntryCard } from '~/components/Cards/BountyEntryCard';
import HoverActionButton from '~/components/Cards/components/HoverActionButton';
import { AwardBountyAction } from '~/components/Bounty/AwardBountyAction';
import { BountyContextMenu } from '~/components/Bounty/BountyContextMenu';
import { Collection } from '~/components/Collection/Collection';
import Link from 'next/link';
import { TrackView } from '~/components/TrackView/TrackView';
import { useTrackEvent } from '~/components/TrackView/track.utils';
import { env } from '~/env/client.mjs';
import { BuzzTransactionButton } from '~/components/Buzz/BuzzTransactionButton';
import { PoiAlert } from '~/components/PoiAlert/PoiAlert';
import { ContainerGrid } from '~/components/ContainerGrid/ContainerGrid';
import { containerQuery } from '~/utils/mantine-css-helpers';
import { useContainerSmallerThan } from '~/components/ContainerProvider/useContainerSmallerThan';
import { useApplyHiddenPreferences } from '~/components/HiddenPreferences/useApplyHiddenPreferences';
import { ScrollAreaMain } from '~/components/ScrollArea/ScrollAreaMain';
import { useIsMutating } from '@tanstack/react-query';
import { getQueryKey } from '@trpc/react-query';
import { useDidUpdate } from '@mantine/hooks';
import { useHiddenPreferencesData } from '~/hooks/hidden-preferences';

const querySchema = z.object({
  id: z.coerce.number(),
  slug: z.array(z.string()).optional(),
});

export const getServerSideProps = createServerSideProps({
  useSSG: true,
  resolver: async ({ ctx, ssg, features }) => {
    if (!features?.bounties) return { notFound: true };

    const result = querySchema.safeParse(ctx.query);
    if (!result.success) return { notFound: true };

    if (ssg) {
      await ssg.bounty.getById.prefetch({ id: result.data.id });
      await ssg.hiddenPreferences.getHidden.prefetch();
    }

    return { props: removeEmpty(result.data) };
  },
});

export default function BountyDetailsPage({
  id,
}: InferGetServerSidePropsType<typeof getServerSideProps>) {
  const { classes, theme } = useStyles();
  const mobile = useContainerSmallerThan('sm');
  const queryUtils = trpc.useUtils();
  const { bounty, loading } = useQueryBounty({ id });
  // Set no images initially, as this might be used by the entries and bounty page too.
  const { setImages, onSetImage } = useImageViewerCtx();
  const { toggle, engagements, toggling } = useBountyEngagement();
  const isDeletingImage = !!useIsMutating(getQueryKey(trpc.image.delete));

  useDidUpdate(() => {
    if (bounty?.id && !isDeletingImage) queryUtils.bounty.getById.invalidate({ id: bounty.id });
  }, [isDeletingImage]);

  const discussionSectionRef = useRef<HTMLDivElement>(null);

  const isFavorite = !bounty ? false : !!engagements?.Favorite?.find((id) => id === bounty.id);
  const isTracked = !bounty ? false : !!engagements?.Track?.find((id) => id === bounty.id);

  const { blockedUsers } = useHiddenPreferencesData();
  const isBlocked = blockedUsers.find((u) => u.id === bounty?.user?.id);

  const handleEngagementClick = async (type: BountyEngagementType) => {
    if (toggling || !bounty) return;
    await toggle({ type, bountyId: bounty.id });
  };

  const totalUnitAmount = useMemo(() => {
    if (!bounty) {
      return 0;
    }

    return bounty.benefactors.reduce((acc, benefactor) => {
      return acc + (benefactor.unitAmount || 0);
    }, 0);
  }, [bounty]);

  const currency = getBountyCurrency(bounty);

  useEffect(() => {
    if (bounty?.id) {
      setImages(bounty.images);
    }
  }, [bounty?.id, bounty?.images, setImages]);

  if (loading) return <PageLoader />;
  if (!bounty || isBlocked) return <NotFound />;

  const defaultBadgeProps: BadgeProps = {
    radius: 'sm',
    size: 'lg',
    color: 'gray',
    sx: { cursor: 'pointer' },
  };

  const expired = bounty.expiresAt < new Date();

  return (
    <>
      <Meta
        title={`Civitai | ${bounty?.name}`}
        images={bounty?.images}
        description={bounty?.description}
        links={[
          {
            href: `${env.NEXT_PUBLIC_BASE_URL}/bounties/${bounty.id}/${slugit(bounty.name)}`,
            rel: 'canonical',
          },
        ]}
        deIndex={bounty?.availability === Availability.Unsearchable}
      />
      <SensitiveShield contentNsfwLevel={bounty.nsfwLevel}>
        <TrackView entityId={bounty.id} entityType="Bounty" type="BountyView" />
        <Container size="xl" mb={32}>
          <Stack spacing="xs" mb="xl">
            <Group position="apart" className={classes.titleWrapper} noWrap>
              <Group spacing="xs">
                <Title weight="bold" className={classes.title} lineClamp={2} order={1}>
                  {bounty.name}
                </Title>
                <Group spacing={8}>
                  <CurrencyBadge
                    size="lg"
                    radius="sm"
                    currency={currency}
                    unitAmount={totalUnitAmount}
                    variant="light"
                  />
                  {bounty.complete && !!bounty.stats?.entryCountAllTime ? (
                    <IconBadge
                      size="lg"
                      radius="sm"
                      color="yellow.7"
                      icon={<IconTrophy size={16} fill="currentColor" />}
                      style={{ color: theme.colors.yellow[7] }}
                    >
                      Awarded
                    </IconBadge>
                  ) : expired ? (
                    <Badge size="lg" radius="sm" color="red" variant="filled">
                      Expired
                    </Badge>
                  ) : (
                    <IconBadge
                      size="lg"
                      radius="sm"
                      icon={<IconClockHour4 size={18} />}
                      style={{ color: theme.colors.success[5] }}
                    >
                      <DaysFromNow date={bounty.expiresAt} withoutSuffix />
                    </IconBadge>
                  )}
                  <LoginRedirect reason="perform-action">
                    <IconBadge
                      {...defaultBadgeProps}
                      icon={
                        <IconViewfinder
                          size={18}
                          color={isTracked ? theme.colors.green[6] : undefined}
                        />
                      }
                      onClick={() => handleEngagementClick('Track')}
                    >
                      {abbreviateNumber(bounty.stats?.trackCountAllTime ?? 0)}
                    </IconBadge>
                  </LoginRedirect>
                  <LoginRedirect reason="perform-action">
                    <IconBadge
                      {...defaultBadgeProps}
                      icon={
                        <IconHeart
                          size={18}
                          color={isFavorite ? theme.colors.red[6] : undefined}
                          style={{ fill: isFavorite ? theme.colors.red[6] : undefined }}
                        />
                      }
                      onClick={() => handleEngagementClick('Favorite')}
                    >
                      {abbreviateNumber(bounty.stats?.favoriteCountAllTime ?? 0)}
                    </IconBadge>
                  </LoginRedirect>
                  <IconBadge
                    {...defaultBadgeProps}
                    icon={<IconMessageCircle2 size={18} />}
                    onClick={() => {
                      discussionSectionRef.current?.scrollIntoView({ behavior: 'smooth' });
                    }}
                  >
                    {abbreviateNumber(bounty.stats?.commentCountAllTime ?? 0)}
                  </IconBadge>
                  <IconBadge {...defaultBadgeProps} icon={<IconSwords size={18} />} sx={undefined}>
                    {abbreviateNumber(bounty.stats?.entryCountAllTime ?? 0)}
                  </IconBadge>
                </Group>
              </Group>
              <BountyContextMenu bounty={bounty} position="bottom-end" />
            </Group>
            <Group spacing={8}>
              <Text color="dimmed" size="xs">
                {isFutureDate(bounty.startsAt) ? 'Starts at' : 'Started'}:{' '}
                {formatDate(bounty.startsAt, undefined, true)}
              </Text>
              {bounty.tags.length > 0 && (
                <>
                  <Divider orientation="vertical" />
                  <Collection
                    items={bounty.tags}
                    renderItem={(tag) => (
                      <Link href={`/tag/${encodeURIComponent(tag.name.toLowerCase())}`} passHref>
                        <Badge
                          component="a"
                          size="sm"
                          color="gray"
                          variant={theme.colorScheme === 'dark' ? 'filled' : undefined}
                          sx={{ cursor: 'pointer' }}
                        >
                          {tag.name}
                        </Badge>
                      </Link>
                    )}
                  />
                </>
              )}
            </Group>
          </Stack>
          <ContainerGrid gutterMd={32} gutterLg={64}>
            <ContainerGrid.Col xs={12} md={4} orderMd={2}>
              <BountySidebar bounty={bounty} />
            </ContainerGrid.Col>
            <ContainerGrid.Col xs={12} md={8} orderMd={1}>
              <Stack spacing="xs">
                <ImageCarousel
                  images={bounty.images}
                  connectId={bounty.id}
                  connectType="bounty"
                  mobile={mobile}
                  onClick={(image) => {
                    onSetImage(image.id);
                  }}
                  isLoading={isDeletingImage}
                />
                <Title order={2} mt="sm">
                  About this bounty
                </Title>
                <article>
                  <Stack spacing={4}>
                    {bounty.description && (
                      <ContentClamp maxHeight={200}>
                        <RenderHtml html={bounty.description} />
                      </ContentClamp>
                    )}
                  </Stack>
                </article>
              </Stack>
            </ContainerGrid.Col>
          </ContainerGrid>
        </Container>
        <BountyEntries bounty={bounty} />
        <Container ref={discussionSectionRef} size="xl" mt={32}>
          <Stack spacing="xl">
            <Group position="apart">
              <Title id="comments" order={2} size={28} weight={600}>
                Discussion
              </Title>
            </Group>
            <BountyDiscussion bountyId={bounty.id} userId={bounty.user?.id} />
          </Stack>
        </Container>
      </SensitiveShield>
    </>
  );
}

const BountySidebar = ({ bounty }: { bounty: BountyGetById }) => {
  const { theme } = useStyles();
  const router = useRouter();
  const queryUtils = trpc.useContext();
  const currentUser = useCurrentUser();
  const benefactor = bounty.benefactors.find((b) => b.user.id === currentUser?.id);
  const expired = bounty.expiresAt < new Date();
  const minUnitAmount = bounty.minBenefactorUnitAmount;
  const [addToBountyModalOpen, setAddToBountyModalOpen] = useState<boolean>(false);
  const [addToBountyAmount, setAddToBountyAmount] = useState<number>(minUnitAmount);
  const isOwner = bounty?.user && bounty?.user?.id === currentUser?.id;

  const { trackAction } = useTrackEvent();

  const { data: entries, isLoading: loadingEntries } = trpc.bounty.getEntries.useQuery({
    id: bounty.id,
  });

  const addToBountyEnabled =
    !expired &&
    !bounty.complete &&
    !benefactor?.awardedToId &&
    (bounty.mode !== BountyMode.Individual || isMainBenefactor(bounty, currentUser));
  const { isLoading, mutate: addBenefactorUnitAmountMutation } =
    trpc.bounty.addBenefactorUnitAmount.useMutation({
      onMutate: async ({ unitAmount }) => {
        await queryUtils.bounty.getById.cancel();
        queryUtils.bounty.getById.setData(
          { id: bounty.id },
          produce((bounty) => {
            if (!bounty || !currentUser) {
              return;
            }

            if (isBenefactor) {
              // Update the benefactor:
              bounty.benefactors = bounty.benefactors.map((b) => {
                if (b.user.id === currentUser?.id) {
                  return { ...b, unitAmount: b.unitAmount + unitAmount };
                }

                return b;
              });
            } else {
              // No need to do anything, as the benefactor will be added to the list
              // on invalidate
            }
          })
        );
      },
      onSuccess: (_, { unitAmount }) => {
        showSuccessNotification({
          title: isBenefactor
            ? 'Your contribution has increased!'
            : 'You have been added as a supporter to the bounty!',
          message: `The amount of ${formatCurrencyForDisplay(
            unitAmount,
            currency
          )} ${currency} has been added to the bounty`,
        });
      },
      onError: (error) => {
        showErrorNotification({
          title: 'There was an error adding to the bounty.',
          error: new Error(error.message),
        });
      },
      onSettled: async () => {
        await queryUtils.bounty.getById.invalidate({ id: bounty.id });
      },
    });

  const isBenefactor = useMemo(() => {
    if (!bounty || !currentUser) {
      return false;
    }

    return bounty.benefactors.some((b) => b.user.id === currentUser.id);
  }, [bounty, currentUser]);
  const currency = getBountyCurrency(bounty);

  const { toggle, engagements, toggling } = useBountyEngagement();

  const isFavorite = !!engagements?.Favorite?.find((id) => id === bounty.id);
  const isTracked = !!engagements?.Track?.find((id) => id === bounty.id);
  const handleEngagementClick = async (type: BountyEngagementType) => {
    if (toggling) return;
    await toggle({ type, bountyId: bounty.id });
  };

  const onAddToBounty = (amount: number) => {
    addBenefactorUnitAmountMutation({ bountyId: bounty.id, unitAmount: amount });
  };

  const meta = bounty.details;

  const bountyDetails: DescriptionTableProps['items'] = [
    {
      label: 'Bounty Type',
      value: (
        <Badge radius="xl" color="gray">
          {getDisplayName(bounty.type)}
        </Badge>
      ),
    },
    {
      label: 'Base Model',
      value: (
        <Badge radius="xl" color="gray">
          {meta?.baseModel}
        </Badge>
      ),
      visible: !!meta?.baseModel,
    },
    {
      label: 'Model Preferences',
      value: (
        <Group spacing={8}>
          {meta?.modelFormat && (
            <Badge radius="xl" color="gray">
              {meta?.modelFormat}
            </Badge>
          )}
          {meta?.modelSize && (
            <Badge radius="xl" color="gray">
              {meta?.modelSize}
            </Badge>
          )}
        </Group>
      ),
      visible: !!meta?.modelFormat || !!meta?.modelSize,
    },
    {
      label: 'Bounty Mode',
      value: (
        <Badge radius="xl" color="gray">
          {getDisplayName(bounty.mode)}
        </Badge>
      ),
      // TODO.bounty: show this once we allow splitting bounties
      visible: false,
    },
    {
      label: isFutureDate(bounty.startsAt) ? 'Starts at' : 'Started',
      value: <Text>{formatDate(bounty.startsAt, undefined, true)}</Text>,
    },
    {
      label: 'Deadline',
      value: <Text>{formatDate(bounty.expiresAt, undefined, true)}</Text>,
    },
  ];

  const benefactorDetails: DescriptionTableProps['items'] = bounty.benefactors.map((b) => ({
    label: (
      <Group spacing={4} position="apart">
        <UserAvatar
          user={b.user}
          badge={
            isMainBenefactor(bounty, b.user) ? (
              <IconStar
                color={CurrencyConfig[currency].color(theme)}
                fill={CurrencyConfig[currency].color(theme)}
                size={18}
              />
            ) : null
          }
          withUsername
          linkToProfile
        />
        {b.awardedToId && (
          <Tooltip label="This supporter has already awarded an entry" color="dark" withinPortal>
            <IconTrophy
              color={CurrencyConfig[currency].color(theme)}
              fill={CurrencyConfig[currency].color(theme)}
              size={18}
            />
          </Tooltip>
        )}
      </Group>
    ),
    value: (
      <Group spacing={4} style={{ float: 'right' }}>
        <CurrencyIcon currency={currency} size={20} />
        <Text weight={590} td={b.awardedToId ? 'line-through' : undefined}>
          {formatCurrencyForDisplay(b.unitAmount, currency)}
        </Text>
      </Group>
    ),
  }));

  const files = bounty.files ?? [];
  const filesCount = files.length;
  const hasEntries = (entries?.length ?? 0) > 0;

  return (
    <Stack spacing="md">
      <Group spacing={8} noWrap>
        {addToBountyEnabled && (
          <Group
            color="gray"
            position="apart"
            h={36}
            py={2}
            px={4}
            sx={(theme) => ({
              background:
                theme.colorScheme === 'dark' ? theme.colors.dark[6] : theme.colors.gray[1],
              flexGrow: 1,
              borderRadius: theme.radius.xs,
            })}
            noWrap
          >
            <Tooltip label="Minimum amount to add">
              <Group spacing={2}>
                <CurrencyIcon currency={currency} size={20} />
                <Text weight={590}>{formatCurrencyForDisplay(minUnitAmount, currency)}</Text>
              </Group>
            </Tooltip>
            <Button
              variant="filled"
              h="100%"
              disabled={isLoading}
              onClick={(e) => {
                e.preventDefault();
                e.stopPropagation();
                // Ignore track error
                trackAction({ type: 'AddToBounty_Click' }).catch(() => undefined);
                setAddToBountyAmount(minUnitAmount);
                setAddToBountyModalOpen(true);
              }}
            >
              {isLoading ? 'Processing...' : isBenefactor ? 'Add to bounty' : 'Support'}
            </Button>
            <Modal
              opened={addToBountyModalOpen}
              onClose={() => {
                setAddToBountyModalOpen(false);
              }}
              title="Support this bounty"
            >
              <Stack>
                <Stack spacing="xs">
                  <NumberInput
                    min={minUnitAmount}
                    step={5}
                    value={addToBountyAmount}
                    onChange={(val) => setAddToBountyAmount(val ?? minUnitAmount)}
                    mb="md"
                  />
                  <Text size="sm">
                    Are you sure you want {isBenefactor ? 'to add' : 'become a supporter'}{' '}
                    <Text component="span" weight={590}>
                      <CurrencyIcon currency={currency} size={16} />{' '}
                      {formatCurrencyForDisplay(addToBountyAmount, currency)}
                    </Text>{' '}
                    to this bounty?
                  </Text>
                  <Text color="red.4" size="sm">
                    This action is non reversible.
                  </Text>

                  {!isBenefactor && (
                    <Text size="sm" mt="sm">
                      <strong>Note:</strong> As a supporter, you will be <strong>unable</strong> to
                      add entries to this bounty
                    </Text>
                  )}
                </Stack>
                <Group position="right">
                  <Button variant="default" onClick={() => setAddToBountyModalOpen(false)}>
                    Cancel
                  </Button>

                  <BuzzTransactionButton
                    loading={isLoading}
                    type="submit"
                    label="Continue"
                    buzzAmount={addToBountyAmount}
                    color="yellow.7"
                    onPerformTransaction={() => {
                      if (addToBountyAmount < minUnitAmount) {
                        return;
                      }

                      onAddToBounty(addToBountyAmount);
                      trackAction({ type: 'AddToBounty_Confirm' }).catch(() => undefined);
                      setAddToBountyModalOpen(false);
                    }}
                  />
                </Group>
              </Stack>
            </Modal>
          </Group>
        )}
        <Group spacing={8} noWrap>
          <Tooltip label={isTracked ? 'Stop tracking' : 'Track'} position="top">
            <div>
              <LoginRedirect reason="perform-action">
                <Button
                  onClick={async () => {
                    if (!isTracked)
                      showSuccessNotification({
                        title: 'You are now tracking this bounty',
                        message: "You'll receive notifications for updates to it",
                      });
                    await handleEngagementClick('Track');
                  }}
                  color={isTracked ? 'green' : theme.colorScheme === 'dark' ? 'dark.6' : 'gray.1'}
                  sx={{ cursor: 'pointer', paddingLeft: 0, paddingRight: 0, width: '36px' }}
                >
                  <IconViewfinder
                    color={theme.colorScheme === 'light' ? theme.black : 'currentColor'}
                  />{' '}
                </Button>
              </LoginRedirect>
            </div>
          </Tooltip>
          <Tooltip label={isFavorite ? 'Unlike' : 'Like'} position="top">
            <div>
              <LoginRedirect reason="perform-action">
                <Button
                  onClick={() => handleEngagementClick('Favorite')}
                  color={isFavorite ? 'red' : theme.colorScheme === 'dark' ? 'dark.6' : 'gray.1'}
                  sx={{ cursor: 'pointer', paddingLeft: 0, paddingRight: 0, width: '36px' }}
                >
                  <IconHeart color={theme.colorScheme === 'light' ? theme.black : 'currentColor'} />
                </Button>
              </LoginRedirect>
            </div>
          </Tooltip>
          <Tooltip label="Share" position="top">
            <div style={{ marginLeft: 'auto' }}>
              <ShareButton url={router.asPath} title={bounty.name}>
                <Button
                  sx={{ cursor: 'pointer', paddingLeft: 0, paddingRight: 0, width: '36px' }}
                  color={theme.colorScheme === 'dark' ? 'dark.6' : 'gray.1'}
                >
                  <IconShare3 />
                </Button>
              </ShareButton>
            </div>
          </Tooltip>
        </Group>
      </Group>
      {bounty.complete && !loadingEntries && (
        <Alert color="yellow">
          {(entries?.length ?? 0) > 0 ? (
            <Group spacing={8} align="center" noWrap>
              <ThemeIcon color="yellow.7" variant="light">
                <IconTrophy size={20} fill="currentColor" />
              </ThemeIcon>
              <Text>
                This bounty has been completed and prizes have been awarded to the winners
              </Text>
            </Group>
          ) : (
            <Text>
              This bounty has been marked as completed with no entries. All supporters have been
              refunded.
            </Text>
          )}
        </Alert>
      )}
      {bounty.complete &&
        !loadingEntries &&
        hasEntries &&
        isOwner &&
        constants.bounties.supportedBountyToModels.some((t) => bounty.type === t) && (
          <Button component={NextLink} href={`/models/create?bountyId=${bounty.id}`}>
            Create model from awarded entry
          </Button>
        )}

      <Accordion
        variant="separated"
        multiple
        defaultValue={['details', 'benefactors']}
        styles={(theme) => ({
          content: { padding: 0 },
          item: {
            overflow: 'hidden',
            borderColor: theme.colorScheme === 'dark' ? theme.colors.dark[4] : theme.colors.gray[3],
            boxShadow: theme.shadows.sm,
          },
          control: {
            padding: theme.spacing.sm,
          },
        })}
      >
        <Accordion.Item value="details">
          <Accordion.Control>
            <Group position="apart">Overview</Group>
          </Accordion.Control>
          <Accordion.Panel>
            <DescriptionTable
              items={bountyDetails}
              labelWidth="30%"
              withBorder
              paperProps={{
                sx: {
                  borderLeft: 0,
                  borderRight: 0,
                  borderBottom: 0,
                },
                radius: 0,
              }}
            />
          </Accordion.Panel>
        </Accordion.Item>
        <Accordion.Item value="benefactors">
          <Accordion.Control>
            <Group position="apart">Supporters</Group>
          </Accordion.Control>
          <Accordion.Panel>
            <ScrollArea.Autosize maxHeight={500}>
              <DescriptionTable
                items={benefactorDetails}
                labelWidth="70%"
                withBorder
                paperProps={{
                  sx: {
                    borderLeft: 0,
                    borderRight: 0,
                    borderBottom: 0,
                  },
                  radius: 0,
                }}
              />
            </ScrollArea.Autosize>
          </Accordion.Panel>
        </Accordion.Item>
        {filesCount > 0 && (
          <Accordion.Item
            value="files"
            sx={(theme) => ({
              marginTop: theme.spacing.md,
              marginBottom: theme.spacing.md,
            })}
          >
            <Accordion.Control>
              <Group position="apart">
                {filesCount ? `${filesCount === 1 ? '1 File' : `${filesCount} Files`}` : 'Files'}
              </Group>
            </Accordion.Control>
            <Accordion.Panel>
              <ScrollArea.Autosize maxHeight={300}>
                <Stack spacing={2}>
                  {filesCount > 0 ? (
                    <SimpleGrid cols={1} spacing={2}>
                      {files.map((file) => (
                        <AttachmentCard key={file.id} {...file} />
                      ))}
                    </SimpleGrid>
                  ) : (
                    <Center p="xl">
                      <Text size="md" color="dimmed">
                        No files were provided for this bounty
                      </Text>
                    </Center>
                  )}
                </Stack>
              </ScrollArea.Autosize>
            </Accordion.Panel>
          </Accordion.Item>
        )}
      </Accordion>
      {bounty.poi && <PoiAlert type="Bounty" />}
    </Stack>
  );
};

const useStyles = createStyles((theme) => ({
  titleWrapper: {
    gap: theme.spacing.xs,

    [containerQuery.smallerThan('md')]: {
      gap: theme.spacing.xs * 0.4,
      alignItems: 'flex-start',
    },
  },

  title: {
    wordBreak: 'break-word',
    [containerQuery.smallerThan('md')]: {
      fontSize: theme.fontSizes.xs * 2.4, // 24px
      width: '100%',
      paddingBottom: 0,
    },
  },
}));

const BountyEntries = ({ bounty }: { bounty: BountyGetById }) => {
  const entryCreateUrl = `/bounties/${bounty.id}/entries/create`;
  const currentUser = useCurrentUser();

  const { data: entries = [], isLoading } = trpc.bounty.getEntries.useQuery({ id: bounty.id });
  const { data: ownedEntries = [], isLoading: isLoadingOwnedEntries } =
    trpc.bounty.getEntries.useQuery({
      id: bounty.id,
      owned: true,
    });

  const { items: filteredEntries, hiddenCount } = useApplyHiddenPreferences({
    type: 'bounties',
    data: entries,
  });

  const currency = getBountyCurrency(bounty);
  const benefactorItem = !currentUser
    ? null
    : bounty.benefactors.find((b) => b.user.id === currentUser.id);
  const expired = bounty.expiresAt < new Date();
  const displaySubmitAction =
    !benefactorItem &&
    !isLoadingOwnedEntries &&
    ownedEntries.length < bounty.entryLimit &&
    !currentUser?.muted &&
    !bounty.complete &&
    !expired;

  const Wrapper = ({ children }: { children: React.ReactNode }) => (
    <Container
      fluid
      my="md"
      sx={(theme) => ({
        background: theme.colorScheme === 'dark' ? theme.colors.dark[6] : theme.colors.gray[1],
      })}
    >
      <Container size="xl">
        <Stack spacing="md" py={32}>
          <Group>
            <Title order={2}>Entries</Title>
            {displaySubmitAction && (
              <Button size="xs" variant="outline" component={NextLink} href={entryCreateUrl}>
                Submit Entry
              </Button>
            )}
            <Tooltip label={`Max entries per user: ${bounty.entryLimit}`}>
              <IconInfoCircle color="white" strokeWidth={2.5} size={18} />
            </Tooltip>
            {hiddenCount > 0 && (
              <Text color="dimmed">
                {hiddenCount.toLocaleString()} entries have been hidden due to your settings or due
                to lack of images
              </Text>
            )}
          </Group>
          {children}
        </Stack>
      </Container>
    </Container>
  );

  if (isLoading) {
    return (
      <Wrapper>
        <Center>
          <Loader />
        </Center>
      </Wrapper>
    );
  }

  if (!filteredEntries?.length) {
    return (
      <Wrapper>
        <Group spacing="xs">
          <ThemeIcon color="gray" size="xl" radius="xl">
            <IconTournament />
          </ThemeIcon>
          <Text size="md" color="dimmed">
            No submissions yet
          </Text>
          {displaySubmitAction && (
            <>
              <Divider orientation="vertical" />
              <Text size="md" color="dimmed">
                Be the first to submit your solution.
              </Text>
            </>
          )}
        </Group>
      </Wrapper>
    );
  }

  return (
    <Wrapper>
      <SimpleGrid
        spacing="sm"
        breakpoints={[
          { minWidth: 'xs', cols: 1 },
          { minWidth: 'sm', cols: 2 },
          { minWidth: 'md', cols: 4 },
        ]}
        style={{ width: '100%' }}
      >
        {filteredEntries.map((entry) => (
          <BountyEntryCard
            key={entry.id}
            data={entry}
            currency={currency}
            renderActions={() => {
              return (
                <>
                  <AwardBountyAction
                    bounty={bounty}
                    bountyEntryId={entry.id}
                    fileUnlockAmount={entry.fileUnlockAmount}
                  >
                    {({ onClick }) => (
                      <HoverActionButton
                        label="Award"
                        size={30}
                        color="yellow.7"
                        variant="filled"
                        onClick={onClick}
                        keepIconOnHover
                      >
                        <IconAward stroke={2.5} size={16} />
                      </HoverActionButton>
                    )}
                  </AwardBountyAction>
                  {benefactorItem && benefactorItem.awardedToId === entry.id && (
                    <Tooltip label="You awarded this entry">
                      <ThemeIcon color={'yellow.7'} radius="xl" size={30} variant={'filled'}>
                        <IconTrophy size={16} stroke={2.5} />
                      </ThemeIcon>
                    </Tooltip>
                  )}
                </>
              );
            }}
          />
        ))}
      </SimpleGrid>
    </Wrapper>
  );
};

setPageOptions(BountyDetailsPage, {
  withScrollArea: false,
  innerLayout: ({ children }: { children: React.ReactNode }) => (
    <ImageViewer>
      <ScrollAreaMain>{children}</ScrollAreaMain>
    </ImageViewer>
  ),
});<|MERGE_RESOLUTION|>--- conflicted
+++ resolved
@@ -77,18 +77,13 @@
 import { DaysFromNow } from '~/components/Dates/DaysFromNow';
 import { IconBadge } from '~/components/IconBadge/IconBadge';
 import { BountyDiscussion } from '~/components/Bounty/BountyDiscussion';
-<<<<<<< HEAD
-import { NextLink as Link } from '~/components/NextLink/NextLink';
-=======
-import { NextLink } from '@mantine/next';
->>>>>>> 648a5fa8
 import { CurrencyIcon } from '~/components/Currency/CurrencyIcon';
 import { BountyEntryCard } from '~/components/Cards/BountyEntryCard';
 import HoverActionButton from '~/components/Cards/components/HoverActionButton';
 import { AwardBountyAction } from '~/components/Bounty/AwardBountyAction';
 import { BountyContextMenu } from '~/components/Bounty/BountyContextMenu';
 import { Collection } from '~/components/Collection/Collection';
-import Link from 'next/link';
+import { NextLink as Link } from '~/components/NextLink/NextLink';
 import { TrackView } from '~/components/TrackView/TrackView';
 import { useTrackEvent } from '~/components/TrackView/track.utils';
 import { env } from '~/env/client.mjs';
@@ -729,7 +724,7 @@
         hasEntries &&
         isOwner &&
         constants.bounties.supportedBountyToModels.some((t) => bounty.type === t) && (
-          <Button component={NextLink} href={`/models/create?bountyId=${bounty.id}`}>
+          <Button component={Link} href={`/models/create?bountyId=${bounty.id}`}>
             Create model from awarded entry
           </Button>
         )}
@@ -894,7 +889,7 @@
           <Group>
             <Title order={2}>Entries</Title>
             {displaySubmitAction && (
-              <Button size="xs" variant="outline" component={NextLink} href={entryCreateUrl}>
+              <Button size="xs" variant="outline" component={Link} href={entryCreateUrl}>
                 Submit Entry
               </Button>
             )}
