import {
  ActionIcon,
  Badge,
  Box,
  Button,
  Card,
  Chip,
  createStyles,
  Group,
  HoverCard,
  Kbd,
  keyframes,
  Loader,
  Popover,
  Stack,
  Text,
  ThemeIcon,
  Title,
  Tooltip,
} from '@mantine/core';
import { useLocalStorage } from '@mantine/hooks';
<<<<<<< HEAD
import { NextLink as Link } from '~/components/NextLink/NextLink'
=======
import { NextLink } from '@mantine/next';
>>>>>>> 648a5fa8
import {
  IconArrowBackUp,
  IconCrown,
  IconExternalLink,
  IconFlag,
  IconHelpHexagon,
  IconRotate,
  IconStarFilled,
  IconVolume,
  IconVolumeOff,
  IconX,
} from '@tabler/icons-react';
import { useEffect, useState } from 'react';
import Lottie from 'react-lottie';
import { setPageOptions } from '~/components/AppLayout/AppLayout';
import { openBrowsingLevelGuide } from '~/components/Dialog/dialog-registry';
import { EdgeMedia } from '~/components/EdgeMedia/EdgeMedia';
import { useGameSounds } from '~/hooks/useGameSounds';
import { RaterImage } from '~/server/routers/research.router';
import { calculateLevelProgression } from '~/server/utils/research-utils';
import { createServerSideProps } from '~/server/utils/server-side-helpers';
import { getRandom } from '~/utils/array-helpers';
import { getRandomBool } from '~/utils/boolean-helpers';
import { getLoginLink } from '~/utils/login-helpers';
import * as levelAnimation from '~/utils/lotties/level-up-animation.json';
import { numberWithCommas } from '~/utils/number-helpers';
import { trpc } from '~/utils/trpc';

const NsfwLevel = {
  PG: 1,
  PG13: 2,
  R: 4,
  X: 8,
  XXX: 16,
  Blocked: 32,
} as const;
const NsfwNumMap = Object.fromEntries(
  Object.entries(NsfwLevel).map(([key, value]) => [value, key])
);

const levelPlayBackRates: Record<string, number> = {
  [NsfwLevel.PG]: 1.4,
  [NsfwLevel.PG13]: 1.2,
  [NsfwLevel.R]: 1,
  [NsfwLevel.X]: 0.8,
  [NsfwLevel.XXX]: 0.7,
};

const explanationMap: Record<string, string> = {
  PG: 'Safe for all ages',
  PG13: 'Revealing clothing, violence, and light gore',
  R: 'Adult themes and situations, partial nudity, graphic violence and death',
  X: 'Graphic nudity, adult objects and settings',
  XXX: 'Sexual content and activity',
  Blocked: 'Violates our terms of service',
};

let toSet: Record<number, number> = {};
let trackId: string | undefined;
let toSetTimeout: any;
let levelTimeout: any;
let ratingTimeout: any;
const pendingImages: RaterImage[] = [];
const prevImages: RaterImage[] = [];
const defaultNsfwLevel = NsfwLevel.PG13;
type SanityStatus = 'clear' | 'challenge' | 'assessing' | 'insane';

const FORCED_DELAY = 200;
const imgState = {
  ready: false,
  timeout: undefined as any,
  failedCount: 0,
  readyTime: new Date(),
};
function imgReady(set?: boolean) {
  if (set === undefined) {
    if (imgState.ready === false) imgState.failedCount++;
    return imgState.ready;
  }

  if (set === true && !imgState.ready) {
    if (imgState.timeout) clearTimeout(imgState.timeout);
    const waitEl = document.getElementById('waitIndicator')!;
    const delay = FORCED_DELAY * (imgState.failedCount + 1);
    if (delay > FORCED_DELAY) {
      waitEl.style.display = 'block';
      waitEl.style.setProperty('--animation-duration', `${delay}ms`);
    }
    imgState.timeout = setTimeout(() => {
      imgState.ready = set;
      imgState.failedCount = Math.max(0, imgState.failedCount - 1);
      waitEl.style.display = 'none';
    }, delay);
  } else imgState.ready = set;
  return set;
}

export const getServerSideProps = createServerSideProps({
  useSession: true,
  resolver: async ({ session, ctx }) => {
    if (!session)
      return {
        redirect: {
          destination: getLoginLink({
            returnUrl: ctx.req.url,
            reason: 'rater',
          }),
          permanent: false,
        },
      };
  },
});

export default function Rater() {
  const { classes } = useStyles();

  // Image Ref
  const imageRef = useState<HTMLImageElement | null>(null);
  useEffect(() => {
    const [ref] = imageRef;
    if (!ref) return;
    ref.onload = () => imgReady(true);
    if (ref.complete) imgReady(true);
  }, [imageRef]);

  // Keep track of rater state
  const [muted, setMuted] = useLocalStorage<boolean>({ key: 'rater-muted', defaultValue: false });
  const [isLevelingUp, setIsLevelingUp] = useState(false);
  const [cursor, setCursor] = useState<number | undefined>(undefined);
  const [level, setLevel] = useState<number | undefined>(undefined);
  const [sanityStatus, setSanityStatus] = useState<SanityStatus>('clear');
  const isSanityCheck = sanityStatus === 'challenge';
  const [rated, setRated] = useState<number>(0);
  const [strikes, setStrikes] = useState<number>(0);
  useEffect(() => {
    if (typeof window === 'undefined') return;
    const storedLevel = localStorage.getItem('rater-level');
    if (storedLevel && storedLevel !== '1') setLevel(parseInt(storedLevel));
    else setLevel(defaultNsfwLevel);
  }, []);

  // Prep Sounds
  const playSound = useGameSounds();

  // Get Status
  const {
    data: status,
    isLoading,
    refetch: refetchStatus,
  } = trpc.research.raterGetStatus.useQuery();
  const isSane = (isLoading || status?.sane === true) && sanityStatus !== 'insane';
  function incrementCount(incrementBy = 1) {
    setRated((prev) => prev + incrementBy);
  }
  useEffect(() => {
    if (status?.sane === false) setSanityStatus('insane');
    if (status?.strikes) setStrikes(status.strikes);
  }, [status]);

  // Get progression
  const totalRated = (status?.count ?? 0) + rated;
  const progression = status ? calculateLevelProgression(totalRated) : undefined;
  function levelUp() {
    setIsLevelingUp(true);
    if (!muted) playSound('levelUp');
    levelTimeout && clearTimeout(levelTimeout);
    levelTimeout = setTimeout(() => setIsLevelingUp(false), 2500);
  }

  // Get images
  const [image, setImage] = useState<RaterImage | undefined>(undefined);
  const { data } = trpc.research.raterGetImages.useQuery(
    { level: level!, cursor },
    {
      enabled: !isLoading && isSane && !!level && pendingImages.length < 5,
      cacheTime: 0,
    }
  );
  useEffect(() => {
    if (!data) return;
    trackId = data.trackId;
    pendingImages.push(...data.images);
    if (!image) setImage(pendingImages[0]);
    setCursor(data.images[data.images.length - 1].id);
  }, [data]);
  function addToHistory(image: RaterImage) {
    prevImages.unshift(image);
    if (prevImages.length > 10) prevImages.pop();
  }

  // Handle sanity checking
  function giveSanityCheck() {
    if (!image) return;

    setSanityStatus('challenge');
    const sanityImage = getRandom(status!.sanityImages);
    sanityImage.nsfwLevel = image.nsfwLevel;
    setImage(sanityImage);
  }

  function sendRatings() {
    if (!Object.keys(toSet).length) return;
    setRatingsMutation.mutate({ ratings: toSet, trackId: trackId! });
    toSet = {};
  }

  function sendRatingsWithDebounce() {
    toSetTimeout && clearTimeout(toSetTimeout);
    toSetTimeout = setTimeout(sendRatings, 1000);
  }

  // Handle level setting
  const setRatingsMutation = trpc.research.raterSetRatings.useMutation();
  function handleSetLevel(level: number) {
    if (!imgReady()) {
      playSound('buzz');
      return;
    }
    imgReady(false);

    if (!image) return;
    if (isSanityCheck) {
      sendRatings();
      setRatingsMutation.mutate(
        { ratings: { [image.id]: level }, trackId },
        {
          onSuccess: () =>
            setTimeout(() => {
              playSound('challengePass');
              setSanityStatus('clear');
              setImage(pendingImages[0]);
            }, 1000),
          onError: () =>
            setTimeout(() => {
              playSound('challengeFail');
              const newStrikes = strikes + 1;
              setStrikes(newStrikes);
              if (newStrikes >= 3) {
                setSanityStatus('insane');
                setImage(undefined);
              } else {
                setSanityStatus('clear');
                setImage(pendingImages[0]);
              }
            }, 1000),
        }
      );
      playSound('challenge');
      setSanityStatus('assessing');
      return;
    }

    // Set image level
    image.nsfwLevel = level;
    const ratingElement = document.getElementById('rating')!;
    ratingElement.innerText = NsfwNumMap[level];
    ratingElement.style.display = 'block';
    ratingTimeout && clearTimeout(ratingTimeout);
    ratingTimeout = setTimeout(() => {
      ratingElement.style.display = 'none';
    }, 200);

    // Play sound
    if (!muted) {
      if (level === NsfwLevel.Blocked) playSound('buzz');
      else playSound('point', levelPlayBackRates[level]);
    }

    // Check for level up
    const shouldLevelUp =
      progression && progression.ratingsInLevel + 1 >= progression.ratingsForNextLevel;
    if (shouldLevelUp) levelUp();

    // Increment count
    incrementCount();

    // Remove image from pending
    addToHistory(image);
    pendingImages.shift();

    // Determine if we need to sanityCheck
    const shouldSanityCheck = getRandomBool(1 / 50);
    if (shouldSanityCheck) {
      giveSanityCheck();
    } else {
      setImage(pendingImages[0]);
    }

    // Set rating
    toSet[image.id] = level;
    sendRatingsWithDebounce();
  }

  // Handle Restart
  const restartMutation = trpc.research.raterReset.useMutation({
    onSuccess: () => {
      refetchStatus();
      setCursor(undefined);
      setImage(undefined);
      setSanityStatus('clear');
      setRated(0);
      setStrikes(0);
      pendingImages.length = 0;
      prevImages.length = 0;
    },
  });
  function handleRestart() {
    restartMutation.mutate();
  }

  // Handle Undo
  function undoRating() {
    if (isSanityCheck) return;

    const lastImage = prevImages.shift();
    if (lastImage) {
      pendingImages.unshift(lastImage);
      setImage(pendingImages[0]);
      incrementCount(-1);
      if (!muted) playSound('undo');
    }
  }

  // Handle skipping
  function skipImage() {
    if (!image || isSanityCheck) return;

    addToHistory(image);
    pendingImages.shift();
    setImage(pendingImages[0]);
  }

  // Handle level change
  function changeLevel(level: number) {
    if (isSanityCheck) return;

    setLevel((prev) => {
      if (!prev) return level;
      let newLevel = prev & level ? prev & ~level : prev | level;
      if (newLevel === 0) newLevel = defaultNsfwLevel;
      return newLevel;
    });
    pendingImages.length = 0;
    setImage(undefined);
    setCursor(undefined);
  }

  // Hotkey hooking
  useEffect(() => {
    const handleKeyDown = (event: KeyboardEvent) => {
      if (!image) return;
      if (event.key === '1') handleSetLevel(NsfwLevel.PG);
      if (event.key === '2') handleSetLevel(NsfwLevel.PG13);
      if (event.key === '3') handleSetLevel(NsfwLevel.R);
      if (event.key === '4') handleSetLevel(NsfwLevel.X);
      if (event.key === '5') handleSetLevel(NsfwLevel.XXX);
      if (event.key === '6') handleSetLevel(NsfwLevel.Blocked);
      if (event.key === 'ArrowRight' || event.code === 'Space') skipImage();
      if (event.ctrlKey && event.key === 'z') undoRating();
      if (event.ctrlKey && event.shiftKey && event.key === 'Enter') levelUp();
      if (event.ctrlKey && event.shiftKey && event.key === 'Backspace') giveSanityCheck();
    };
    window.addEventListener('keydown', handleKeyDown);
    return () => window.removeEventListener('keydown', handleKeyDown);
  }, [image]);

  // Handle Loading
  const loading = isLoading ?? restartMutation.isLoading;

  return (
    <Box className={classes.container}>
      {isLevelingUp && (
        <Card
          p="md"
          radius="lg"
          shadow="xl"
          withBorder
          style={{
            position: 'fixed',
            top: 200,
            left: '50%',
            transform: 'translate(-50%, -50%)',
            zIndex: 1000,
            display: 'flex',
            flexDirection: 'column',
            alignItems: 'center',
            overflow: 'visible',
            animation: 'fadeOut 500ms ease-in 2s forwards',
          }}
        >
          <Lottie
            options={{ animationData: levelAnimation, loop: false }}
            height={300}
            style={{ marginTop: -210 }}
          />
          <Text size={48} ta="center" weight={500} mt={-90} mb={10} lh={1}>
            Level up!
          </Text>
        </Card>
      )}
      <Box className={classes.image}>
        {!isSane ? (
          <Card withBorder shadow="sm" radius="sm" className={classes.gameover}>
            <Text color="orange" weight={500} size={36}>
              Game Over
            </Text>
            <Text>You failed 3 rating challenges.</Text>
            <Text mt="sm">
              You made it to{' '}
              <Text component="span" color="blue.4">
                Level {progression?.level}
              </Text>{' '}
              and rated{' '}
              <Text component="span" color="blue.4">
                {numberWithCommas(totalRated)} images
              </Text>
              .
            </Text>
            <Button.Group mt="sm">
              <Button variant="default" leftIcon={<IconRotate />} onClick={handleRestart} fullWidth>
                Restart
              </Button>
              <Button
                component={NextLink}
                color="yellow"
                variant="light"
                rightIcon={<IconCrown />}
                href="/leaderboard/rater"
              >
                Check the Leaderboard
              </Button>
            </Button.Group>
          </Card>
        ) : sanityStatus === 'assessing' ? (
          <Loader size="xl" color="yellow" />
        ) : image ? (
          <EdgeMedia src={image.url} width={700} mediaRef={imageRef} />
        ) : (
          <Loader size="xl" />
        )}
        <Card
          id="rating"
          withBorder
          shadow="sm"
          radius="sm"
          className={classes.levelNotice}
          style={{ display: 'none' }}
        >
          PG
        </Card>
        {!loading && image && sanityStatus !== 'assessing' && (
          <>
            <ActionIcon
              className={classes.link}
              component={NextLink}
              target="_blank"
              href={`/images/${image?.id}`}
              variant="transparent"
            >
              <IconExternalLink />
            </ActionIcon>
          </>
        )}
      </Box>
      <Group align="flex-end" className={classes.rater}>
        <Title order={1} lh={1}>
          Rater
        </Title>
        {progression && (
          <HoverCard withArrow>
            <HoverCard.Target>
              <Badge size="lg" className={classes.raterBadge}>
                <IconStarFilled strokeWidth={2.5} size={15} />
                Level {progression.level}
                <Box style={{ width: progression.progress + '%' }} />
              </Badge>
            </HoverCard.Target>
            <HoverCard.Dropdown px="xs" py={3} color="gray">
              <Stack spacing={0}>
                <Group spacing={4}>
                  <Text size="xs" color="blue.4" weight="bold" tt="uppercase">
                    next level
                  </Text>
                  <Text size="xs" weight={500}>
                    {progression.ratingsInLevel} / {progression.ratingsForNextLevel}
                  </Text>
                </Group>
                <Group spacing={4}>
                  <Text size="xs" color="blue.4" weight="bold" tt="uppercase">
                    Total ratings
                  </Text>
                  <Text size="xs" weight={500}>
                    {totalRated}
                  </Text>
                </Group>
              </Stack>
            </HoverCard.Dropdown>
          </HoverCard>
        )}
        {!loading && (
          <HoverCard withArrow>
            <HoverCard.Target>
              <Group spacing={4}>
                {Array.from({ length: 3 }).map((_, i) => (
                  <ThemeIcon
                    key={i}
                    color={strikes > i ? 'red' : 'gray'}
                    variant={strikes > i ? 'filled' : 'outline'}
                  >
                    <IconX strokeWidth={2.5} />
                  </ThemeIcon>
                ))}
              </Group>
            </HoverCard.Target>
            <HoverCard.Dropdown px="xs" py={3} color="gray">
              <Text size="xs">
                {3 - strikes} {`more strikes and it's game over!`}
              </Text>
            </HoverCard.Dropdown>
          </HoverCard>
        )}

        {(progression?.level ?? 0) > 20 && (
          <Tooltip label="View Leaderboard">
            <ActionIcon
              size="md"
              component={NextLink}
              href="/leaderboard/rater"
              target="_blank"
              color="yellow"
            >
              <IconCrown />
            </ActionIcon>
          </Tooltip>
        )}
      </Group>

      {isSane && !loading && (
        <>
          <Group ml="auto" spacing={4} className={classes.browsing}>
            <Text weight="bold" size="xs">
              Show:{' '}
            </Text>
            {Object.entries(NsfwLevel)
              .filter(([key]) => key !== 'Blocked' && key !== 'PG')
              .map(([key, value]) => (
                <Chip
                  size="xs"
                  radius="xs"
                  checked={!!level && (level & value) !== 0}
                  onChange={() => changeLevel(value)}
                  key={key}
                >
                  {key}
                </Chip>
              ))}
          </Group>
          <Stack spacing="xs" align="center" className={classes.actionBar}>
            <Card
              id="waitIndicator"
              withBorder
              shadow="sm"
              radius="sm"
              className={classes.waitNotice}
              style={{ display: 'none' }}
            >
              Wait...
            </Card>
            <Group spacing={4}>
              <Tooltip label="Undo" position="top" withArrow>
                <Button
                  onClick={undoRating}
                  variant="default"
                  px="xs"
                  disabled={!prevImages.length}
                >
                  <IconArrowBackUp />
                </Button>
              </Tooltip>
              <Button.Group>
                {Object.entries(NsfwLevel).map(([key, value]) => (
                  <Tooltip
                    key={key}
                    label={explanationMap[key]}
                    position="top"
                    withArrow
                    openDelay={1000}
                    maw={300}
                    multiline
                  >
                    <Button
                      key={key}
                      variant={key === 'Blocked' ? 'filled' : 'default'}
                      color={key === 'Blocked' ? 'red' : undefined}
                      onClick={() => handleSetLevel(value)}
                    >
                      {key === 'Blocked' ? <IconFlag size={18} /> : key}
                    </Button>
                  </Tooltip>
                ))}
              </Button.Group>
              <Button onClick={skipImage} variant="default">
                Skip
              </Button>
            </Group>
            <Group w="100%" spacing={5}>
              <Text size="xs" mr="auto">
                <Kbd>1-6</Kbd> to rate, <Kbd>Space</Kbd> to skip, <Kbd>Ctrl</Kbd>+<Kbd>Z</Kbd> to
                undo
              </Text>
              <ActionIcon size="xs" onClick={() => setMuted((x) => !x)} color="dark">
                {muted ? <IconVolumeOff strokeWidth={2.5} /> : <IconVolume strokeWidth={2.5} />}
              </ActionIcon>
              <Popover width={300} withArrow>
                <Popover.Target>
                  <ActionIcon size="xs" color="dark">
                    <IconHelpHexagon strokeWidth={2.5} />
                  </ActionIcon>
                </Popover.Target>
                <Popover.Dropdown>
                  <Text color="orange" weight={500}>
                    What is this?
                  </Text>
                  <Text
                    size="sm"
                    lh={1.3}
                  >{`We're working on improving our automated content moderation system. We need your help to improve our data! Please assign the rating you think best fits the content`}</Text>
                  <Text
                    size="xs"
                    td="underline"
                    color="blue.4"
                    style={{ cursor: 'pointer' }}
                    onClick={() => openBrowsingLevelGuide()}
                  >
                    What do the ratings mean?
                  </Text>
                </Popover.Dropdown>
              </Popover>
            </Group>
          </Stack>
        </>
      )}
    </Box>
  );
}

const useStyles = createStyles((theme) => ({
  container: {
    position: 'relative',
    height: '100%',
    display: 'flex',
    flexDirection: 'column',
    alignItems: 'center',
  },
  rater: {
    position: 'absolute',
    top: theme.spacing.xs,
    left: theme.spacing.xs,
    zIndex: 10,
  },
  raterBadge: {
    position: 'relative',
    cursor: 'default',
    border: `1px solid ${theme.colors.blue[5]}`,
    paddingLeft: 5,
    backgroundColor: theme.colorScheme === 'dark' ? theme.colors.dark[4] : theme.colors.gray[0],
    div: {
      position: 'absolute',
      top: 0,
      left: 0,
      bottom: 0,
      backgroundColor: theme.colors.blue[5],
      opacity: 0.3,
    },
    span: {
      display: 'flex',
      alignItems: 'center',
    },
    svg: {
      marginRight: 5,
    },
  },
  browsing: {
    position: 'absolute',
    top: theme.spacing.xs,
    right: theme.spacing.xs,
    zIndex: 10,
  },
  image: {
    height: 'calc(100% - 110px)',
    marginTop: theme.spacing.md,
    display: 'flex',
    zIndex: 1,
    position: 'relative',
    justifyContent: 'center',
    alignItems: 'center',
    img: {
      height: 'auto',
      width: 'auto',
      maxHeight: '100%',
      maxWidth: '100%',
      objectFit: 'contain',
      top: '50%',
      left: '50%',
      borderRadius: theme.radius.md,
      boxShadow: theme.shadows.md,
    },
  },
  link: {
    position: 'absolute',
    bottom: 0,
    right: 0,
    zIndex: 10,
  },
  levelNotice: {
    position: 'absolute',
    top: '50%',
    left: '50%',
    transform: 'translate(-50%,-50%)',
    zIndex: 10,
    fontSize: 42,
    opacity: 0.9,
    minWidth: 50,
    padding: '2px 10px 6px !important',
    lineHeight: 1,
    textAlign: 'center',
    fontWeight: 500,
  },
  waitNotice: {
    position: 'absolute',
    left: 0,
    top: 0,
    width: '100%',
    zIndex: 10,
    fontSize: 24,
    padding: '4px 10px 6px !important',
    lineHeight: 1,
    textAlign: 'center',
    fontWeight: 500,
    [`&:before`]: {
      content: '""',
      position: 'absolute',
      zIndex: 2,
      top: 0,
      left: 0,
      height: '100%',
      width: 0,
      backgroundColor: theme.colors.blue[6],
      opacity: 0,
      animation: `${fillEffect} linear forwards`,
      animationDuration: `var(--animation-duration, ${FORCED_DELAY}ms)`,
    },
  },
  gameover: {
    position: 'absolute',
    top: '50%',
    left: '50%',
    transform: 'translate(-50%,-50%)',
    width: '400px',
    maxWidth: 'calc(100vw - 30px)',
    zIndex: 10,
    opacity: 0.9,
    textAlign: 'center',
  },
  actionBar: {
    position: 'absolute',
    bottom: theme.spacing.xs,
    left: '50%',
    transform: 'translateX(-50%)',
    zIndex: 10,
  },
}));

const fillEffect = keyframes({
  to: {
    width: '100%',
    opacity: 0.3,
  },
});

setPageOptions(Rater, { withScrollArea: false });<|MERGE_RESOLUTION|>--- conflicted
+++ resolved
@@ -19,11 +19,7 @@
   Tooltip,
 } from '@mantine/core';
 import { useLocalStorage } from '@mantine/hooks';
-<<<<<<< HEAD
-import { NextLink as Link } from '~/components/NextLink/NextLink'
-=======
-import { NextLink } from '@mantine/next';
->>>>>>> 648a5fa8
+import { NextLink as Link } from '~/components/NextLink/NextLink';
 import {
   IconArrowBackUp,
   IconCrown,
@@ -447,7 +443,7 @@
                 Restart
               </Button>
               <Button
-                component={NextLink}
+                component={Link}
                 color="yellow"
                 variant="light"
                 rightIcon={<IconCrown />}
@@ -478,7 +474,7 @@
           <>
             <ActionIcon
               className={classes.link}
-              component={NextLink}
+              component={Link}
               target="_blank"
               href={`/images/${image?.id}`}
               variant="transparent"
@@ -550,7 +546,7 @@
           <Tooltip label="View Leaderboard">
             <ActionIcon
               size="md"
-              component={NextLink}
+              component={Link}
               href="/leaderboard/rater"
               target="_blank"
               color="yellow"
