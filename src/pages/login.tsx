import { ButtonProps, Container, Paper, Stack, Text } from '@mantine/core';
import { GetServerSideProps, InferGetServerSidePropsType } from 'next';
import { getCsrfToken, getProviders, getSession, signIn } from 'next-auth/react';
import React, { MouseEventHandler } from 'react';
import {
  DiscordButton,
  GitHubButton,
  GoogleButton,
} from '~/components/SocialButtons/SocialButtons';

const mapProviderSignInButton = {
  github: (props: ButtonProps & { onClick: MouseEventHandler }) => (
    <GitHubButton radius="xl" {...props}>
      GitHub
    </GitHubButton>
  ),
  discord: (props: ButtonProps & { onClick: MouseEventHandler }) => (
    <DiscordButton radius="xl" {...props}>
      Discord
    </DiscordButton>
  ),
  google: (props: ButtonProps & { onClick: MouseEventHandler }) => (
    <GoogleButton radius="xl" {...props}>
      Google
    </GoogleButton>
  ),
};

export default function Login({
  providers,
}: InferGetServerSidePropsType<typeof getServerSideProps>) {
  return (
<<<<<<< HEAD
    <>
      <Paper radius="md" p="xl" withBorder>
        <Text size="lg" weight={500}>
          Welcome to Model Share, sign in with
        </Text>
=======
    <AppLayout>
      <Container size="xs">
        <Paper radius="md" p="xl" withBorder>
          <Text size="lg" weight={500}>
            Welcome to Model Share, sign in with
          </Text>
>>>>>>> 0376fb4e

          <Stack mb="md" mt="md">
            {providers
              ? Object.values(providers).map((provider) => {
                  const ProviderButton =
                    mapProviderSignInButton[provider.id as keyof typeof mapProviderSignInButton];

                  return (
                    <React.Fragment key={provider.name}>
                      <ProviderButton onClick={() => signIn(provider.id, { callbackUrl: '/' })} />
<<<<<<< HEAD
                    )}
                  </React.Fragment>
                );
              })
            : null}
        </Group>
      </Paper>
    </>
=======
                    </React.Fragment>
                  );
                })
              : null}
          </Stack>
        </Paper>
      </Container>
    </AppLayout>
>>>>>>> 0376fb4e
  );
}

type NextAuthProviders = AsyncReturnType<typeof getProviders>;
type NextAuthCsrfToken = AsyncReturnType<typeof getCsrfToken>;
type Props = {
  providers: NextAuthProviders;
  csrfToken: NextAuthCsrfToken;
};

export const getServerSideProps: GetServerSideProps<Props> = async () => {
  const session = await getSession();

  if (!session) {
    return {
      redirect: {
        destination: '/',
        permanent: false,
      },
    };
  }

  const providers = await getProviders();
  const csrfToken = await getCsrfToken();

  return {
    props: { providers, csrfToken },
  };
};<|MERGE_RESOLUTION|>--- conflicted
+++ resolved
@@ -30,53 +30,31 @@
   providers,
 }: InferGetServerSidePropsType<typeof getServerSideProps>) {
   return (
-<<<<<<< HEAD
-    <>
+    <Container size="xs">
       <Paper radius="md" p="xl" withBorder>
         <Text size="lg" weight={500}>
           Welcome to Model Share, sign in with
         </Text>
-=======
-    <AppLayout>
-      <Container size="xs">
-        <Paper radius="md" p="xl" withBorder>
-          <Text size="lg" weight={500}>
-            Welcome to Model Share, sign in with
-          </Text>
->>>>>>> 0376fb4e
 
-          <Stack mb="md" mt="md">
-            {providers
-              ? Object.values(providers).map((provider) => {
-                  const ProviderButton =
-                    mapProviderSignInButton[provider.id as keyof typeof mapProviderSignInButton];
+        <Stack mb="md" mt="md">
+          {providers
+            ? Object.values(providers).map((provider) => {
+                const ProviderButton =
+                  mapProviderSignInButton[provider.id as keyof typeof mapProviderSignInButton];
 
-                  return (
-                    <React.Fragment key={provider.name}>
-                      <ProviderButton onClick={() => signIn(provider.id, { callbackUrl: '/' })} />
-<<<<<<< HEAD
-                    )}
+                return (
+                  <React.Fragment key={provider.name}>
+                    <ProviderButton onClick={() => signIn(provider.id, { callbackUrl: '/' })} />
                   </React.Fragment>
                 );
               })
             : null}
-        </Group>
+        </Stack>
       </Paper>
-    </>
-=======
-                    </React.Fragment>
-                  );
-                })
-              : null}
-          </Stack>
-        </Paper>
-      </Container>
-    </AppLayout>
->>>>>>> 0376fb4e
+    </Container>
   );
 }
 
-type NextAuthProviders = AsyncReturnType<typeof getProviders>;
 type NextAuthCsrfToken = AsyncReturnType<typeof getCsrfToken>;
 type Props = {
   providers: NextAuthProviders;
