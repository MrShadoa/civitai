--- conflicted
+++ resolved
@@ -16,11 +16,7 @@
 import { SocialButton } from '~/components/Social/SocialButton';
 
 import { getServerAuthSession } from '~/server/utils/get-server-auth-session';
-<<<<<<< HEAD
-import { filterProviders } from '~/utils/account';
-=======
 import { createServerSideProps } from '~/server/utils/server-side-helpers';
->>>>>>> c6a67f90
 import { loginRedirectReasons, LoginRedirectReason } from '~/utils/login-helpers';
 
 export default function Login({ providers }: Props) {
@@ -116,17 +112,5 @@
     return {
       props: { providers, csrfToken },
     };
-<<<<<<< HEAD
-  }
-
-  const providers = await getProviders();
-  const csrfToken = await getCsrfToken();
-
-  return {
-    props: { providers: filterProviders(providers), csrfToken },
-  };
-};
-=======
   },
-});
->>>>>>> c6a67f90
+});