--- conflicted
+++ resolved
@@ -48,14 +48,11 @@
 import { RouterTransition } from '~/components/RouterTransition/RouterTransition';
 import Router from 'next/router';
 import { GenerationPanel } from '~/components/ImageGeneration/GenerationPanel';
-<<<<<<< HEAD
-import { SignalProvider } from '~/components/Signals/SignalsProvider';
-=======
 import { HiddenPreferencesProvider } from '../providers/HiddenPreferencesProvider';
 import { env } from '~/env/client.mjs';
 import posthog from 'posthog-js';
 import { PostHogProvider } from 'posthog-js/react';
->>>>>>> a80df401
+import { SignalProvider } from '~/components/Signals/SignalsProvider';
 
 dayjs.extend(duration);
 dayjs.extend(isBetween);
@@ -162,53 +159,31 @@
       <RegisterCatchNavigation />
       <RouterTransition />
       <SessionProvider session={session} refetchOnWindowFocus={false} refetchWhenOffline={false}>
-<<<<<<< HEAD
         <SignalProvider>
           <CivitaiSessionProvider>
-            <CookiesProvider value={cookies}>
-              <FiltersProvider value={filters}>
-                <FeatureFlagsProvider flags={flags}>
-                  <CivitaiLinkProvider>
-                    <CustomModalsProvider>
-                      <NotificationsProvider>
-                        <FreezeProvider>
-                          <TosProvider>{getLayout(<Component {...pageProps} />)}</TosProvider>
-                        </FreezeProvider>
-                        <GenerationPanel />
-                        <RoutedContextProvider2 />
-                      </NotificationsProvider>
-                    </CustomModalsProvider>
-                  </CivitaiLinkProvider>
-                </FeatureFlagsProvider>
-              </FiltersProvider>
-            </CookiesProvider>
+            <PostHogProvider client={posthog}>
+              <CookiesProvider value={cookies}>
+                <FiltersProvider value={filters}>
+                  <HiddenPreferencesProvider>
+                    <FeatureFlagsProvider flags={flags}>
+                      <CivitaiLinkProvider>
+                        <CustomModalsProvider>
+                          <NotificationsProvider>
+                            <FreezeProvider>
+                              <TosProvider>{getLayout(<Component {...pageProps} />)}</TosProvider>
+                            </FreezeProvider>
+                            <GenerationPanel />
+                            <RoutedContextProvider2 />
+                          </NotificationsProvider>
+                        </CustomModalsProvider>
+                      </CivitaiLinkProvider>
+                    </FeatureFlagsProvider>
+                  </HiddenPreferencesProvider>
+                </FiltersProvider>
+              </CookiesProvider>
+            </PostHogProvider>
           </CivitaiSessionProvider>
         </SignalProvider>
-=======
-        <CivitaiSessionProvider>
-          <PostHogProvider client={posthog}>
-            <CookiesProvider value={cookies}>
-              <FiltersProvider value={filters}>
-                <HiddenPreferencesProvider>
-                  <FeatureFlagsProvider flags={flags}>
-                    <CivitaiLinkProvider>
-                      <CustomModalsProvider>
-                        <NotificationsProvider>
-                          <FreezeProvider>
-                            <TosProvider>{getLayout(<Component {...pageProps} />)}</TosProvider>
-                          </FreezeProvider>
-                          <GenerationPanel />
-                          <RoutedContextProvider2 />
-                        </NotificationsProvider>
-                      </CustomModalsProvider>
-                    </CivitaiLinkProvider>
-                  </FeatureFlagsProvider>
-                </HiddenPreferencesProvider>
-              </FiltersProvider>
-            </CookiesProvider>
-          </PostHogProvider>
-        </CivitaiSessionProvider>
->>>>>>> a80df401
       </SessionProvider>
     </>
   );
