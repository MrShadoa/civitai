--- conflicted
+++ resolved
@@ -130,73 +130,6 @@
           customDomain="https://analytics.civitai.com"
           selfHosted
         >
-<<<<<<< HEAD
-          <PlausibleProvider
-            domain="civitai.com"
-            customDomain="https://analytics.civitai.com"
-            selfHosted
-          >
-            <IsClientProvider>
-              <ClientHistoryStore />
-              <RegisterCatchNavigation />
-              <RouterTransition />
-              <UpdateRequiredWatcher />
-              <ChadGPT isAuthed={!!session} />
-              <SessionProvider
-                session={session}
-                refetchOnWindowFocus={false}
-                refetchWhenOffline={false}
-              >
-                <FeatureFlagsProvider flags={flags}>
-                  <CookiesProvider value={cookies}>
-                    <BrowsingModeProvider>
-                      <AccountProvider>
-                        <CivitaiSessionProvider>
-                          <SignalProvider>
-                            <ActivityReportingProvider>
-                              <CivitaiPosthogProvider>
-                                <ReferralsProvider>
-                                  <FiltersProvider>
-                                    <AdsProvider>
-                                      <PaypalProvider>
-                                        <HiddenPreferencesProvider>
-                                          <CivitaiLinkProvider>
-                                            <NotificationsProvider zIndex={9999}>
-                                              <BrowserRouterProvider>
-                                                <RecaptchaWidgetProvider>
-                                                  <ChatContextProvider>
-                                                    <BaseLayout>
-                                                      <CustomModalsProvider>
-                                                        {getLayout(<Component {...pageProps} />)}
-                                                        <StripeSetupSuccessProvider />
-                                                        <DialogProvider />
-                                                        <RoutedDialogProvider />
-                                                      </CustomModalsProvider>
-                                                    </BaseLayout>
-                                                  </ChatContextProvider>
-                                                </RecaptchaWidgetProvider>
-                                              </BrowserRouterProvider>
-                                            </NotificationsProvider>
-                                          </CivitaiLinkProvider>
-                                        </HiddenPreferencesProvider>
-                                      </PaypalProvider>
-                                    </AdsProvider>
-                                  </FiltersProvider>
-                                </ReferralsProvider>
-                              </CivitaiPosthogProvider>
-                            </ActivityReportingProvider>
-                          </SignalProvider>
-                        </CivitaiSessionProvider>
-                      </AccountProvider>
-                    </BrowsingModeProvider>
-                  </CookiesProvider>
-                </FeatureFlagsProvider>
-              </SessionProvider>
-            </IsClientProvider>
-          </PlausibleProvider>
-        </MantineProvider>
-      </ColorSchemeProvider>
-=======
           <IsClientProvider>
             <ClientHistoryStore />
             <RegisterCatchNavigation />
@@ -211,6 +144,7 @@
               <FeatureFlagsProvider flags={flags}>
                 <CookiesProvider value={cookies}>
                   <BrowsingModeProvider>
+                    <AccountProvider>
                     <CivitaiSessionProvider>
                       <SignalProvider>
                         <ActivityReportingProvider>
@@ -247,6 +181,7 @@
                         </ActivityReportingProvider>
                       </SignalProvider>
                     </CivitaiSessionProvider>
+                      </AccountProvider>
                   </BrowsingModeProvider>
                 </CookiesProvider>
               </FeatureFlagsProvider>
@@ -256,7 +191,6 @@
         {/* </ErrorBoundary> */}
       </ThemeProvider>
 
->>>>>>> a4d905f7
       {isDev && <ReactQueryDevtools />}
     </>
   );
