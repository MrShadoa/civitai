// src/pages/_app.tsx
import { ColorScheme, ColorSchemeProvider, MantineProvider } from '@mantine/core';
import { NotificationsProvider } from '@mantine/notifications';
import { ReactQueryDevtools } from '@tanstack/react-query-devtools';
import { getCookie, getCookies, setCookie, deleteCookie } from 'cookies-next';
import dayjs from 'dayjs';
import duration from 'dayjs/plugin/duration';
import isBetween from 'dayjs/plugin/isBetween';
import minMax from 'dayjs/plugin/minMax';
import relativeTime from 'dayjs/plugin/relativeTime';
import type { NextPage } from 'next';
import type { AppContext, AppProps } from 'next/app';
import App from 'next/app';
import Head from 'next/head';
import type { Session } from 'next-auth';
import { getSession, SessionProvider } from 'next-auth/react';
import { ReactElement, ReactNode, useCallback, useEffect, useMemo, useState } from 'react';

import { AppLayout } from '~/components/AppLayout/AppLayout';
import { trpc } from '~/utils/trpc';
import '~/styles/globals.css';
import { CustomModalsProvider } from './../providers/CustomModalsProvider';
import { TosProvider } from '~/providers/TosProvider';
import { CookiesContext, CookiesProvider, parseCookies } from '~/providers/CookiesProvider';
import { env } from '~/env/client.mjs';
import { MaintenanceMode } from '~/components/MaintenanceMode/MaintenanceMode';
import { NsfwWorkerProvider } from '~/providers/NsfwWorkerProvider';
import { FeatureFlagsProvider } from '~/providers/FeatureFlagsProvider';
import { getFeatureFlags } from '~/server/services/feature-flags.service';
import type { FeatureFlags } from '~/server/services/feature-flags.service';
import { ClientHistoryStore } from '~/store/ClientHistoryStore';
import { RoutedContextProvider2 } from '~/providers/RoutedContextProvider';
import { CivitaiLinkProvider } from '~/components/CivitaiLink/CivitaiLinkProvider';

dayjs.extend(duration);
dayjs.extend(isBetween);
dayjs.extend(minMax);
dayjs.extend(relativeTime);

type CustomNextPage = NextPage & {
  getLayout?: (page: ReactElement) => ReactNode;
};

type CustomAppProps = {
  Component: CustomNextPage;
} & AppProps<{
  session: Session | null;
  colorScheme: ColorScheme;
  cookies: CookiesContext;
  flags: FeatureFlags;
}>;

// export function ConditionalProvider({ children, provider, condition }) {
//   return condition ? provider({ children }) : children;
// }

const isDevelopment = process.env.NODE_ENV === 'development';
function MyApp(props: CustomAppProps) {
  const {
    Component,
    pageProps: { session, colorScheme: initialColorScheme, cookies, flags, ...pageProps },
  } = props;
  const [colorScheme, setColorScheme] = useState<ColorScheme | undefined>(initialColorScheme);
  const toggleColorScheme = useCallback(
    (value?: ColorScheme) => {
      const nextColorScheme = value || (colorScheme === 'dark' ? 'light' : 'dark');
      setColorScheme(nextColorScheme);
      setCookie('mantine-color-scheme', nextColorScheme, {
        expires: dayjs().add(1, 'year').toDate(),
      });
    },
    [colorScheme]
  );

  useEffect(() => {
    if (colorScheme === undefined && typeof window !== 'undefined') {
      const osColor = window.matchMedia('(prefers-color-scheme: light)').matches ? 'light' : 'dark';
      setColorScheme(osColor);
    }
  }, [colorScheme]);

  const getLayout = useMemo(
    () => Component.getLayout ?? ((page: any) => <AppLayout>{page}</AppLayout>),
    [Component.getLayout]
  );

  const content = env.NEXT_PUBLIC_MAINTENANCE_MODE ? (
    <MaintenanceMode />
  ) : (
    <>
      <ClientHistoryStore />
      <SessionProvider session={session}>
        {/* {flags.civitaiLink && <CivitaiLinkProvider />} */}
        <CookiesProvider value={cookies}>
          <FeatureFlagsProvider flags={flags}>
            <NsfwWorkerProvider>
<<<<<<< HEAD
              {/* TODO.civitai-link - dont' use provider if they don't have the flag */}
              <CivitaiLinkProvider>
                <CustomModalsProvider>
                  <NotificationsProvider>
                    <TosProvider>{getLayout(<Component {...pageProps} />)}</TosProvider>
                    <RoutedContextProvider2 />
                  </NotificationsProvider>
                </CustomModalsProvider>
              </CivitaiLinkProvider>
=======
              <CustomModalsProvider>
                <NotificationsProvider>
                  <TosProvider>{getLayout(<Component {...pageProps} />)}</TosProvider>
                  <RoutedContextProvider2 />
                </NotificationsProvider>
              </CustomModalsProvider>
>>>>>>> 31749608
            </NsfwWorkerProvider>
          </FeatureFlagsProvider>
        </CookiesProvider>
      </SessionProvider>
    </>
  );

  return (
    <>
      <Head>
        <title>Civitai | Share your models</title>
        <meta name="viewport" content="maximum-scale=1, initial-scale=1, width=device-width" />
        <link rel="manifest" href="/site.webmanifest" />
      </Head>

      <ColorSchemeProvider
        colorScheme={colorScheme ?? 'dark'}
        toggleColorScheme={toggleColorScheme}
      >
        <MantineProvider
          theme={{
            colorScheme,
            components: {
              Modal: { styles: { modal: { maxWidth: '100%' } } },
              Popover: { styles: { dropdown: { maxWidth: '100vw' } } },
              Rating: { styles: { symbolBody: { cursor: 'pointer' } } },
              Switch: {
                styles: {
                  body: { verticalAlign: 'top' },
                  track: { cursor: 'pointer' },
                  label: { cursor: 'pointer' },
                },
              },
              Radio: {
                styles: {
                  radio: { cursor: 'pointer' },
                  label: { cursor: 'pointer' },
                },
              },
              Badge: {
                styles: { leftSection: { lineHeight: 1 } },
                defaultProps: { radius: 'sm' },
              },
            },
          }}
          withGlobalStyles
          withNormalizeCSS
        >
          {content}
        </MantineProvider>
      </ColorSchemeProvider>
      {isDevelopment && <ReactQueryDevtools />}
    </>
  );
}

MyApp.getInitialProps = async (appContext: AppContext) => {
  const initialProps = await App.getInitialProps(appContext);
  const isClient = appContext.ctx?.req?.url?.startsWith('/_next/data');
  if (isClient) return initialProps;

  const { pageProps, ...appProps } = initialProps;
  const colorScheme = getCookie('mantine-color-scheme', appContext.ctx);
  const cookies = getCookies(appContext.ctx);
  const parsedCookies = parseCookies(cookies);

  if (env.NEXT_PUBLIC_MAINTENANCE_MODE) {
    return {
      pageProps: {
        ...pageProps,
        colorScheme,
        cookies: parsedCookies,
      },
      ...appProps,
    };
  } else {
    const session = typeof window === 'undefined' ? await getSession(appContext.ctx) : undefined;
    const flags = getFeatureFlags({ user: session?.user });
    return {
      pageProps: {
        ...pageProps,
        colorScheme,
        cookies: parsedCookies,
        session,
        flags,
      },
      ...appProps,
    };
  }
};

export default trpc.withTRPC(MyApp);<|MERGE_RESOLUTION|>--- conflicted
+++ resolved
@@ -94,7 +94,6 @@
         <CookiesProvider value={cookies}>
           <FeatureFlagsProvider flags={flags}>
             <NsfwWorkerProvider>
-<<<<<<< HEAD
               {/* TODO.civitai-link - dont' use provider if they don't have the flag */}
               <CivitaiLinkProvider>
                 <CustomModalsProvider>
@@ -104,14 +103,6 @@
                   </NotificationsProvider>
                 </CustomModalsProvider>
               </CivitaiLinkProvider>
-=======
-              <CustomModalsProvider>
-                <NotificationsProvider>
-                  <TosProvider>{getLayout(<Component {...pageProps} />)}</TosProvider>
-                  <RoutedContextProvider2 />
-                </NotificationsProvider>
-              </CustomModalsProvider>
->>>>>>> 31749608
             </NsfwWorkerProvider>
           </FeatureFlagsProvider>
         </CookiesProvider>
