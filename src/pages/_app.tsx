// src/pages/_app.tsx
import { ColorScheme, ColorSchemeProvider, MantineProvider } from '@mantine/core';
import { NotificationsProvider } from '@mantine/notifications';
import { ReactQueryDevtools } from '@tanstack/react-query-devtools';
import { getCookie, getCookies, setCookie } from 'cookies-next';
import dayjs from 'dayjs';
import duration from 'dayjs/plugin/duration';
import isBetween from 'dayjs/plugin/isBetween';
import minMax from 'dayjs/plugin/minMax';
import relativeTime from 'dayjs/plugin/relativeTime';
import utc from 'dayjs/plugin/utc';
import type { NextPage } from 'next';
import type { Session } from 'next-auth';
import { getSession, SessionProvider } from 'next-auth/react';
import PlausibleProvider from 'next-plausible';
import type { AppContext, AppProps } from 'next/app';
import App from 'next/app';
import Head from 'next/head';
import React, { ReactElement, ReactNode, useCallback, useEffect, useMemo, useState } from 'react';

import { AppLayout } from '~/components/AppLayout/AppLayout';
import { BaseLayout } from '~/components/AppLayout/BaseLayout';
import { BrowserRouterProvider } from '~/components/BrowserRouter/BrowserRouterProvider';
import { ChatContextProvider } from '~/components/Chat/ChatProvider';
import { CivitaiLinkProvider } from '~/components/CivitaiLink/CivitaiLinkProvider';
import { CivitaiSessionProvider } from '~/components/CivitaiWrapped/CivitaiSessionProvider';
import { DialogProvider } from '~/components/Dialog/DialogProvider';
import { RoutedDialogProvider } from '~/components/Dialog/RoutedDialogProvider';
import { MetaPWA } from '~/components/Meta/MetaPWA';
import { RecaptchaWidgetProvider } from '~/components/Recaptcha/RecaptchaWidget';
import { ReferralsProvider } from '~/components/Referrals/ReferralsProvider';
import { RouterTransition } from '~/components/RouterTransition/RouterTransition';
import { SignalProvider } from '~/components/Signals/SignalsProvider';
import { isDev } from '~/env/other';
import { CivitaiPosthogProvider } from '~/hooks/usePostHog';
import { CookiesContext, CookiesProvider, parseCookies } from '~/providers/CookiesProvider';
import { CustomModalsProvider } from '~/providers/CustomModalsProvider';
// import { ImageProcessingProvider } from '~/components/ImageProcessing';
import { FeatureFlagsProvider } from '~/providers/FeatureFlagsProvider';
import { CookiesState, FiltersProvider, parseFilterCookies } from '~/providers/FiltersProvider';
import { HiddenPreferencesProvider } from '~/providers/HiddenPreferencesProvider';
import { IsClientProvider } from '~/providers/IsClientProvider';
import { StripeSetupSuccessProvider } from '~/providers/StripeProvider';
<<<<<<< HEAD
import { TosProvider } from '~/providers/TosProvider';
import type { FeatureAccess } from '~/server/services/feature-flags.service';
import { getFeatureFlags } from '~/server/services/feature-flags.service';
import { RegisterCatchNavigation } from '~/store/catch-navigation.store';
import { ClientHistoryStore } from '~/store/ClientHistoryStore';
import { trpc } from '~/utils/trpc';
import '~/styles/globals.css';
=======
import { BaseLayout } from '~/components/AppLayout/BaseLayout';
import { RecaptchaWidgetProvider } from '../components/Recaptcha/RecaptchaWidget';
import { AdsProvider } from '~/components/Ads/AdsProvider';
>>>>>>> 1963c2c1

dayjs.extend(duration);
dayjs.extend(isBetween);
dayjs.extend(minMax);
dayjs.extend(relativeTime);
dayjs.extend(utc);

type CustomNextPage = NextPage & {
  getLayout?: (page: ReactElement) => ReactNode;
  options?: Record<string, unknown>;
};

type CustomAppProps = {
  Component: CustomNextPage;
} & AppProps<{
  session: Session | null;
  colorScheme: ColorScheme;
  cookies: CookiesContext;
  filters: CookiesState;
  flags: FeatureAccess;
}>;

function MyApp(props: CustomAppProps) {
  const {
    Component,
    pageProps: { session, colorScheme: initialColorScheme, cookies, filters, flags, ...pageProps },
  } = props;
  const [colorScheme, setColorScheme] = useState<ColorScheme | undefined>(initialColorScheme);
  const toggleColorScheme = useCallback(
    (value?: ColorScheme) => {
      const nextColorScheme = value || (colorScheme === 'dark' ? 'light' : 'dark');
      setColorScheme(nextColorScheme);
      setCookie('mantine-color-scheme', nextColorScheme, {
        expires: dayjs().add(1, 'year').toDate(),
      });
    },
    [colorScheme]
  );

  useEffect(() => {
    if (colorScheme === undefined && typeof window !== 'undefined') {
      const osColor = window.matchMedia('(prefers-color-scheme: light)').matches ? 'light' : 'dark';
      setColorScheme(osColor);
    }
  }, [colorScheme]);

  const getLayout = useMemo(
    () =>
      Component.getLayout ??
      ((page: React.ReactElement) => <AppLayout {...Component.options}>{page}</AppLayout>),
    [Component.getLayout, Component.options]
  );

  return (
    <>
      <Head>
        <title>Civitai | Share your models</title>
        <MetaPWA />
      </Head>

      <ColorSchemeProvider
        colorScheme={colorScheme ?? 'dark'}
        toggleColorScheme={toggleColorScheme}
      >
        <MantineProvider
          theme={{
            colorScheme,
            components: {
              Modal: {
                styles: {
                  modal: { maxWidth: '100%' },
                },
                // defaultProps: {
                //   target:
                //     typeof window !== 'undefined' ? document.getElementById('root') : undefined,
                // },
              },
              Drawer: {
                styles: {
                  drawer: {
                    containerName: 'drawer',
                    containerType: 'inline-size',
                    display: 'flex',
                    flexDirection: 'column',
                  },
                  body: { flex: 1, overflow: 'hidden', display: 'flex', flexDirection: 'column' },
                  header: { margin: 0 },
                },
                // defaultProps: {
                //   target:
                //     typeof window !== 'undefined' ? document.getElementById('root') : undefined,
                // },
              },
              Tooltip: {
                defaultProps: { withArrow: true },
              },
              Popover: { styles: { dropdown: { maxWidth: '100vw' } } },
              Rating: { styles: { symbolBody: { cursor: 'pointer' } } },
              Switch: {
                styles: {
                  body: { verticalAlign: 'top' },
                  track: { cursor: 'pointer' },
                  label: { cursor: 'pointer' },
                },
              },
              Radio: {
                styles: {
                  radio: { cursor: 'pointer' },
                  label: { cursor: 'pointer' },
                },
              },
              Badge: {
                styles: { leftSection: { lineHeight: 1 } },
                defaultProps: { radius: 'sm' },
              },
              Checkbox: {
                styles: {
                  input: { cursor: 'pointer' },
                  label: { cursor: 'pointer' },
                },
              },
            },
            colors: {
              accent: [
                '#F4F0EA',
                '#E8DBCA',
                '#E2C8A9',
                '#E3B785',
                '#EBA95C',
                '#FC9C2D',
                '#E48C27',
                '#C37E2D',
                '#A27036',
                '#88643B',
              ],
              success: [
                '#9EC3B8',
                '#84BCAC',
                '#69BAA2',
                '#4CBD9C',
                '#32BE95',
                '#1EBD8E',
                '#299C7A',
                '#2F826A',
                '#326D5C',
                '#325D51',
              ],
            },
            black: '#222',
            other: {
              fadeIn: `opacity 200ms ease-in`,
            },
          }}
          withGlobalStyles
          withNormalizeCSS
        >
          <PlausibleProvider
            domain="civitai.com"
            customDomain="https://analytics.civitai.com"
            selfHosted
          >
            <IsClientProvider>
              <ClientHistoryStore />
              <RegisterCatchNavigation />
              <RouterTransition />
              <SessionProvider
                session={session}
                refetchOnWindowFocus={false}
                refetchWhenOffline={false}
              >
                <FeatureFlagsProvider flags={flags}>
                  <CivitaiSessionProvider>
                    <SignalProvider>
                      <CivitaiPosthogProvider>
                        <CookiesProvider value={cookies}>
                          <ReferralsProvider>
                            <FiltersProvider value={filters}>
<<<<<<< HEAD
                              <HiddenPreferencesProvider>
                                <CivitaiLinkProvider>
                                  <NotificationsProvider zIndex={9999}>
                                    <BrowserRouterProvider>
                                      <RecaptchaWidgetProvider>
                                        <ChatContextProvider>
=======
                              <AdsProvider>
                                <HiddenPreferencesProvider>
                                  <CivitaiLinkProvider>
                                    <NotificationsProvider zIndex={9999}>
                                      <BrowserRouterProvider>
                                        <RecaptchaWidgetProvider>
>>>>>>> 1963c2c1
                                          <BaseLayout>
                                            <CustomModalsProvider>
                                              <TosProvider>
                                                {getLayout(<Component {...pageProps} />)}
                                              </TosProvider>
                                              <StripeSetupSuccessProvider />
                                              <DialogProvider />
                                              <RoutedDialogProvider />
                                            </CustomModalsProvider>
                                          </BaseLayout>
<<<<<<< HEAD
                                        </ChatContextProvider>
                                      </RecaptchaWidgetProvider>
                                    </BrowserRouterProvider>
                                  </NotificationsProvider>
                                </CivitaiLinkProvider>
                              </HiddenPreferencesProvider>
=======
                                        </RecaptchaWidgetProvider>
                                      </BrowserRouterProvider>
                                    </NotificationsProvider>
                                  </CivitaiLinkProvider>
                                </HiddenPreferencesProvider>
                              </AdsProvider>
>>>>>>> 1963c2c1
                            </FiltersProvider>
                          </ReferralsProvider>
                        </CookiesProvider>
                      </CivitaiPosthogProvider>
                    </SignalProvider>
                  </CivitaiSessionProvider>
                </FeatureFlagsProvider>
              </SessionProvider>
            </IsClientProvider>
          </PlausibleProvider>
        </MantineProvider>
      </ColorSchemeProvider>
      {isDev && <ReactQueryDevtools />}
    </>
  );
}

MyApp.getInitialProps = async (appContext: AppContext) => {
  const initialProps = await App.getInitialProps(appContext);
  const url = appContext.ctx?.req?.url;
  const isClient = !url || url?.startsWith('/_next/data');

  const { pageProps, ...appProps } = initialProps;
  const colorScheme = getCookie('mantine-color-scheme', appContext.ctx) ?? 'dark';
  const cookies = getCookies(appContext.ctx);
  const parsedCookies = parseCookies(cookies);
  const filters = parseFilterCookies(cookies);

  const hasAuthCookie = !isClient && Object.keys(cookies).some((x) => x.endsWith('civitai-token'));
  const session = hasAuthCookie ? await getSession(appContext.ctx) : null;
  const flags = getFeatureFlags({ user: session?.user });
  // Pass this via the request so we can use it in SSR
  if (session) {
    (appContext.ctx.req as any)['session'] = session;
    (appContext.ctx.req as any)['flags'] = flags;
  }
  return {
    pageProps: {
      ...pageProps,
      colorScheme,
      cookies: parsedCookies,
      session,
      flags,
      filters,
    },
    ...appProps,
  };
};

export default trpc.withTRPC(MyApp);<|MERGE_RESOLUTION|>--- conflicted
+++ resolved
@@ -10,50 +10,44 @@
 import relativeTime from 'dayjs/plugin/relativeTime';
 import utc from 'dayjs/plugin/utc';
 import type { NextPage } from 'next';
-import type { Session } from 'next-auth';
-import { getSession, SessionProvider } from 'next-auth/react';
-import PlausibleProvider from 'next-plausible';
 import type { AppContext, AppProps } from 'next/app';
 import App from 'next/app';
 import Head from 'next/head';
+import type { Session } from 'next-auth';
+import { SessionProvider, getSession } from 'next-auth/react';
 import React, { ReactElement, ReactNode, useCallback, useEffect, useMemo, useState } from 'react';
 
 import { AppLayout } from '~/components/AppLayout/AppLayout';
-import { BaseLayout } from '~/components/AppLayout/BaseLayout';
-import { BrowserRouterProvider } from '~/components/BrowserRouter/BrowserRouterProvider';
-import { ChatContextProvider } from '~/components/Chat/ChatProvider';
-import { CivitaiLinkProvider } from '~/components/CivitaiLink/CivitaiLinkProvider';
-import { CivitaiSessionProvider } from '~/components/CivitaiWrapped/CivitaiSessionProvider';
-import { DialogProvider } from '~/components/Dialog/DialogProvider';
-import { RoutedDialogProvider } from '~/components/Dialog/RoutedDialogProvider';
-import { MetaPWA } from '~/components/Meta/MetaPWA';
-import { RecaptchaWidgetProvider } from '~/components/Recaptcha/RecaptchaWidget';
-import { ReferralsProvider } from '~/components/Referrals/ReferralsProvider';
-import { RouterTransition } from '~/components/RouterTransition/RouterTransition';
-import { SignalProvider } from '~/components/Signals/SignalsProvider';
-import { isDev } from '~/env/other';
-import { CivitaiPosthogProvider } from '~/hooks/usePostHog';
+import { trpc } from '~/utils/trpc';
+import '~/styles/globals.css';
+import { CustomModalsProvider } from './../providers/CustomModalsProvider';
+import { TosProvider } from '~/providers/TosProvider';
 import { CookiesContext, CookiesProvider, parseCookies } from '~/providers/CookiesProvider';
-import { CustomModalsProvider } from '~/providers/CustomModalsProvider';
 // import { ImageProcessingProvider } from '~/components/ImageProcessing';
 import { FeatureFlagsProvider } from '~/providers/FeatureFlagsProvider';
+import { getFeatureFlags } from '~/server/services/feature-flags.service';
+import type { FeatureAccess } from '~/server/services/feature-flags.service';
+import { ClientHistoryStore } from '~/store/ClientHistoryStore';
+import { isDev } from '~/env/other';
+import { RegisterCatchNavigation } from '~/store/catch-navigation.store';
+import { CivitaiLinkProvider } from '~/components/CivitaiLink/CivitaiLinkProvider';
+import { MetaPWA } from '~/components/Meta/MetaPWA';
+import PlausibleProvider from 'next-plausible';
+import { CivitaiSessionProvider } from '~/components/CivitaiWrapped/CivitaiSessionProvider';
 import { CookiesState, FiltersProvider, parseFilterCookies } from '~/providers/FiltersProvider';
-import { HiddenPreferencesProvider } from '~/providers/HiddenPreferencesProvider';
+import { RouterTransition } from '~/components/RouterTransition/RouterTransition';
+import { HiddenPreferencesProvider } from '../providers/HiddenPreferencesProvider';
+import { SignalProvider } from '~/components/Signals/SignalsProvider';
+import { CivitaiPosthogProvider } from '~/hooks/usePostHog';
+import { ReferralsProvider } from '~/components/Referrals/ReferralsProvider';
+import { RoutedDialogProvider } from '~/components/Dialog/RoutedDialogProvider';
+import { DialogProvider } from '~/components/Dialog/DialogProvider';
+import { BrowserRouterProvider } from '~/components/BrowserRouter/BrowserRouterProvider';
 import { IsClientProvider } from '~/providers/IsClientProvider';
 import { StripeSetupSuccessProvider } from '~/providers/StripeProvider';
-<<<<<<< HEAD
-import { TosProvider } from '~/providers/TosProvider';
-import type { FeatureAccess } from '~/server/services/feature-flags.service';
-import { getFeatureFlags } from '~/server/services/feature-flags.service';
-import { RegisterCatchNavigation } from '~/store/catch-navigation.store';
-import { ClientHistoryStore } from '~/store/ClientHistoryStore';
-import { trpc } from '~/utils/trpc';
-import '~/styles/globals.css';
-=======
 import { BaseLayout } from '~/components/AppLayout/BaseLayout';
 import { RecaptchaWidgetProvider } from '../components/Recaptcha/RecaptchaWidget';
 import { AdsProvider } from '~/components/Ads/AdsProvider';
->>>>>>> 1963c2c1
 
 dayjs.extend(duration);
 dayjs.extend(isBetween);
@@ -225,27 +219,18 @@
                 refetchWhenOffline={false}
               >
                 <FeatureFlagsProvider flags={flags}>
-                  <CivitaiSessionProvider>
-                    <SignalProvider>
+                  <SignalProvider>
+                    <CivitaiSessionProvider>
                       <CivitaiPosthogProvider>
                         <CookiesProvider value={cookies}>
                           <ReferralsProvider>
                             <FiltersProvider value={filters}>
-<<<<<<< HEAD
-                              <HiddenPreferencesProvider>
-                                <CivitaiLinkProvider>
-                                  <NotificationsProvider zIndex={9999}>
-                                    <BrowserRouterProvider>
-                                      <RecaptchaWidgetProvider>
-                                        <ChatContextProvider>
-=======
                               <AdsProvider>
                                 <HiddenPreferencesProvider>
                                   <CivitaiLinkProvider>
                                     <NotificationsProvider zIndex={9999}>
                                       <BrowserRouterProvider>
                                         <RecaptchaWidgetProvider>
->>>>>>> 1963c2c1
                                           <BaseLayout>
                                             <CustomModalsProvider>
                                               <TosProvider>
@@ -256,27 +241,18 @@
                                               <RoutedDialogProvider />
                                             </CustomModalsProvider>
                                           </BaseLayout>
-<<<<<<< HEAD
-                                        </ChatContextProvider>
-                                      </RecaptchaWidgetProvider>
-                                    </BrowserRouterProvider>
-                                  </NotificationsProvider>
-                                </CivitaiLinkProvider>
-                              </HiddenPreferencesProvider>
-=======
                                         </RecaptchaWidgetProvider>
                                       </BrowserRouterProvider>
                                     </NotificationsProvider>
                                   </CivitaiLinkProvider>
                                 </HiddenPreferencesProvider>
                               </AdsProvider>
->>>>>>> 1963c2c1
                             </FiltersProvider>
                           </ReferralsProvider>
                         </CookiesProvider>
                       </CivitaiPosthogProvider>
-                    </SignalProvider>
-                  </CivitaiSessionProvider>
+                    </CivitaiSessionProvider>
+                  </SignalProvider>
                 </FeatureFlagsProvider>
               </SessionProvider>
             </IsClientProvider>
