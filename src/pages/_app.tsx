// src/pages/_app.tsx
import { ColorScheme, ColorSchemeProvider, MantineProvider } from '@mantine/core';
import { NotificationsProvider } from '@mantine/notifications';
import { ReactQueryDevtools } from '@tanstack/react-query-devtools';
import { getCookie, getCookies, setCookie } from 'cookies-next';
import dayjs from 'dayjs';
import duration from 'dayjs/plugin/duration';
import isBetween from 'dayjs/plugin/isBetween';
import minMax from 'dayjs/plugin/minMax';
import relativeTime from 'dayjs/plugin/relativeTime';
import type { NextPage } from 'next';
import type { AppContext, AppProps } from 'next/app';
import App from 'next/app';
import Head from 'next/head';
import type { Session } from 'next-auth';
import { getSession } from 'next-auth/react';
import { ReactElement, ReactNode, useCallback, useEffect, useMemo, useState } from 'react';

import { AppLayout } from '~/components/AppLayout/AppLayout';
import { trpc } from '~/utils/trpc';
import '~/styles/globals.css';
import { CustomModalsProvider } from './../providers/CustomModalsProvider';
import { TosProvider } from '~/providers/TosProvider';
import { CookiesContext, CookiesProvider, parseCookies } from '~/providers/CookiesProvider';
import { MaintenanceMode } from '~/components/MaintenanceMode/MaintenanceMode';
// import { ImageProcessingProvider } from '~/components/ImageProcessing';
import { FeatureFlagsProvider } from '~/providers/FeatureFlagsProvider';
import { getFeatureFlags } from '~/server/services/feature-flags.service';
import type { FeatureFlags } from '~/server/services/feature-flags.service';
import { ClientHistoryStore } from '~/store/ClientHistoryStore';
import { FreezeProvider, RoutedContextProvider2 } from '~/providers/RoutedContextProvider';
import { isDev, isMaintenanceMode } from '~/env/other';
import { RegisterCatchNavigation } from '~/store/catch-navigation.store';
import { CivitaiLinkProvider } from '~/components/CivitaiLink/CivitaiLinkProvider';
import { MetaPWA } from '~/components/Meta/MetaPWA';
import {
  FiltersProviderOld,
  FiltersInput,
  parseFiltersCookieOld,
} from '~/providers/FiltersProviderOld';
import PlausibleProvider from 'next-plausible';
<<<<<<< HEAD
import { Web3ModalProvider } from '~/providers/Web3ModalProvider';
=======
import { CivitaiSessionProvider } from '~/components/CivitaiWrapped/CivitaiSessionProvider';
import { CookiesState, FiltersProvider, parseFilterCookies } from '~/providers/FiltersProvider';
>>>>>>> d0b8104e

dayjs.extend(duration);
dayjs.extend(isBetween);
dayjs.extend(minMax);
dayjs.extend(relativeTime);

type CustomNextPage = NextPage & {
  getLayout?: (page: ReactElement) => ReactNode;
};

type CustomAppProps = {
  Component: CustomNextPage;
} & AppProps<{
  session: Session | null;
  colorScheme: ColorScheme;
  cookies: CookiesContext;
  filtersOld: FiltersInput;
  filters: CookiesState;
  flags: FeatureFlags;
  isMaintenanceMode: boolean | undefined;
}>;

function MyApp(props: CustomAppProps) {
  const {
    Component,
    pageProps: {
      session,
      colorScheme: initialColorScheme,
      cookies,
      filtersOld,
      filters,
      flags,
      isMaintenanceMode,
      ...pageProps
    },
  } = props;
  const [colorScheme, setColorScheme] = useState<ColorScheme | undefined>(initialColorScheme);
  const toggleColorScheme = useCallback(
    (value?: ColorScheme) => {
      const nextColorScheme = value || (colorScheme === 'dark' ? 'light' : 'dark');
      setColorScheme(nextColorScheme);
      setCookie('mantine-color-scheme', nextColorScheme, {
        expires: dayjs().add(1, 'year').toDate(),
      });
    },
    [colorScheme]
  );

  useEffect(() => {
    if (colorScheme === undefined && typeof window !== 'undefined') {
      const osColor = window.matchMedia('(prefers-color-scheme: light)').matches ? 'light' : 'dark';
      setColorScheme(osColor);
    }
  }, [colorScheme]);

  const getLayout = useMemo(
    () => Component.getLayout ?? ((page: any) => <AppLayout>{page}</AppLayout>),
    [Component.getLayout]
  );

  const content = isMaintenanceMode ? (
    <MaintenanceMode />
  ) : (
    <>
      <ClientHistoryStore />
      <RegisterCatchNavigation />
      <CivitaiSessionProvider session={session}>
        <CookiesProvider value={cookies}>
<<<<<<< HEAD
          <FiltersProvider value={filters}>
            <FeatureFlagsProvider flags={flags}>
              {/* <ImageProcessingProvider> */}
              <CivitaiLinkProvider>
                <CustomModalsProvider>
                  <NotificationsProvider>
                    <FreezeProvider>
                      <TosProvider>
                        <Web3ModalProvider>
                          {getLayout(<Component {...pageProps} />)}
                        </Web3ModalProvider>
                      </TosProvider>
                    </FreezeProvider>
                    <RoutedContextProvider2 />
                  </NotificationsProvider>
                </CustomModalsProvider>
              </CivitaiLinkProvider>
              {/* </ImageProcessingProvider> */}
            </FeatureFlagsProvider>
          </FiltersProvider>
=======
          <FiltersProviderOld value={filtersOld}>
            <FiltersProvider value={filters}>
              <FeatureFlagsProvider flags={flags}>
                <CivitaiLinkProvider>
                  <CustomModalsProvider>
                    <NotificationsProvider>
                      <FreezeProvider>
                        <TosProvider>{getLayout(<Component {...pageProps} />)}</TosProvider>
                      </FreezeProvider>
                      <RoutedContextProvider2 />
                    </NotificationsProvider>
                  </CustomModalsProvider>
                </CivitaiLinkProvider>
              </FeatureFlagsProvider>
            </FiltersProvider>
          </FiltersProviderOld>
>>>>>>> d0b8104e
        </CookiesProvider>
      </CivitaiSessionProvider>
    </>
  );

  return (
    <>
      <Head>
        <title>Agentswap | Share your models</title>
        <MetaPWA />
      </Head>

      <ColorSchemeProvider
        colorScheme={colorScheme ?? 'dark'}
        toggleColorScheme={toggleColorScheme}
      >
        <MantineProvider
          theme={{
            colorScheme,
            components: {
              Modal: { styles: { modal: { maxWidth: '100%' } } },
              Popover: { styles: { dropdown: { maxWidth: '100vw' } } },
              Rating: { styles: { symbolBody: { cursor: 'pointer' } } },
              Switch: {
                styles: {
                  body: { verticalAlign: 'top' },
                  track: { cursor: 'pointer' },
                  label: { cursor: 'pointer' },
                },
              },
              Radio: {
                styles: {
                  radio: { cursor: 'pointer' },
                  label: { cursor: 'pointer' },
                },
              },
              Badge: {
                styles: { leftSection: { lineHeight: 1 } },
                defaultProps: { radius: 'sm' },
              },
              Checkbox: {
                styles: {
                  input: { cursor: 'pointer' },
                  label: { cursor: 'pointer' },
                },
              },
            },
          }}
          withGlobalStyles
          withNormalizeCSS
        >
          <PlausibleProvider
            domain="civitai.com"
            customDomain="https://analytics.civitai.com"
            selfHosted
          >
            {content}
          </PlausibleProvider>
        </MantineProvider>
      </ColorSchemeProvider>
      {isDev && <ReactQueryDevtools />}
    </>
  );
}

MyApp.getInitialProps = async (appContext: AppContext) => {
  const initialProps = await App.getInitialProps(appContext);
  const url = appContext.ctx?.req?.url;
  const isClient = !url || url?.startsWith('/_next/data');

  const { pageProps, ...appProps } = initialProps;
  const colorScheme = getCookie('mantine-color-scheme', appContext.ctx) ?? 'dark';
  const cookies = getCookies(appContext.ctx);
  const parsedCookies = parseCookies(cookies);
  const filtersOld = parseFiltersCookieOld(cookies);
  const filters = parseFilterCookies(cookies);

  if (isMaintenanceMode) {
    return {
      pageProps: {
        ...pageProps,
        colorScheme,
        cookies: parsedCookies,
        isMaintenanceMode,
        filtersOld,
        filters,
      },
      ...appProps,
    };
  } else {
    const hasAuthCookie =
      !isClient && Object.keys(cookies).some((x) => x.endsWith('civitai-token'));
    const session = hasAuthCookie ? await getSession(appContext.ctx) : undefined;
    const flags = getFeatureFlags({ user: session?.user });
    // Pass this via the request so we can use it in SSR
    if (session) {
      (appContext.ctx.req as any)['session'] = session;
      (appContext.ctx.req as any)['flags'] = flags;
    }
    return {
      pageProps: {
        ...pageProps,
        colorScheme,
        cookies: parsedCookies,
        session,
        flags,
        filtersOld,
        filters,
      },
      ...appProps,
    };
  }
};

export default trpc.withTRPC(MyApp);<|MERGE_RESOLUTION|>--- conflicted
+++ resolved
@@ -39,12 +39,9 @@
   parseFiltersCookieOld,
 } from '~/providers/FiltersProviderOld';
 import PlausibleProvider from 'next-plausible';
-<<<<<<< HEAD
 import { Web3ModalProvider } from '~/providers/Web3ModalProvider';
-=======
 import { CivitaiSessionProvider } from '~/components/CivitaiWrapped/CivitaiSessionProvider';
 import { CookiesState, FiltersProvider, parseFilterCookies } from '~/providers/FiltersProvider';
->>>>>>> d0b8104e
 
 dayjs.extend(duration);
 dayjs.extend(isBetween);
@@ -113,28 +110,6 @@
       <RegisterCatchNavigation />
       <CivitaiSessionProvider session={session}>
         <CookiesProvider value={cookies}>
-<<<<<<< HEAD
-          <FiltersProvider value={filters}>
-            <FeatureFlagsProvider flags={flags}>
-              {/* <ImageProcessingProvider> */}
-              <CivitaiLinkProvider>
-                <CustomModalsProvider>
-                  <NotificationsProvider>
-                    <FreezeProvider>
-                      <TosProvider>
-                        <Web3ModalProvider>
-                          {getLayout(<Component {...pageProps} />)}
-                        </Web3ModalProvider>
-                      </TosProvider>
-                    </FreezeProvider>
-                    <RoutedContextProvider2 />
-                  </NotificationsProvider>
-                </CustomModalsProvider>
-              </CivitaiLinkProvider>
-              {/* </ImageProcessingProvider> */}
-            </FeatureFlagsProvider>
-          </FiltersProvider>
-=======
           <FiltersProviderOld value={filtersOld}>
             <FiltersProvider value={filters}>
               <FeatureFlagsProvider flags={flags}>
@@ -142,7 +117,11 @@
                   <CustomModalsProvider>
                     <NotificationsProvider>
                       <FreezeProvider>
-                        <TosProvider>{getLayout(<Component {...pageProps} />)}</TosProvider>
+                        <TosProvider>
+                          <Web3ModalProvider>
+                            {getLayout(<Component {...pageProps} />)}
+                          </Web3ModalProvider>
+                        </TosProvider>
                       </FreezeProvider>
                       <RoutedContextProvider2 />
                     </NotificationsProvider>
@@ -151,7 +130,6 @@
               </FeatureFlagsProvider>
             </FiltersProvider>
           </FiltersProviderOld>
->>>>>>> d0b8104e
         </CookiesProvider>
       </CivitaiSessionProvider>
     </>
