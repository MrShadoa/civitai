import { Carousel } from '@mantine/carousel';
import {
  ActionIcon,
  Badge,
  Box,
  Button,
  Center,
  Container,
  createStyles,
  Grid,
  Group,
  Menu,
  Stack,
  Text,
  Title,
  Alert,
  ThemeIcon,
  Tooltip,
  Rating,
  AspectRatio,
} from '@mantine/core';
import { closeAllModals, openConfirmModal } from '@mantine/modals';
import { ModelStatus } from '@prisma/client';
import {
  IconBan,
  IconClock,
  IconDotsVertical,
  IconDownload,
  IconEdit,
  IconExclamationMark,
  IconFlag,
  IconHeart,
  IconLicense,
  IconMessage,
  IconMessageCircle2,
  IconRecycle,
  IconStar,
  IconTagOff,
  IconTrash,
} from '@tabler/icons';
import startCase from 'lodash/startCase';
import { InferGetServerSidePropsType } from 'next';
import Link from 'next/link';
import Router from 'next/router';
import { useEffect, useRef } from 'react';

import { NotFound } from '~/components/AppLayout/NotFound';
import { ContentClamp } from '~/components/ContentClamp/ContentClamp';
import {
  DescriptionTable,
  type Props as DescriptionTableProps,
} from '~/components/DescriptionTable/DescriptionTable';
import { getEdgeUrl } from '~/components/EdgeImage/EdgeImage';
import { IconBadge } from '~/components/IconBadge/IconBadge';
import { ImagePreview } from '~/components/ImagePreview/ImagePreview';
import { useInfiniteModelsFilters } from '~/components/InfiniteModels/InfiniteModelsFilters';
import { LoginRedirect } from '~/components/LoginRedirect/LoginRedirect';
import { Meta } from '~/components/Meta/Meta';
import { ModelDiscussion } from '~/components/Model/ModelDiscussion/ModelDiscussion';
import { ModelVersions } from '~/components/Model/ModelVersions/ModelVersions';
import { RenderHtml } from '~/components/RenderHtml/RenderHtml';
import { SensitiveShield } from '~/components/SensitiveShield/SensitiveShield';
import { formatDate } from '~/utils/date-helpers';
import { showErrorNotification, showSuccessNotification } from '~/utils/notifications';
import { abbreviateNumber, formatKBytes } from '~/utils/number-helpers';
import { QS } from '~/utils/qs';
import { splitUppercase, removeTags } from '~/utils/string-helpers';
import { trpc } from '~/utils/trpc';
import { isNumber } from '~/utils/type-guards';
import { VerifiedText } from '~/components/VerifiedText/VerifiedText';
import { scrollToTop } from '~/utils/scroll-utils';
import { RunButton } from '~/components/RunStrategy/RunButton';
import { MultiActionButton } from '~/components/MultiActionButton/MultiActionButton';
import { createModelFileDownloadUrl } from '~/server/common/model-helpers';
import { HideUserButton } from '~/components/HideUserButton/HideUserButton';
import { ReportEntity } from '~/server/schema/report.schema';
import { useCurrentUser } from '~/hooks/useCurrentUser';
import { getPrimaryFile } from '~/server/utils/model-helpers';
import { PermissionIndicator } from '~/components/PermissionIndicator/PermissionIndicator';
import { ImageGuard } from '~/components/ImageGuard/ImageGuard';
import { AlertWithIcon } from '~/components/AlertWithIcon/AlertWithIcon';
import { MediaHash } from '~/components/ImageHash/ImageHash';
import { TrainedWords } from '~/components/TrainedWords/TrainedWords';
import { ModelFileAlert } from '~/components/Model/ModelFileAlert/ModelFileAlert';
import { HideModelButton } from '~/components/HideModelButton/HideModelButton';
import { PageLoader } from '~/components/PageLoader/PageLoader';
import { EarlyAccessAlert } from '~/components/Model/EarlyAccessAlert/EarlyAccessAlert';
import { HowToUseModel } from '~/components/Model/HowToUseModel/HowToUseModel';
import { createServerSideProps } from '~/server/utils/server-side-helpers';
import { openRoutedContext } from '~/providers/RoutedContextProvider';
import { openContext } from '~/providers/CustomModalsProvider';
import { Announcements } from '~/components/Announcements/Announcements';
<<<<<<< HEAD
import { Username } from '~/components/User/Username';
import { JoinPopover } from '~/components/JoinPopover/JoinPopover';
=======
import { CreatorCard } from '~/components/CreatorCard/CreatorCard';
import { ModelById } from '~/types/router';
>>>>>>> 39af07a2

//TODO - Break model query into multiple queries
/*
  - model details
  - model rank
  - model reviews
  - model-version (only fetch latest model version)
  - model-version rank
  - model-version reviews (for users who only want to see reviews for specific versions)
*/

export const getServerSideProps = createServerSideProps({
  useSSG: true,
  resolver: async ({ ctx, ssg }) => {
    const params = (ctx.params ?? {}) as { id: string; slug: string[] };
    const id = Number(params.id);
    if (!isNumber(id)) return { notFound: true };

    await ssg?.model.getById.prefetch({ id });

    return {
      props: {
        id,
        slug: params.slug?.[0] ?? '',
      },
    };
  },
});

const useStyles = createStyles((theme) => ({
  actions: {
    [theme.fn.smallerThan('sm')]: {
      width: '100%',
    },
  },

  titleWrapper: {
    gap: theme.spacing.xs,

    [theme.fn.smallerThan('md')]: {
      gap: theme.spacing.xs * 0.4,
    },
  },

  title: {
    paddingBottom: theme.spacing.xs * 0.8,

    [theme.fn.smallerThan('md')]: {
      fontSize: theme.fontSizes.xs * 2.4, // 24px
      width: '100%',
      paddingBottom: 0,
    },
  },

  engagementBar: {
    [theme.fn.smallerThan('sm')]: {
      display: 'none',
    },
  },

  mobileCarousel: {
    display: 'none',
    [theme.fn.smallerThan('md')]: {
      display: 'block',
    },
  },
  desktopCarousel: {
    display: 'block',
    [theme.fn.smallerThan('md')]: {
      display: 'none',
    },
  },

  modelBadgeText: {
    fontSize: theme.fontSizes.md,
    [theme.fn.smallerThan('md')]: {
      fontSize: theme.fontSizes.sm,
    },
  },

  discussionActionButton: {
    [theme.fn.smallerThan('sm')]: {
      width: '100%',
    },
  },
}));

export default function ModelDetail({
  id,
}: InferGetServerSidePropsType<typeof getServerSideProps>) {
  const currentUser = useCurrentUser();
  const { classes, theme } = useStyles();
  const queryUtils = trpc.useContext();
  const filters = useInfiniteModelsFilters();

  const discussionSectionRef = useRef<HTMLDivElement | null>(null);

  const { data: model, isLoading: loadingModel } = trpc.model.getById.useQuery({ id });
  const { data: { Favorite: favoriteModels = [] } = { Favorite: [] } } =
    trpc.user.getEngagedModels.useQuery(undefined, {
      enabled: !!currentUser,
      cacheTime: Infinity,
      staleTime: Infinity,
    });

  const deleteMutation = trpc.model.delete.useMutation({
    async onSuccess(_, { permanently }) {
      await queryUtils.model.getAll.invalidate();
      if (!permanently) await queryUtils.model.getById.invalidate({ id });
      if (!isModerator || permanently) await Router.replace('/');

      showSuccessNotification({
        title: 'Your model has been deleted',
        message: 'Successfully deleted the model',
      });
      closeAllModals();
    },
    onError(error) {
      showErrorNotification({
        error: new Error(error.message),
        title: 'Could not delete model',
        reason: 'An unexpected error occurred, please try again',
      });
    },
  });
  const unpublishModelMutation = trpc.model.unpublish.useMutation({
    async onSuccess() {
      await queryUtils.model.getById.invalidate({ id });
    },
    onError(error) {
      showErrorNotification({ error: new Error(error.message) });
    },
  });
  const restoreModelMutation = trpc.model.restore.useMutation({
    async onSuccess() {
      await queryUtils.model.getById.invalidate({ id });
      await queryUtils.model.getAll.invalidate();
    },
    onError(error) {
      showErrorNotification({ error: new Error(error.message) });
    },
  });
  const toggleFavoriteModelMutation = trpc.user.toggleFavoriteModel.useMutation({
    async onMutate({ modelId }) {
      await queryUtils.user.getEngagedModels.cancel();

      const previousEngaged = queryUtils.user.getEngagedModels.getData() ?? {
        Favorite: [],
        Hide: [],
      };
      const previousModel = queryUtils.model.getById.getData({ id: modelId });
      const shouldRemove = previousEngaged.Favorite?.find((id) => id === modelId);
      // Update the favorite count
      queryUtils.model.getById.setData({ id: modelId }, (model) => {
        if (model?.rank) model.rank.favoriteCountAllTime += shouldRemove ? -1 : 1;
        return model;
      });
      // Remove from favorites list
      queryUtils.user.getEngagedModels.setData(
        undefined,
        ({ Favorite = [], ...old } = { Favorite: [], Hide: [] }) => {
          if (shouldRemove) return { Favorite: Favorite.filter((id) => id !== modelId), ...old };
          return { Favorite: [...Favorite, modelId], ...old };
        }
      );

      return { previousEngaged, previousModel };
    },
    async onSuccess() {
      await queryUtils.model.getAll.invalidate({ favorites: true });
      queryUtils.model.getAll.setInfiniteData({ ...filters, favorites: true }, () => {
        return { pageParams: [], pages: [] };
      });
    },
    onError(_error, _variables, context) {
      queryUtils.user.getEngagedModels.setData(undefined, context?.previousEngaged);
      if (context?.previousModel?.id)
        queryUtils.model.getById.setData(
          { id: context?.previousModel?.id },
          context?.previousModel
        );
    },
  });

  // when a user navigates back in their browser, set the previous url with the query string model={id}
  useEffect(() => {
    Router.beforePopState(({ as, url }) => {
      if (as === '/' || as.startsWith('/?') || as.startsWith('/user/') || as.startsWith('/tag/')) {
        const [route, queryString] = as.split('?');
        const [, otherQueryString] = url.split('?');
        const queryParams = QS.parse(queryString);
        const otherParams = QS.parse(otherQueryString);
        Router.replace(
          { pathname: route, query: { ...queryParams, ...otherParams, model: id } },
          as,
          {
            shallow: true,
          }
        );

        return false;
      }

      return true;
    });

    return () => Router.beforePopState(() => true);
  }, [id]); // Add any state variables to dependencies array if needed.

  if (loadingModel) return <PageLoader />;
  if (!model) return <NotFound />;

  const isModerator = currentUser?.isModerator ?? false;
  const isOwner = model.user.id === currentUser?.id || isModerator;
  // const showNsfwRequested = router.query.showNsfw !== 'true';
  const userNotBlurringNsfw = currentUser?.blurNsfw !== false;
  const nsfw = userNotBlurringNsfw && model.nsfw === true;
  const isFavorite = favoriteModels.find((modelId) => modelId === id);
  const deleted = !!model.deletedAt && model.status === 'Deleted';

  // Latest version is the first one based on sorting (createdAt - desc)
  const latestVersion = model.modelVersions[0];
  const primaryFile = getPrimaryFile(latestVersion?.files, {
    format: currentUser?.preferredModelFormat,
    type: currentUser?.preferredPrunedModel ? 'Pruned Model' : undefined,
  });
  const inaccurate = model.modelVersions.some((version) => version.inaccurate);
  const hasPendingClaimReport = model.reportStats && model.reportStats.ownershipProcessing > 0;

  const meta = (
    <Meta
      title={`${model.name} | Stable Diffusion ${model.type} | Civitai`}
      description={removeTags(model.description ?? '')}
      image={
        nsfw || latestVersion?.images[0]?.url == null
          ? undefined
          : getEdgeUrl(latestVersion.images[0].url, { width: 1200 })
      }
    />
  );

  if (model.nsfw && !currentUser)
    return (
      <>
        {meta}
        <SensitiveShield />
      </>
    );

  const handleDeleteModel = (options?: { permanently: boolean }) => {
    const { permanently = false } = options || {};

    openConfirmModal({
      title: 'Delete Model',
      children: permanently
        ? 'Are you sure you want to permanently delete this model? This action is destructive and cannot be reverted.'
        : 'Are you sure you want to delete this model? This action is destructive and you will have to contact support to restore your data.',
      centered: true,
      labels: { confirm: 'Delete Model', cancel: "No, don't delete it" },
      confirmProps: { color: 'red', loading: deleteMutation.isLoading },
      closeOnConfirm: false,
      onConfirm: () => {
        if (model) {
          deleteMutation.mutate({ id: model.id, permanently });
        }
      },
    });
  };

  const handleUnpublishModel = () => {
    unpublishModelMutation.mutate({ id });
  };

  const handleRestoreModel = () => {
    restoreModelMutation.mutate({ id });
  };

  const handleToggleFavorite = () => {
    toggleFavoriteModelMutation.mutate({ modelId: id });
  };

  const modelDetails: DescriptionTableProps['items'] = [
    {
      label: 'Type',
      value: (
        <Group spacing={0} noWrap position="apart">
          <Badge radius="sm" px={5}>
            {splitUppercase(model.type)} {model.checkpointType}
          </Badge>
          {model?.status !== ModelStatus.Published ? (
            <Badge color="yellow" radius="sm">
              {model.status}
            </Badge>
          ) : (
            <HowToUseModel type={model.type} />
          )}
        </Group>
      ),
    },
    {
      label: 'Downloads',
      value: <Text>{(model.rank?.downloadCountAllTime ?? 0).toLocaleString()}</Text>,
    },
    {
      label: 'Last Update',
      value: <Text>{formatDate(model.updatedAt)}</Text>,
    },
    {
      label: 'Versions',
      value: <Text>{model.modelVersions.length}</Text>,
    },
    {
      label: 'Base Model',
      value: <Text>{latestVersion?.baseModel}</Text>,
    },
    {
      label: 'Tags',
      value: (
        <Group spacing={4}>
          {model.tagsOnModels.map(({ tag }) => (
            <Link key={tag.id} href={`/tag/${encodeURIComponent(tag.name.toLowerCase())}`} passHref>
              <Badge
                key={tag.id}
                color={tag.color ?? 'blue'}
                component="a"
                size="sm"
                radius="sm"
                sx={{ cursor: 'pointer' }}
              >
                {tag.name}
              </Badge>
            </Link>
          ))}
        </Group>
      ),
    },
    {
      label: 'Trigger Words',
      visible: !!latestVersion?.trainedWords?.length,
      value: (
        <TrainedWords trainedWords={latestVersion?.trainedWords} files={latestVersion?.files} />
      ),
    },
  ];
  const published = model.status === ModelStatus.Published;
  const isMuted = currentUser?.muted ?? false;

  return (
    <>
      {meta}
      <Container size="xl" pb="xl">
        <Stack spacing={0}>
          <Announcements sx={{ marginBottom: 5 }} />
          <Stack spacing="xs" mb="xl">
            <Group align="center" sx={{ justifyContent: 'space-between' }} noWrap>
              <Group className={classes.titleWrapper} align="center">
                <Title className={classes.title} order={1}>
                  {model?.name}
                </Title>
                <LoginRedirect reason="favorite-model">
                  <IconBadge
                    radius="sm"
                    color={isFavorite ? 'red' : 'gray'}
                    size="lg"
                    icon={
                      <IconHeart
                        size={18}
                        color={isFavorite ? theme.colors.red[6] : undefined}
                        style={{ fill: isFavorite ? theme.colors.red[6] : undefined }}
                      />
                    }
                    sx={{ cursor: 'pointer' }}
                    onClick={() => handleToggleFavorite()}
                  >
                    <Text className={classes.modelBadgeText}>
                      {abbreviateNumber(model.rank?.favoriteCountAllTime ?? 0)}
                    </Text>
                  </IconBadge>
                </LoginRedirect>
                <IconBadge
                  radius="sm"
                  color="gray"
                  size="lg"
                  icon={<Rating value={model.rank?.ratingAllTime ?? 0} fractions={4} readOnly />}
                  sx={{ cursor: 'pointer' }}
                  onClick={() => {
                    if (!discussionSectionRef.current) return;
                    scrollToTop(discussionSectionRef.current);
                  }}
                >
                  <Text className={classes.modelBadgeText}>
                    {abbreviateNumber(model.rank?.ratingCountAllTime ?? 0)}
                  </Text>
                </IconBadge>
                {latestVersion?.earlyAccessDeadline && (
                  <IconBadge
                    radius="sm"
                    color="green"
                    size="lg"
                    icon={<IconClock size={18} />}
                  >
                    Early Access
                  </IconBadge>
                )}
              </Group>
              <Menu position="bottom-end" transition="pop-top-right">
                <Menu.Target>
                  <ActionIcon variant="outline">
                    <IconDotsVertical size={16} />
                  </ActionIcon>
                </Menu.Target>

                <Menu.Dropdown>
                  {currentUser && isOwner && published && (
                    <Menu.Item
                      icon={<IconBan size={14} stroke={1.5} />}
                      color="yellow"
                      onClick={handleUnpublishModel}
                      disabled={unpublishModelMutation.isLoading}
                    >
                      Unpublish
                    </Menu.Item>
                  )}
                  {currentUser && isModerator && deleted && (
                    <Menu.Item
                      icon={<IconRecycle size={14} stroke={1.5} />}
                      color="green"
                      onClick={handleRestoreModel}
                      disabled={restoreModelMutation.isLoading}
                    >
                      Restore
                    </Menu.Item>
                  )}
                  {currentUser && isModerator && (
                    <Menu.Item
                      color={theme.colors.red[6]}
                      icon={<IconTrash size={14} stroke={1.5} />}
                      onClick={() => handleDeleteModel({ permanently: true })}
                    >
                      Permanently Delete Model
                    </Menu.Item>
                  )}
                  {currentUser && isOwner && !deleted && (
                    <>
                      <Menu.Item
                        color={theme.colors.red[6]}
                        icon={<IconTrash size={14} stroke={1.5} />}
                        onClick={() => handleDeleteModel()}
                      >
                        Delete Model
                      </Menu.Item>
                      <Menu.Item
                        // component={NextLink}
                        // href={`/models/${id}/${slug}?edit=true`}
                        icon={<IconEdit size={14} stroke={1.5} />}
                        onClick={() => openRoutedContext('modelEdit', { modelId: model.id })}
                        // shallow
                      >
                        Edit Model
                      </Menu.Item>
                    </>
                  )}
                  {(!currentUser || !isOwner || isModerator) && (
                    <LoginRedirect reason="report-model">
                      <Menu.Item
                        icon={<IconFlag size={14} stroke={1.5} />}
                        onClick={() =>
                          openContext('report', {
                            entityType: ReportEntity.Model,
                            entityId: model.id,
                          })
                        }
                      >
                        Report
                      </Menu.Item>
                    </LoginRedirect>
                  )}
                  {currentUser && (
                    <>
                      <HideUserButton as="menu-item" userId={model.user.id} />
                      <HideModelButton as="menu-item" modelId={model.id} />
                      <Menu.Item
                        icon={<IconTagOff size={14} stroke={1.5} />}
                        onClick={() => openContext('blockModelTags', { modelId: model.id })}
                      >
                        Hide content with these tags
                      </Menu.Item>
                    </>
                  )}
                </Menu.Dropdown>
              </Menu>
            </Group>
            {(model.status === ModelStatus.Unpublished || deleted) && (
              <Alert color="red">
                <Group spacing="xs" noWrap align="flex-start">
                  <ThemeIcon color="red">
                    <IconExclamationMark />
                  </ThemeIcon>
                  <Text size="md">
                    This model has been {deleted ? 'deleted' : 'unpublished'} and is not visible to
                    the community.
                  </Text>
                </Group>
              </Alert>
            )}
            {inaccurate && (
              <Alert color="yellow">
                <Group spacing="xs" noWrap align="flex-start">
                  <ThemeIcon color="yellow">
                    <IconExclamationMark />
                  </ThemeIcon>
                  <Text size="md">
                    The images on this {splitUppercase(model.type).toLowerCase()} are inaccurate.
                    Please submit reviews with images so that we can improve this page.
                  </Text>
                </Group>
              </Alert>
            )}
          </Stack>
          <Grid gutter="xl">
            <Grid.Col xs={12} md={4} orderMd={2}>
              <Stack>
                <Box className={classes.mobileCarousel}>
                  <ModelCarousel model={model} latestVersion={latestVersion} mobile />
                </Box>
                <Group spacing="xs" style={{ alignItems: 'flex-start', flexWrap: 'nowrap' }}>
                  {latestVersion.canDownload ? (
                    <Stack sx={{ flex: 1 }} spacing={4}>
                      <MultiActionButton
                        component="a"
                        href={createModelFileDownloadUrl({
                          versionId: latestVersion.id,
                          primary: true,
                        })}
                        leftIcon={<IconDownload size={16} />}
                        disabled={!primaryFile}
                        menuItems={
                          latestVersion?.files.length > 1
                            ? latestVersion?.files.map((file, index) => (
                                <Menu.Item
                                  key={index}
                                  component="a"
                                  py={4}
                                  icon={<VerifiedText file={file} iconOnly />}
                                  href={createModelFileDownloadUrl({
                                    versionId: latestVersion.id,
                                    type: file.type,
                                    format: file.format,
                                  })}
                                  download
                                >
                                  {`${startCase(file.type)}${
                                    ['Model', 'Pruned Model'].includes(file.type)
                                      ? ' ' + file.format
                                      : ''
                                  } (${formatKBytes(file.sizeKB)})`}
                                </Menu.Item>
                              ))
                            : []
                        }
                        menuTooltip="Other Downloads"
                        download
                      >
                        <Text align="center">
                          {`Download Latest (${formatKBytes(primaryFile?.sizeKB ?? 0)})`}
                        </Text>
                      </MultiActionButton>
                      {primaryFile && (
                        <Group position="apart" noWrap spacing={0}>
                          <VerifiedText file={primaryFile} />
                          <Text size="xs" color="dimmed">
                            {primaryFile.type === 'Pruned Model' ? 'Pruned ' : ''}
                            {primaryFile.format}
                          </Text>
                        </Group>
                      )}
                    </Stack>
                  ) : (<Stack sx={{ flex: 1 }} spacing={4}>
                    <JoinPopover>
                      <Button leftIcon={<IconDownload size={16} />} >
                        <Text align="center">
                          {`Download Latest (${formatKBytes(primaryFile?.sizeKB ?? 0)})`}
                        </Text>
                      </Button>
                    </JoinPopover>
                    {primaryFile && (
                        <Group position="apart" noWrap spacing={0}>
                          <VerifiedText file={primaryFile} />
                          <Text size="xs" color="dimmed">
                            {primaryFile.type === 'Pruned Model' ? 'Pruned ' : ''}
                            {primaryFile.format}
                          </Text>
                        </Group>
                      )}
                  </Stack>)}

                  <RunButton modelVersionId={latestVersion.id} />
                  <Tooltip label={isFavorite ? 'Unlike' : 'Like'} position="top" withArrow>
                    <div>
                      <LoginRedirect reason="favorite-model">
                        <Button
                          onClick={() => handleToggleFavorite()}
                          color={isFavorite ? 'red' : 'gray'}
                          sx={{ cursor: 'pointer', paddingLeft: 0, paddingRight: 0, width: '36px' }}
                        >
                          <IconHeart color="#fff" />
                        </Button>
                      </LoginRedirect>
                    </div>
                  </Tooltip>
                </Group>
                <EarlyAccessAlert
                  versionId={latestVersion.id}
                  modelType={model.type}
                  deadline={latestVersion.earlyAccessDeadline}
                />
                <ModelFileAlert
                  versionId={latestVersion.id}
                  modelType={model.type}
                  files={latestVersion.files}
                />
                <DescriptionTable items={modelDetails} labelWidth="30%" />
                <CreatorCard user={model.user} />
                {model?.type === 'Checkpoint' && (
                  <Group position="apart" align="flex-start" style={{ flexWrap: 'nowrap' }}>
                    <Group
                      spacing={4}
                      noWrap
                      style={{ flex: 1, overflow: 'hidden' }}
                      align="flex-start"
                    >
                      <IconLicense size={16} />
                      <Text
                        size="xs"
                        color="dimmed"
                        sx={{
                          whiteSpace: 'nowrap',
                          overflow: 'hidden',
                          textOverflow: 'ellipsis',
                          lineHeight: 1.1,
                        }}
                      >
                        License{model?.licenses.length > 0 ? 's' : ''}:
                      </Text>
                      <Stack spacing={0}>
                        <Text
                          component="a"
                          href="https://huggingface.co/spaces/CompVis/stable-diffusion-license"
                          rel="nofollow"
                          td="underline"
                          target="_blank"
                          size="xs"
                          color="dimmed"
                          sx={{ lineHeight: 1.1 }}
                        >
                          creativeml-openrail-m
                        </Text>
                        {model?.licenses.map(({ url, name }) => (
                          <Text
                            key={name}
                            component="a"
                            rel="nofollow"
                            href={url}
                            td="underline"
                            size="xs"
                            color="dimmed"
                            target="_blank"
                            sx={{ lineHeight: 1.1 }}
                          >
                            {name}
                          </Text>
                        ))}
                      </Stack>
                    </Group>
                    <PermissionIndicator spacing={5} size={28} permissions={model} />
                  </Group>
                )}
                {hasPendingClaimReport && (
                  <AlertWithIcon icon={<IconMessageCircle2 />}>
                    {`A verified artist believes this model was fine-tuned on their art. We're discussing this with the model creator and artist`}
                  </AlertWithIcon>
                )}
              </Stack>
            </Grid.Col>
            <Grid.Col
              xs={12}
              md={8}
              orderMd={1}
              sx={(theme) => ({
                [theme.fn.largerThan('xs')]: {
                  padding: `0 ${theme.spacing.sm}px`,
                  margin: `${theme.spacing.sm}px 0`,
                },
              })}
            >
              <Stack>
                <Box className={classes.desktopCarousel}>
                  <ModelCarousel model={model} latestVersion={latestVersion} />
                </Box>
                {model.description ? (
                  <ContentClamp maxHeight={300}>
                    <RenderHtml html={model.description} withMentions />
                  </ContentClamp>
                ) : null}
              </Stack>
            </Grid.Col>
            <Grid.Col span={12} orderMd={3} my="xl">
              <Stack spacing="xl">
                <Title className={classes.title} order={2}>
                  Versions
                </Title>
                <ModelVersions
                  type={model.type}
                  items={model.modelVersions}
                  initialTab={latestVersion?.id.toString()}
                  nsfw={model.nsfw}
                />
              </Stack>
            </Grid.Col>
            <Grid.Col span={12} orderMd={4} my="xl">
              <Stack spacing="xl">
                <Group ref={discussionSectionRef} sx={{ justifyContent: 'space-between' }}>
                  <Group spacing="xs">
                    <Title order={3}>Discussion</Title>

                    {!isMuted ? (
                      <>
                        <LoginRedirect reason="create-review">
                          <Button
                            className={classes.discussionActionButton}
                            leftIcon={<IconStar size={16} />}
                            variant="outline"
                            size="xs"
                            onClick={() => openRoutedContext('reviewEdit', {})}
                          >
                            Add Review
                          </Button>
                        </LoginRedirect>
                        <LoginRedirect reason="create-comment">
                          <Button
                            className={classes.discussionActionButton}
                            leftIcon={<IconMessage size={16} />}
                            variant="outline"
                            onClick={() => openRoutedContext('commentEdit', {})}
                            size="xs"
                          >
                            Add Comment
                          </Button>
                        </LoginRedirect>
                      </>
                    ) : null}
                  </Group>
                </Group>
                <ModelDiscussion modelId={model.id} />
              </Stack>
            </Grid.Col>
          </Grid>
        </Stack>
      </Container>
    </>
  );
}

function ModelCarousel({
  model,
  latestVersion,
  mobile = false,
}: {
  model: ModelById;
  latestVersion: ModelById['modelVersions'][number];
  mobile?: boolean;
}) {
  if (!latestVersion.images.length) return null;

  return (
    <Carousel
      key={model.id}
      slideSize="50%"
      breakpoints={[{ maxWidth: 'sm', slideSize: '100%', slideGap: 2 }]}
      slideGap="xl"
      align={latestVersion && latestVersion.images.length > 2 ? 'start' : 'center'}
      slidesToScroll={mobile ? 1 : 2}
      withControls={latestVersion && latestVersion.images.length > 2 ? true : false}
      loop
    >
      <ImageGuard
        images={latestVersion.images}
        nsfw={model.nsfw}
        connect={{ entityId: model.id, entityType: 'model' }}
        render={(image) => (
          <Carousel.Slide>
            <Center style={{ height: '100%', width: '100%' }}>
              <div style={{ width: '100%', position: 'relative' }}>
                <ImageGuard.ToggleConnect />
                <ImageGuard.Unsafe>
                  <AspectRatio
                    ratio={(image.width ?? 1) / (image.height ?? 1)}
                    sx={(theme) => ({
                      width: '100%',
                      borderRadius: theme.radius.md,
                      overflow: 'hidden',
                    })}
                  >
                    <MediaHash {...image} />
                  </AspectRatio>
                </ImageGuard.Unsafe>
                <ImageGuard.Safe>
                  <ImagePreview
                    image={image}
                    edgeImageProps={{ width: 400 }}
                    radius="md"
                    onClick={() =>
                      openRoutedContext('galleryDetailModal', {
                        galleryImageId: image.id,
                        modelId: model.id,
                        modelVersionId: latestVersion.id,
                        infinite: false,
                        returnUrl: Router.asPath,
                      })
                    }
                    style={{ width: '100%' }}
                    withMeta
                  />
                </ImageGuard.Safe>
              </div>
            </Center>
          </Carousel.Slide>
        )}
      />
    </Carousel>
  );
}<|MERGE_RESOLUTION|>--- conflicted
+++ resolved
@@ -90,13 +90,9 @@
 import { openRoutedContext } from '~/providers/RoutedContextProvider';
 import { openContext } from '~/providers/CustomModalsProvider';
 import { Announcements } from '~/components/Announcements/Announcements';
-<<<<<<< HEAD
-import { Username } from '~/components/User/Username';
-import { JoinPopover } from '~/components/JoinPopover/JoinPopover';
-=======
 import { CreatorCard } from '~/components/CreatorCard/CreatorCard';
 import { ModelById } from '~/types/router';
->>>>>>> 39af07a2
+import { JoinPopover } from '~/components/JoinPopover/JoinPopover';
 
 //TODO - Break model query into multiple queries
 /*
