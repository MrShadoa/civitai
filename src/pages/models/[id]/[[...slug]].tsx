--- conflicted
+++ resolved
@@ -92,11 +92,8 @@
 import { TrainedWords } from '~/components/TrainedWords/TrainedWords';
 import { ModelFileAlert } from '~/components/Model/ModelFileAlert/ModelFileAlert';
 import { HideModelButton } from '~/components/HideModelButton/HideModelButton';
-<<<<<<< HEAD
+import { AbsoluteCenter } from '~/components/AbsoluteCenter/AbsoluteCenter';
 import { EarlyAccessAlert } from '~/components/Model/EarlyAccessAlert/EarlyAccessAlert';
-=======
-import { AbsoluteCenter } from '~/components/AbsoluteCenter/AbsoluteCenter';
->>>>>>> 6d2308bd
 
 //TODO - Break model query into multiple queries
 /*
@@ -112,9 +109,6 @@
   id: number;
   slug: string | string[] | null;
 }> = async (context) => {
-  // console.log('------------------------');
-  // console.log(context.req.url);
-  // console.log('------------------------');
   const isClient = context.req.url?.startsWith('/_next/data');
   const params = (context.params ?? {}) as { id: string; slug: string[] };
   const id = Number(params.id);
