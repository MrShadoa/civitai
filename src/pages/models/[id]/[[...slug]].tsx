import { Carousel } from '@mantine/carousel';
import {
  ActionIcon,
  Badge,
  Box,
  Button,
  Center,
  Container,
  createStyles,
  Grid,
  Group,
  Menu,
  Stack,
  Text,
  Title,
  Alert,
  ThemeIcon,
  Tooltip,
  Rating,
  AspectRatio,
  Paper,
  Anchor,
} from '@mantine/core';
import { closeAllModals, openConfirmModal } from '@mantine/modals';
import { ModelStatus } from '@prisma/client';
import {
  IconBan,
  IconClock,
  IconDotsVertical,
  IconDownload,
  IconEdit,
  IconExclamationMark,
  IconFlag,
  IconHeart,
  IconLicense,
  IconMessage,
  IconMessageCircle2,
  IconRecycle,
  IconStar,
  IconTagOff,
  IconTrash,
} from '@tabler/icons';
import startCase from 'lodash/startCase';
import { InferGetServerSidePropsType } from 'next';
import Link from 'next/link';
import Router, { useRouter } from 'next/router';
import { useEffect, useRef } from 'react';

import { NotFound } from '~/components/AppLayout/NotFound';
import { ContentClamp } from '~/components/ContentClamp/ContentClamp';
import {
  DescriptionTable,
  type Props as DescriptionTableProps,
} from '~/components/DescriptionTable/DescriptionTable';
import { getEdgeUrl } from '~/components/EdgeImage/EdgeImage';
import { IconBadge } from '~/components/IconBadge/IconBadge';
import { ImagePreview } from '~/components/ImagePreview/ImagePreview';
import { useInfiniteModelsFilters } from '~/components/InfiniteModels/InfiniteModelsFilters';
import { LoginRedirect } from '~/components/LoginRedirect/LoginRedirect';
import { Meta } from '~/components/Meta/Meta';
import { ModelDiscussion } from '~/components/Model/ModelDiscussion/ModelDiscussion';
import { ModelVersions } from '~/components/Model/ModelVersions/ModelVersions';
import { RenderHtml } from '~/components/RenderHtml/RenderHtml';
import { SensitiveShield } from '~/components/SensitiveShield/SensitiveShield';
import { formatDate } from '~/utils/date-helpers';
import { showErrorNotification, showSuccessNotification } from '~/utils/notifications';
import { abbreviateNumber, formatKBytes } from '~/utils/number-helpers';
import { QS } from '~/utils/qs';
import { splitUppercase, removeTags } from '~/utils/string-helpers';
import { trpc } from '~/utils/trpc';
import { isNumber } from '~/utils/type-guards';
import { VerifiedText } from '~/components/VerifiedText/VerifiedText';
import { scrollToTop } from '~/utils/scroll-utils';
import { RunButton } from '~/components/RunStrategy/RunButton';
import { MultiActionButton } from '~/components/MultiActionButton/MultiActionButton';
import { createModelFileDownloadUrl } from '~/server/common/model-helpers';
import { HideUserButton } from '~/components/HideUserButton/HideUserButton';
import { ReportEntity } from '~/server/schema/report.schema';
import { useCurrentUser } from '~/hooks/useCurrentUser';
import { getPrimaryFile } from '~/server/utils/model-helpers';
import { PermissionIndicator } from '~/components/PermissionIndicator/PermissionIndicator';
import { ImageGuard } from '~/components/ImageGuard/ImageGuard';
import { AlertWithIcon } from '~/components/AlertWithIcon/AlertWithIcon';
import { MediaHash } from '~/components/ImageHash/ImageHash';
import { TrainedWords } from '~/components/TrainedWords/TrainedWords';
import { ModelFileAlert } from '~/components/Model/ModelFileAlert/ModelFileAlert';
import { HideModelButton } from '~/components/HideModelButton/HideModelButton';
import { PageLoader } from '~/components/PageLoader/PageLoader';
import { EarlyAccessAlert } from '~/components/Model/EarlyAccessAlert/EarlyAccessAlert';
import { HowToUseModel } from '~/components/Model/HowToUseModel/HowToUseModel';
import { createServerSideProps } from '~/server/utils/server-side-helpers';
import { openRoutedContext } from '~/providers/RoutedContextProvider';
import { openContext } from '~/providers/CustomModalsProvider';
import { Announcements } from '~/components/Announcements/Announcements';
import { CreatorCard } from '~/components/CreatorCard/CreatorCard';
import { ModelById } from '~/types/router';
import { JoinPopover } from '~/components/JoinPopover/JoinPopover';
<<<<<<< HEAD
import { useCivitaiLink } from '~/components/CivitaiLink/CivitaiLinkProvider';
import { CivitiaLinkManageButton } from '~/components/CivitaiLink/CivitiaLinkManageButton';
=======
import { AnchorNoTravel } from '~/components/AnchorNoTravel/AnchorNoTravel';
>>>>>>> ae526992

//TODO - Break model query into multiple queries
/*
  - model details
  - model rank
  - model reviews
  - model-version (only fetch latest model version)
  - model-version rank
  - model-version reviews (for users who only want to see reviews for specific versions)
*/

export const getServerSideProps = createServerSideProps({
  useSSG: true,
  resolver: async ({ ctx, ssg }) => {
    const params = (ctx.params ?? {}) as { id: string; slug: string[] };
    const id = Number(params.id);
    if (!isNumber(id)) return { notFound: true };

    await ssg?.model.getById.prefetch({ id });

    return {
      props: {
        id,
        slug: params.slug?.[0] ?? '',
      },
    };
  },
});

const useStyles = createStyles((theme) => ({
  actions: {
    [theme.fn.smallerThan('sm')]: {
      width: '100%',
    },
  },

  titleWrapper: {
    gap: theme.spacing.xs,

    [theme.fn.smallerThan('md')]: {
      gap: theme.spacing.xs * 0.4,
    },
  },

  title: {
    paddingBottom: theme.spacing.xs * 0.8,

    [theme.fn.smallerThan('md')]: {
      fontSize: theme.fontSizes.xs * 2.4, // 24px
      width: '100%',
      paddingBottom: 0,
    },
  },

  engagementBar: {
    [theme.fn.smallerThan('sm')]: {
      display: 'none',
    },
  },

  mobileCarousel: {
    display: 'none',
    [theme.fn.smallerThan('md')]: {
      display: 'block',
    },
  },
  desktopCarousel: {
    display: 'block',
    [theme.fn.smallerThan('md')]: {
      display: 'none',
    },
  },

  modelBadgeText: {
    fontSize: theme.fontSizes.md,
    [theme.fn.smallerThan('md')]: {
      fontSize: theme.fontSizes.sm,
    },
  },

  discussionActionButton: {
    [theme.fn.smallerThan('sm')]: {
      width: '100%',
    },
  },

  // Increase carousel control arrow size
  control: {
    minWidth: 56,
    minHeight: 56,
    borderRadius: '50%',

    svg: {
      width: 24,
      height: 24,

      [theme.fn.smallerThan('sm')]: {
        minWidth: 16,
        minHeight: 16,
      },
    },

    [theme.fn.smallerThan('sm')]: {
      minWidth: 32,
      minHeight: 32,
    },
  },
}));

export default function ModelDetail({
  id,
}: InferGetServerSidePropsType<typeof getServerSideProps>) {
  const currentUser = useCurrentUser();
  const { classes, theme } = useStyles();
  const queryUtils = trpc.useContext();
  const filters = useInfiniteModelsFilters();
  const { connected: civitaiLinked } = useCivitaiLink();

  const discussionSectionRef = useRef<HTMLDivElement | null>(null);

  const { data: model, isLoading: loadingModel } = trpc.model.getById.useQuery({ id });
  const { data: { Favorite: favoriteModels = [] } = { Favorite: [] } } =
    trpc.user.getEngagedModels.useQuery(undefined, {
      enabled: !!currentUser,
      cacheTime: Infinity,
      staleTime: Infinity,
    });

  const deleteMutation = trpc.model.delete.useMutation({
    async onSuccess(_, { permanently }) {
      await queryUtils.model.getAll.invalidate();
      if (!permanently) await queryUtils.model.getById.invalidate({ id });
      if (!isModerator || permanently) await Router.replace('/');

      showSuccessNotification({
        title: 'Your model has been deleted',
        message: 'Successfully deleted the model',
      });
      closeAllModals();
    },
    onError(error) {
      showErrorNotification({
        error: new Error(error.message),
        title: 'Could not delete model',
        reason: 'An unexpected error occurred, please try again',
      });
    },
  });
  const unpublishModelMutation = trpc.model.unpublish.useMutation({
    async onSuccess() {
      await queryUtils.model.getById.invalidate({ id });
    },
    onError(error) {
      showErrorNotification({ error: new Error(error.message) });
    },
  });
  const restoreModelMutation = trpc.model.restore.useMutation({
    async onSuccess() {
      await queryUtils.model.getById.invalidate({ id });
      await queryUtils.model.getAll.invalidate();
    },
    onError(error) {
      showErrorNotification({ error: new Error(error.message) });
    },
  });
  const toggleFavoriteModelMutation = trpc.user.toggleFavoriteModel.useMutation({
    async onMutate({ modelId }) {
      await queryUtils.user.getEngagedModels.cancel();

      const previousEngaged = queryUtils.user.getEngagedModels.getData() ?? {
        Favorite: [],
        Hide: [],
      };
      const previousModel = queryUtils.model.getById.getData({ id: modelId });
      const shouldRemove = previousEngaged.Favorite?.find((id) => id === modelId);
      // Update the favorite count
      queryUtils.model.getById.setData({ id: modelId }, (model) => {
        if (model?.rank) model.rank.favoriteCountAllTime += shouldRemove ? -1 : 1;
        return model;
      });
      // Remove from favorites list
      queryUtils.user.getEngagedModels.setData(
        undefined,
        ({ Favorite = [], ...old } = { Favorite: [], Hide: [] }) => {
          if (shouldRemove) return { Favorite: Favorite.filter((id) => id !== modelId), ...old };
          return { Favorite: [...Favorite, modelId], ...old };
        }
      );

      return { previousEngaged, previousModel };
    },
    async onSuccess() {
      await queryUtils.model.getAll.invalidate({ favorites: true });
      queryUtils.model.getAll.setInfiniteData({ ...filters, favorites: true }, () => {
        return { pageParams: [], pages: [] };
      });
    },
    onError(_error, _variables, context) {
      queryUtils.user.getEngagedModels.setData(undefined, context?.previousEngaged);
      if (context?.previousModel?.id)
        queryUtils.model.getById.setData(
          { id: context?.previousModel?.id },
          context?.previousModel
        );
    },
  });

  // when a user navigates back in their browser, set the previous url with the query string model={id}
  useEffect(() => {
    Router.beforePopState(({ as, url }) => {
      if (as === '/' || as.startsWith('/?') || as.startsWith('/user/') || as.startsWith('/tag/')) {
        const [route, queryString] = as.split('?');
        const [, otherQueryString] = url.split('?');
        const queryParams = QS.parse(queryString);
        const otherParams = QS.parse(otherQueryString);
        Router.replace(
          { pathname: route, query: { ...queryParams, ...otherParams, model: id } },
          as,
          {
            shallow: true,
          }
        );

        return false;
      }

      return true;
    });

    return () => Router.beforePopState(() => true);
  }, [id]); // Add any state variables to dependencies array if needed.

  if (loadingModel) return <PageLoader />;
  if (!model) return <NotFound />;

  const isModerator = currentUser?.isModerator ?? false;
  const isOwner = model.user.id === currentUser?.id || isModerator;
  // const showNsfwRequested = router.query.showNsfw !== 'true';
  const userNotBlurringNsfw = currentUser?.blurNsfw !== false;
  const nsfw = userNotBlurringNsfw && model.nsfw === true;
  const isFavorite = favoriteModels.find((modelId) => modelId === id);
  const deleted = !!model.deletedAt && model.status === 'Deleted';

  const published = model.status === ModelStatus.Published;
  const isMuted = currentUser?.muted ?? false;

  // Latest version is the first one based on sorting (createdAt - desc)
  const latestVersion = model.modelVersions[0];
  const primaryFile = getPrimaryFile(latestVersion?.files, {
    format: currentUser?.preferredModelFormat,
    type: currentUser?.preferredPrunedModel ? 'Pruned Model' : undefined,
  });
  const inaccurate = model.modelVersions.some((version) => version.inaccurate);
  const hasPendingClaimReport = model.reportStats && model.reportStats.ownershipProcessing > 0;
  const onlyEarlyAccess = model.modelVersions.every((version) => version.earlyAccessDeadline);
  const canDiscuss =
    !isMuted && (!onlyEarlyAccess || currentUser?.isMember || currentUser?.isModerator);

  const meta = (
    <Meta
      title={`${model.name} | Stable Diffusion ${model.type} | Civitai`}
      description={removeTags(model.description ?? '')}
      image={
        nsfw || latestVersion?.images[0]?.url == null
          ? undefined
          : getEdgeUrl(latestVersion.images[0].url, { width: 1200 })
      }
    />
  );

  if (model.nsfw && !currentUser)
    return (
      <>
        {meta}
        <SensitiveShield />
      </>
    );

  const handleDeleteModel = (options?: { permanently: boolean }) => {
    const { permanently = false } = options || {};

    openConfirmModal({
      title: 'Delete Model',
      children: permanently
        ? 'Are you sure you want to permanently delete this model? This action is destructive and cannot be reverted.'
        : 'Are you sure you want to delete this model? This action is destructive and you will have to contact support to restore your data.',
      centered: true,
      labels: { confirm: 'Delete Model', cancel: "No, don't delete it" },
      confirmProps: { color: 'red', loading: deleteMutation.isLoading },
      closeOnConfirm: false,
      onConfirm: () => {
        if (model) {
          deleteMutation.mutate({ id: model.id, permanently });
        }
      },
    });
  };

  const handleUnpublishModel = () => {
    unpublishModelMutation.mutate({ id });
  };

  const handleRestoreModel = () => {
    restoreModelMutation.mutate({ id });
  };

  const handleToggleFavorite = () => {
    toggleFavoriteModelMutation.mutate({ modelId: id });
  };

  const modelDetails: DescriptionTableProps['items'] = [
    {
      label: 'Type',
      value: (
        <Group spacing={0} noWrap position="apart">
          <Badge radius="sm" px={5}>
            {splitUppercase(model.type)} {model.checkpointType}
          </Badge>
          {model?.status !== ModelStatus.Published ? (
            <Badge color="yellow" radius="sm">
              {model.status}
            </Badge>
          ) : (
            <HowToUseModel type={model.type} />
          )}
        </Group>
      ),
    },
    {
      label: 'Downloads',
      value: <Text>{(model.rank?.downloadCountAllTime ?? 0).toLocaleString()}</Text>,
    },
    {
      label: 'Last Update',
      value: <Text>{formatDate(model.updatedAt)}</Text>,
    },
    {
      label: 'Versions',
      value: <Text>{model.modelVersions.length}</Text>,
    },
    {
      label: 'Base Model',
      value: <Text>{latestVersion?.baseModel}</Text>,
    },
    {
      label: 'Tags',
      value: (
        <Group spacing={4}>
          {model.tagsOnModels.map(({ tag }) => (
            <Link key={tag.id} href={`/tag/${encodeURIComponent(tag.name.toLowerCase())}`} passHref>
              <Badge key={tag.id} component="a" size="sm" radius="sm" sx={{ cursor: 'pointer' }}>
                {tag.name}
              </Badge>
            </Link>
          ))}
        </Group>
      ),
    },
    {
      label: 'Trigger Words',
      visible: !!latestVersion?.trainedWords?.length,
      value: (
        <TrainedWords trainedWords={latestVersion?.trainedWords} files={latestVersion?.files} />
      ),
    },
  ];

  return (
    <>
      {meta}
      <Container size="xl" pb="xl">
        <Stack spacing={0}>
          <Announcements sx={{ marginBottom: 5 }} />
          <Stack spacing="xs" mb="xl">
            <Group align="center" sx={{ justifyContent: 'space-between' }} noWrap>
              <Group className={classes.titleWrapper} align="center">
                <Title className={classes.title} order={1}>
                  {model?.name}
                </Title>
                <LoginRedirect reason="favorite-model">
                  <IconBadge
                    radius="sm"
                    color={isFavorite ? 'red' : 'gray'}
                    size="lg"
                    icon={
                      <IconHeart
                        size={18}
                        color={isFavorite ? theme.colors.red[6] : undefined}
                        style={{ fill: isFavorite ? theme.colors.red[6] : undefined }}
                      />
                    }
                    sx={{ cursor: 'pointer' }}
                    onClick={() => handleToggleFavorite()}
                  >
                    <Text className={classes.modelBadgeText}>
                      {abbreviateNumber(model.rank?.favoriteCountAllTime ?? 0)}
                    </Text>
                  </IconBadge>
                </LoginRedirect>
                {!model.locked && (
                  <IconBadge
                    radius="sm"
                    color="gray"
                    size="lg"
                    icon={<Rating value={model.rank?.ratingAllTime ?? 0} fractions={4} readOnly />}
                    sx={{ cursor: 'pointer' }}
                    onClick={() => {
                      if (!discussionSectionRef.current) return;
                      scrollToTop(discussionSectionRef.current);
                    }}
                  >
                    <Text className={classes.modelBadgeText}>
                      {abbreviateNumber(model.rank?.ratingCountAllTime ?? 0)}
                    </Text>
                  </IconBadge>
                )}
                {latestVersion?.earlyAccessDeadline && (
                  <IconBadge radius="sm" color="green" size="lg" icon={<IconClock size={18} />}>
                    Early Access
                  </IconBadge>
                )}
              </Group>
              <Menu position="bottom-end" transition="pop-top-right">
                <Menu.Target>
                  <ActionIcon variant="outline">
                    <IconDotsVertical size={16} />
                  </ActionIcon>
                </Menu.Target>

                <Menu.Dropdown>
                  {currentUser && isOwner && published && (
                    <Menu.Item
                      icon={<IconBan size={14} stroke={1.5} />}
                      color="yellow"
                      onClick={handleUnpublishModel}
                      disabled={unpublishModelMutation.isLoading}
                    >
                      Unpublish
                    </Menu.Item>
                  )}
                  {currentUser && isModerator && deleted && (
                    <Menu.Item
                      icon={<IconRecycle size={14} stroke={1.5} />}
                      color="green"
                      onClick={handleRestoreModel}
                      disabled={restoreModelMutation.isLoading}
                    >
                      Restore
                    </Menu.Item>
                  )}
                  {currentUser && isModerator && (
                    <Menu.Item
                      color={theme.colors.red[6]}
                      icon={<IconTrash size={14} stroke={1.5} />}
                      onClick={() => handleDeleteModel({ permanently: true })}
                    >
                      Permanently Delete Model
                    </Menu.Item>
                  )}
                  {currentUser && isOwner && !deleted && (
                    <>
                      <Menu.Item
                        color={theme.colors.red[6]}
                        icon={<IconTrash size={14} stroke={1.5} />}
                        onClick={() => handleDeleteModel()}
                      >
                        Delete Model
                      </Menu.Item>
                      <Menu.Item
                        // component={NextLink}
                        // href={`/models/${id}/${slug}?edit=true`}
                        icon={<IconEdit size={14} stroke={1.5} />}
                        onClick={() => openRoutedContext('modelEdit', { modelId: model.id })}
                        // shallow
                      >
                        Edit Model
                      </Menu.Item>
                    </>
                  )}
                  {(!currentUser || !isOwner || isModerator) && (
                    <LoginRedirect reason="report-model">
                      <Menu.Item
                        icon={<IconFlag size={14} stroke={1.5} />}
                        onClick={() =>
                          openContext('report', {
                            entityType: ReportEntity.Model,
                            entityId: model.id,
                          })
                        }
                      >
                        Report
                      </Menu.Item>
                    </LoginRedirect>
                  )}
                  {currentUser && (
                    <>
                      <HideUserButton as="menu-item" userId={model.user.id} />
                      <HideModelButton as="menu-item" modelId={model.id} />
                      <Menu.Item
                        icon={<IconTagOff size={14} stroke={1.5} />}
                        onClick={() => openContext('blockModelTags', { modelId: model.id })}
                      >
                        Hide content with these tags
                      </Menu.Item>
                    </>
                  )}
                </Menu.Dropdown>
              </Menu>
            </Group>
            {(model.status === ModelStatus.Unpublished || deleted) && (
              <Alert color="red">
                <Group spacing="xs" noWrap align="flex-start">
                  <ThemeIcon color="red">
                    <IconExclamationMark />
                  </ThemeIcon>
                  <Text size="md">
                    This model has been {deleted ? 'deleted' : 'unpublished'} and is not visible to
                    the community.
                  </Text>
                </Group>
              </Alert>
            )}
            {inaccurate && (
              <Alert color="yellow">
                <Group spacing="xs" noWrap align="flex-start">
                  <ThemeIcon color="yellow">
                    <IconExclamationMark />
                  </ThemeIcon>
                  <Text size="md">
                    The images on this {splitUppercase(model.type).toLowerCase()} are inaccurate.
                    Please submit reviews with images so that we can improve this page.
                  </Text>
                </Group>
              </Alert>
            )}
          </Stack>
          <Grid gutter="xl">
            <Grid.Col xs={12} md={4} orderMd={2}>
              <Stack>
                <Box className={classes.mobileCarousel}>
                  <ModelCarousel model={model} latestVersion={latestVersion} mobile />
                </Box>
                <Group spacing="xs" style={{ alignItems: 'flex-start', flexWrap: 'nowrap' }}>
                  {latestVersion.canDownload ? (
                    <Stack sx={{ flex: 1 }} spacing={4}>
                      <MultiActionButton
                        component="a"
                        href={createModelFileDownloadUrl({
                          versionId: latestVersion.id,
                          primary: true,
                        })}
                        leftIcon={<IconDownload size={16} />}
                        disabled={!primaryFile}
                        menuItems={
                          latestVersion?.files.length > 1
                            ? latestVersion?.files.map((file, index) => (
                                <Menu.Item
                                  key={index}
                                  component="a"
                                  py={4}
                                  icon={<VerifiedText file={file} iconOnly />}
                                  href={createModelFileDownloadUrl({
                                    versionId: latestVersion.id,
                                    type: file.type,
                                    format: file.format,
                                  })}
                                  download
                                >
                                  {`${startCase(file.type)}${
                                    ['Model', 'Pruned Model'].includes(file.type)
                                      ? ' ' + file.format
                                      : ''
                                  } (${formatKBytes(file.sizeKB)})`}
                                </Menu.Item>
                              ))
                            : []
                        }
                        menuTooltip="Other Downloads"
                        download
                      >
                        <Text align="center">
                          {`Download Latest (${formatKBytes(primaryFile?.sizeKB ?? 0)})`}
                        </Text>
                      </MultiActionButton>
                      {primaryFile && (
                        <Group position="apart" noWrap spacing={0}>
                          <VerifiedText file={primaryFile} />
                          <Text size="xs" color="dimmed">
                            {primaryFile.type === 'Pruned Model' ? 'Pruned ' : ''}
                            {primaryFile.format}
                          </Text>
                        </Group>
                      )}
                    </Stack>
                  ) : (
                    <Stack sx={{ flex: 1 }} spacing={4}>
                      <JoinPopover>
                        <Button leftIcon={<IconDownload size={16} />}>
                          <Text align="center">
                            {`Download Latest (${formatKBytes(primaryFile?.sizeKB ?? 0)})`}
                          </Text>
                        </Button>
                      </JoinPopover>
                      {primaryFile && (
                        <Group position="apart" noWrap spacing={0}>
                          <VerifiedText file={primaryFile} />
                          <Text size="xs" color="dimmed">
                            {primaryFile.type === 'Pruned Model' ? 'Pruned ' : ''}
                            {primaryFile.format}
                          </Text>
                        </Group>
                      )}
                    </Stack>
                  )}
                  {civitaiLinked ? (
                    <CivitiaLinkManageButton
                      modelId={model.id}
                      modelVersionId={latestVersion.id}
                      modelName={model.name}
                      modelType={model.type}
                      hashes={latestVersion.hashes}
                    >
                      {({ color, onClick, ref, icon }) => (
                        <Button ref={ref} color={color} onClick={onClick} px={0} w={36}>
                          {icon}
                        </Button>
                      )}
                    </CivitiaLinkManageButton>
                  ) : (
                    <RunButton modelVersionId={latestVersion.id} />
                  )}
                  <Tooltip label={isFavorite ? 'Unlike' : 'Like'} position="top" withArrow>
                    <div>
                      <LoginRedirect reason="favorite-model">
                        <Button
                          onClick={() => handleToggleFavorite()}
                          color={isFavorite ? 'red' : 'gray'}
                          sx={{ cursor: 'pointer', paddingLeft: 0, paddingRight: 0, width: '36px' }}
                        >
                          <IconHeart color="#fff" />
                        </Button>
                      </LoginRedirect>
                    </div>
                  </Tooltip>
                </Group>
                <EarlyAccessAlert
                  versionId={latestVersion.id}
                  modelType={model.type}
                  deadline={latestVersion.earlyAccessDeadline}
                />
                <ModelFileAlert
                  versionId={latestVersion.id}
                  modelType={model.type}
                  files={latestVersion.files}
                />
                <DescriptionTable items={modelDetails} labelWidth="30%" />
                <CreatorCard user={model.user} />

                <Group position="apart" align="flex-start" style={{ flexWrap: 'nowrap' }}>
                  {model?.type === 'Checkpoint' && (
                    <Group
                      spacing={4}
                      noWrap
                      style={{ flex: 1, overflow: 'hidden' }}
                      align="flex-start"
                    >
                      <IconLicense size={16} />
                      <Text
                        size="xs"
                        color="dimmed"
                        sx={{
                          whiteSpace: 'nowrap',
                          overflow: 'hidden',
                          textOverflow: 'ellipsis',
                          lineHeight: 1.1,
                        }}
                      >
                        License{model?.licenses.length > 0 ? 's' : ''}:
                      </Text>
                      <Stack spacing={0}>
                        <Text
                          component="a"
                          href="https://huggingface.co/spaces/CompVis/stable-diffusion-license"
                          rel="nofollow"
                          td="underline"
                          target="_blank"
                          size="xs"
                          color="dimmed"
                          sx={{ lineHeight: 1.1 }}
                        >
                          creativeml-openrail-m
                        </Text>
                        {model?.licenses.map(({ url, name }) => (
                          <Text
                            key={name}
                            component="a"
                            rel="nofollow"
                            href={url}
                            td="underline"
                            size="xs"
                            color="dimmed"
                            target="_blank"
                            sx={{ lineHeight: 1.1 }}
                          >
                            {name}
                          </Text>
                        ))}
                      </Stack>
                    </Group>
                  )}
                  <PermissionIndicator spacing={5} size={28} permissions={model} ml="auto" />
                </Group>
                {hasPendingClaimReport && (
                  <AlertWithIcon icon={<IconMessageCircle2 />}>
                    {`A verified artist believes this model was fine-tuned on their art. We're discussing this with the model creator and artist`}
                  </AlertWithIcon>
                )}
              </Stack>
            </Grid.Col>
            <Grid.Col
              xs={12}
              md={8}
              orderMd={1}
              sx={(theme) => ({
                [theme.fn.largerThan('xs')]: {
                  padding: `0 ${theme.spacing.sm}px`,
                  margin: `${theme.spacing.sm}px 0`,
                },
              })}
            >
              <Stack>
                <Box className={classes.desktopCarousel}>
                  <ModelCarousel model={model} latestVersion={latestVersion} />
                </Box>
                {model.description ? (
                  <ContentClamp maxHeight={300}>
                    <RenderHtml html={model.description} withMentions />
                  </ContentClamp>
                ) : null}
              </Stack>
            </Grid.Col>
            <Grid.Col span={12} orderMd={3} my="xl">
              <Stack spacing="xl">
                <Title className={classes.title} order={2}>
                  Versions
                </Title>
                <ModelVersions
                  type={model.type}
                  items={model.modelVersions}
                  initialTab={latestVersion?.id.toString()}
                  nsfw={model.nsfw}
                  locked={model.locked}
                />
              </Stack>
            </Grid.Col>
            <Grid.Col span={12} orderMd={4} my="xl">
              {!model.locked ? (
                <Stack spacing="xl">
                  <Group ref={discussionSectionRef} sx={{ justifyContent: 'space-between' }}>
                    <Group spacing="xs">
                      <Title order={3}>Discussion</Title>

                      {canDiscuss ? (
                        <>
                          <LoginRedirect reason="create-review">
                            <Button
                              className={classes.discussionActionButton}
                              leftIcon={<IconStar size={16} />}
                              variant="outline"
                              size="xs"
                              onClick={() => openRoutedContext('reviewEdit', {})}
                            >
                              Add Review
                            </Button>
                          </LoginRedirect>
                          <LoginRedirect reason="create-comment">
                            <Button
                              className={classes.discussionActionButton}
                              leftIcon={<IconMessage size={16} />}
                              variant="outline"
                              onClick={() => openRoutedContext('commentEdit', {})}
                              size="xs"
                            >
                              Add Comment
                            </Button>
                          </LoginRedirect>
                        </>
                      ) : (
                        !isMuted && (
                          <JoinPopover message="You must be a Supporter Tier member to join this discussion">
                            <Button
                              className={classes.discussionActionButton}
                              leftIcon={<IconClock size={16} />}
                              variant="outline"
                              size="xs"
                              color="green"
                            >
                              Early Access
                            </Button>
                          </JoinPopover>
                        )
                      )}
                    </Group>
                  </Group>
                  <ModelDiscussion modelId={model.id} />
                </Stack>
              ) : (
                <Paper p="lg">
                  <Center>
                    <Text size="sm">Discussions are turned off for this model.</Text>
                  </Center>
                </Paper>
              )}
            </Grid.Col>
          </Grid>
        </Stack>
      </Container>
    </>
  );
}

function ModelCarousel({
  model,
  latestVersion,
  mobile = false,
}: {
  model: ModelById;
  latestVersion: ModelById['modelVersions'][number];
  mobile?: boolean;
}) {
  const router = useRouter();
  const { classes } = useStyles();
  if (!latestVersion.images.length) return null;

  return (
    <Carousel
      key={model.id}
      slideSize="50%"
      breakpoints={[{ maxWidth: 'sm', slideSize: '100%', slideGap: 2 }]}
      slideGap="xl"
      classNames={{ control: classes.control }}
      align={latestVersion && latestVersion.images.length > 2 ? 'start' : 'center'}
      slidesToScroll={mobile ? 1 : 2}
      withControls={latestVersion && latestVersion.images.length > 2 ? true : false}
      loop
    >
      <ImageGuard
        images={latestVersion.images}
        nsfw={model.nsfw}
        connect={{ entityId: model.id, entityType: 'model' }}
        render={(image) => (
          <Carousel.Slide>
            <Center style={{ height: '100%', width: '100%' }}>
              <div style={{ width: '100%', position: 'relative' }}>
                <ImageGuard.ToggleConnect />
                <ImageGuard.ReportNSFW />
                <ImageGuard.Unsafe>
                  <AspectRatio
                    ratio={(image.width ?? 1) / (image.height ?? 1)}
                    sx={(theme) => ({
                      width: '100%',
                      borderRadius: theme.radius.md,
                      overflow: 'hidden',
                    })}
                  >
                    <MediaHash {...image} />
                  </AspectRatio>
                </ImageGuard.Unsafe>
                <ImageGuard.Safe>
                  <AnchorNoTravel
                    href={`/gallery/${image.id}?modelId=${model.id}&modelVersionId=${
                      latestVersion.id
                    }&infinite=false&returnUrl=${encodeURIComponent(router.asPath)}`}
                  >
                    <ImagePreview
                      image={image}
                      edgeImageProps={{ width: 400 }}
                      radius="md"
                      onClick={() =>
                        openRoutedContext('galleryDetailModal', {
                          galleryImageId: image.id,
                          modelId: model.id,
                          modelVersionId: latestVersion.id,
                          infinite: false,
                          returnUrl: Router.asPath,
                        })
                      }
                      style={{ width: '100%' }}
                      withMeta
                    />
                  </AnchorNoTravel>
                </ImageGuard.Safe>
              </div>
            </Center>
          </Carousel.Slide>
        )}
      />
    </Carousel>
  );
}<|MERGE_RESOLUTION|>--- conflicted
+++ resolved
@@ -95,12 +95,9 @@
 import { CreatorCard } from '~/components/CreatorCard/CreatorCard';
 import { ModelById } from '~/types/router';
 import { JoinPopover } from '~/components/JoinPopover/JoinPopover';
-<<<<<<< HEAD
+import { AnchorNoTravel } from '~/components/AnchorNoTravel/AnchorNoTravel';
 import { useCivitaiLink } from '~/components/CivitaiLink/CivitaiLinkProvider';
 import { CivitiaLinkManageButton } from '~/components/CivitaiLink/CivitiaLinkManageButton';
-=======
-import { AnchorNoTravel } from '~/components/AnchorNoTravel/AnchorNoTravel';
->>>>>>> ae526992
 
 //TODO - Break model query into multiple queries
 /*
@@ -467,6 +464,36 @@
       ),
     },
   ];
+
+  const primaryFileDetails = primaryFile && (
+    <Group position="apart" noWrap spacing={0}>
+      <VerifiedText file={primaryFile} />
+      <Text size="xs" color="dimmed">
+        {primaryFile.type === 'Pruned Model' ? 'Pruned ' : ''}
+        {primaryFile.format}
+      </Text>
+    </Group>
+  );
+
+  const downloadMenuItems = latestVersion?.files.map((file, index) => (
+    <Menu.Item
+      key={index}
+      component="a"
+      py={4}
+      icon={<VerifiedText file={file} iconOnly />}
+      href={createModelFileDownloadUrl({
+        versionId: latestVersion.id,
+        type: file.type,
+        format: file.format,
+      })}
+      download
+    >
+      {`${startCase(file.type)}${
+        ['Model', 'Pruned Model'].includes(file.type) ? ' ' + file.format : ''
+      } (${formatKBytes(file.sizeKB)})`}
+    </Menu.Item>
+  ));
+  const displayCivitaiLink = civitaiLinked && latestVersion?.hashes.length > 0;
 
   return (
     <>
@@ -645,56 +672,51 @@
                 </Box>
                 <Group spacing="xs" style={{ alignItems: 'flex-start', flexWrap: 'nowrap' }}>
                   {latestVersion.canDownload ? (
-                    <Stack sx={{ flex: 1 }} spacing={4}>
-                      <MultiActionButton
-                        component="a"
-                        href={createModelFileDownloadUrl({
-                          versionId: latestVersion.id,
-                          primary: true,
-                        })}
-                        leftIcon={<IconDownload size={16} />}
-                        disabled={!primaryFile}
-                        menuItems={
-                          latestVersion?.files.length > 1
-                            ? latestVersion?.files.map((file, index) => (
-                                <Menu.Item
-                                  key={index}
-                                  component="a"
-                                  py={4}
-                                  icon={<VerifiedText file={file} iconOnly />}
-                                  href={createModelFileDownloadUrl({
-                                    versionId: latestVersion.id,
-                                    type: file.type,
-                                    format: file.format,
-                                  })}
-                                  download
-                                >
-                                  {`${startCase(file.type)}${
-                                    ['Model', 'Pruned Model'].includes(file.type)
-                                      ? ' ' + file.format
-                                      : ''
-                                  } (${formatKBytes(file.sizeKB)})`}
-                                </Menu.Item>
-                              ))
-                            : []
-                        }
-                        menuTooltip="Other Downloads"
-                        download
-                      >
-                        <Text align="center">
-                          {`Download Latest (${formatKBytes(primaryFile?.sizeKB ?? 0)})`}
-                        </Text>
-                      </MultiActionButton>
-                      {primaryFile && (
-                        <Group position="apart" noWrap spacing={0}>
-                          <VerifiedText file={primaryFile} />
-                          <Text size="xs" color="dimmed">
-                            {primaryFile.type === 'Pruned Model' ? 'Pruned ' : ''}
-                            {primaryFile.format}
+                    displayCivitaiLink ? (
+                      <Stack sx={{ flex: 1 }} spacing={4}>
+                        <CivitiaLinkManageButton
+                          modelId={model.id}
+                          modelVersionId={latestVersion.id}
+                          modelName={model.name}
+                          modelType={model.type}
+                          hashes={latestVersion.hashes}
+                          noTooltip
+                        >
+                          {({ color, onClick, ref, icon, label }) => (
+                            <Button
+                              ref={ref}
+                              color={color}
+                              onClick={onClick}
+                              leftIcon={icon}
+                              disabled={!primaryFile}
+                            >
+                              {label}
+                            </Button>
+                          )}
+                        </CivitiaLinkManageButton>
+                        {primaryFileDetails}
+                      </Stack>
+                    ) : (
+                      <Stack sx={{ flex: 1 }} spacing={4}>
+                        <MultiActionButton
+                          component="a"
+                          href={createModelFileDownloadUrl({
+                            versionId: latestVersion.id,
+                            primary: true,
+                          })}
+                          leftIcon={<IconDownload size={16} />}
+                          disabled={!primaryFile}
+                          menuItems={downloadMenuItems.length > 1 ? downloadMenuItems : []}
+                          menuTooltip="Other Downloads"
+                          download
+                        >
+                          <Text align="center">
+                            {`Download Latest (${formatKBytes(primaryFile?.sizeKB ?? 0)})`}
                           </Text>
-                        </Group>
-                      )}
-                    </Stack>
+                        </MultiActionButton>
+                        {primaryFileDetails}
+                      </Stack>
+                    )
                   ) : (
                     <Stack sx={{ flex: 1 }} spacing={4}>
                       <JoinPopover>
@@ -704,31 +726,30 @@
                           </Text>
                         </Button>
                       </JoinPopover>
-                      {primaryFile && (
-                        <Group position="apart" noWrap spacing={0}>
-                          <VerifiedText file={primaryFile} />
-                          <Text size="xs" color="dimmed">
-                            {primaryFile.type === 'Pruned Model' ? 'Pruned ' : ''}
-                            {primaryFile.format}
-                          </Text>
-                        </Group>
-                      )}
+                      {primaryFileDetails}
                     </Stack>
                   )}
-                  {civitaiLinked ? (
-                    <CivitiaLinkManageButton
-                      modelId={model.id}
-                      modelVersionId={latestVersion.id}
-                      modelName={model.name}
-                      modelType={model.type}
-                      hashes={latestVersion.hashes}
-                    >
-                      {({ color, onClick, ref, icon }) => (
-                        <Button ref={ref} color={color} onClick={onClick} px={0} w={36}>
-                          {icon}
-                        </Button>
-                      )}
-                    </CivitiaLinkManageButton>
+                  {displayCivitaiLink ? (
+                    latestVersion.canDownload ? (
+                      <Menu position="bottom-end">
+                        <Menu.Target>
+                          <Tooltip label="Download options" withArrow>
+                            <Button px={0} w={36} variant="light">
+                              <IconDownload />
+                            </Button>
+                          </Tooltip>
+                        </Menu.Target>
+                        <Menu.Dropdown>{downloadMenuItems}</Menu.Dropdown>
+                      </Menu>
+                    ) : (
+                      <JoinPopover>
+                        <Tooltip label="Download options" withArrow>
+                          <Button px={0} w={36} variant="light">
+                            <IconDownload />
+                          </Button>
+                        </Tooltip>
+                      </JoinPopover>
+                    )
                   ) : (
                     <RunButton modelVersionId={latestVersion.id} />
                   )}
@@ -850,6 +871,8 @@
                 <ModelVersions
                   type={model.type}
                   items={model.modelVersions}
+                  modelId={model.id}
+                  modelName={model.name}
                   initialTab={latestVersion?.id.toString()}
                   nsfw={model.nsfw}
                   locked={model.locked}
