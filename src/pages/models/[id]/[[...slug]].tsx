import {
  ActionIcon,
  Alert,
  Badge,
  Box,
  Button,
  Center,
  Container,
  createStyles,
  Divider,
  Group,
  Menu,
  Paper,
  Rating,
  Stack,
  Text,
  ThemeIcon,
  Title,
} from '@mantine/core';
import { useDisclosure } from '@mantine/hooks';
import { closeAllModals, openConfirmModal } from '@mantine/modals';
import { NextLink } from '@mantine/next';
import { ModelModifier, ModelStatus } from '@prisma/client';
import {
  IconArchive,
  IconArrowsLeftRight,
  IconBan,
  IconCircleMinus,
  IconClock,
  IconDotsVertical,
  IconDownload,
  IconEdit,
  IconExclamationMark,
  IconFlag,
  IconHeart,
  IconLock,
  IconLockOff,
  IconMessage,
  IconMessageCircleOff,
  IconPlus,
  IconRecycle,
  IconReload,
  IconTagOff,
  IconTrash,
} from '@tabler/icons';
import truncate from 'lodash/truncate';
import { InferGetServerSidePropsType } from 'next';
import Link from 'next/link';
import Router, { useRouter } from 'next/router';
import { useEffect, useRef, useState } from 'react';

import { getEdgeUrl } from '~/client-utils/cf-images-utils';
import { Announcements } from '~/components/Announcements/Announcements';
import { NotFound } from '~/components/AppLayout/NotFound';
import { Collection } from '~/components/Collection/Collection';
import { HideModelButton } from '~/components/HideModelButton/HideModelButton';
import { HideUserButton } from '~/components/HideUserButton/HideUserButton';
import { IconBadge } from '~/components/IconBadge/IconBadge';
import ImagesAsPostsInfinite from '~/components/Image/AsPosts/ImagesAsPostsInfinite';
// import { ImageFiltersDropdown } from '~/components/Image/Infinite/ImageFiltersDropdown';
import { JoinPopover } from '~/components/JoinPopover/JoinPopover';
import { LoginRedirect } from '~/components/LoginRedirect/LoginRedirect';
import { Meta } from '~/components/Meta/Meta';
import { ReorderVersionsModal } from '~/components/Modals/ReorderVersionsModal';
import { ModelDiscussionV2 } from '~/components/Model/ModelDiscussion/ModelDiscussionV2';
import { ModelVersionList } from '~/components/Model/ModelVersionList/ModelVersionList';
import { ModelVersionDetails } from '~/components/Model/ModelVersions/ModelVersionDetails';
import { PageLoader } from '~/components/PageLoader/PageLoader';
import { SensitiveShield } from '~/components/SensitiveShield/SensitiveShield';
import { useCurrentUser } from '~/hooks/useCurrentUser';
import { openContext } from '~/providers/CustomModalsProvider';
import { openRoutedContext } from '~/providers/RoutedContextProvider';
import { ReportEntity } from '~/server/schema/report.schema';
import { getDefaultModelVersion } from '~/server/services/model-version.service';
import { createServerSideProps } from '~/server/utils/server-side-helpers';
import { ModelById } from '~/types/router';
import { formatDate, isFutureDate } from '~/utils/date-helpers';
import { showErrorNotification, showSuccessNotification } from '~/utils/notifications';
import { abbreviateNumber } from '~/utils/number-helpers';
import { scrollToTop } from '~/utils/scroll-utils';
import { getDisplayName, removeTags, splitUppercase } from '~/utils/string-helpers';
import { trpc } from '~/utils/trpc';
import { isNumber } from '~/utils/type-guards';
import { QS } from '~/utils/qs';
import useIsClient from '~/hooks/useIsClient';
import { ImageSort } from '~/server/common/enums';
import { useQueryImages } from '~/components/Image/image.utils';
import { CAROUSEL_LIMIT } from '~/server/common/constants';
import { ToggleLockModel } from '~/components/Model/Actions/ToggleLockModel';
import { unpublishReasons } from '~/server/common/moderation-helpers';
import { ButtonTooltip } from '~/components/CivitaiWrapped/ButtonTooltip';
import { getAssignedTokens } from '~/server/services/model.service';
import { parseBrowsingMode } from '~/server/createContext';
import { ModelMeta } from '~/server/schema/model.schema';
import { AlertWithIcon } from '~/components/AlertWithIcon/AlertWithIcon';

export const getServerSideProps = createServerSideProps({
  useSSG: true,
  useSession: true,
  resolver: async ({ ssg, ctx, session = null }) => {
    const params = (ctx.params ?? {}) as { id: string; slug: string[] };
    const query = ctx.query as { modelVersionId: string };
    const id = Number(params.id);
    if (ssg) {
      const modelVersionId = query.modelVersionId ? Number(query.modelVersionId) : undefined;
      if (!isNumber(id)) return { notFound: true };

      const version = await getDefaultModelVersion({ modelId: id, modelVersionId }).catch(
        () => null
      );
      if (version)
        await ssg.image.getInfinite.prefetchInfinite({
          modelVersionId: version.id,
          prioritizedUserIds: [version.model.userId],
          period: 'AllTime',
          sort: ImageSort.MostReactions,
          limit: CAROUSEL_LIMIT,
          browsingMode: parseBrowsingMode(ctx.req.cookies, session),
        });

      await ssg.model.getById.prefetch({ id });
    }

    const tokens = await getAssignedTokens({ id }).catch(() => null);

    return {
      props: {
        id,
        tokens,
      },
    };
  },
});

type ModelVersionDetail = ModelById['modelVersions'][number];

export default function ModelDetailsV2({
  id,
  tokens,
}: InferGetServerSidePropsType<typeof getServerSideProps>) {
  const currentUser = useCurrentUser();

  const router = useRouter();
  const { classes, theme } = useStyles();
  const queryUtils = trpc.useContext();
  const isClient = useIsClient();

  const [opened, { toggle }] = useDisclosure();
  const discussionSectionRef = useRef<HTMLDivElement | null>(null);
  const gallerySectionRef = useRef<HTMLDivElement | null>(null);

  const { data: model, isLoading: loadingModel } = trpc.model.getById.useQuery(
    { id },
    {
      onSuccess(result) {
        const latestVersion = result.modelVersions[0];
        if (latestVersion) setSelectedVersion(latestVersion);
      },
    }
  );
  const { data: { Favorite: favoriteModels = [] } = { Favorite: [] } } =
    trpc.user.getEngagedModels.useQuery(undefined, {
      enabled: !!currentUser,
      cacheTime: Infinity,
      staleTime: Infinity,
    });

  const rawVersionId = router.query.modelVersionId;
  const modelVersionId = Array.isArray(rawVersionId) ? rawVersionId[0] : rawVersionId;

  const isModerator = currentUser?.isModerator ?? false;
  const isOwner = model?.user.id === currentUser?.id || isModerator;
  const publishedVersions = !isOwner
    ? model?.modelVersions.filter((v) => v.status === ModelStatus.Published) ?? []
    : model?.modelVersions ?? [];
  const latestVersion =
    publishedVersions.find((version) => version.id === Number(modelVersionId)) ??
    publishedVersions[0] ??
    null;
  const [selectedVersion, setSelectedVersion] = useState<ModelVersionDetail | null>(latestVersion);

  const { images: versionImages, isLoading: loadingImages } = useQueryImages(
    {
      modelVersionId: latestVersion?.id,
      prioritizedUserIds: model ? [model.user.id] : undefined,
      period: 'AllTime',
      sort: ImageSort.MostReactions,
      limit: CAROUSEL_LIMIT,
    },
    {
      enabled: !!latestVersion,
    }
  );

  const deleteMutation = trpc.model.delete.useMutation({
    async onSuccess(_, { permanently }) {
      await queryUtils.model.getAll.invalidate();
      if (!permanently) await queryUtils.model.getById.invalidate({ id });
      if (!isModerator || permanently) await router.replace('/');

      showSuccessNotification({
        title: 'Successfully deleted the model',
        message: 'Your model has been deleted',
      });
      closeAllModals();
    },
    onError(error) {
      showErrorNotification({
        error: new Error(error.message),
        title: 'Could not delete model',
        reason: 'An unexpected error occurred, please try again',
      });
    },
  });
  const handleDeleteModel = (options?: { permanently: boolean }) => {
    const { permanently = false } = options || {};

    openConfirmModal({
      title: 'Delete Model',
      children: permanently
        ? 'Are you sure you want to permanently delete this model? This action is destructive and cannot be reverted.'
        : 'Are you sure you want to delete this model? This action is destructive and you will have to contact support to restore your data.',
      centered: true,
      labels: { confirm: 'Delete Model', cancel: "No, don't delete it" },
      confirmProps: { color: 'red', disabled: deleteMutation.isLoading },
      closeOnConfirm: false,
      onConfirm: () => {
        if (model) {
          deleteMutation.mutate({ id: model.id, permanently });
        }
      },
    });
  };

  const unpublishModelMutation = trpc.model.unpublish.useMutation({
    async onSuccess() {
      await queryUtils.model.getById.invalidate({ id });
    },
    onError(error) {
      showErrorNotification({ error: new Error(error.message) });
    },
  });
  const restoreModelMutation = trpc.model.restore.useMutation({
    async onSuccess() {
      await queryUtils.model.getById.invalidate({ id });
      await queryUtils.model.getAll.invalidate();
    },
    onError(error) {
      showErrorNotification({ error: new Error(error.message) });
    },
  });
  const toggleFavoriteModelMutation = trpc.user.toggleFavoriteModel.useMutation({
    async onMutate({ modelId }) {
      await queryUtils.user.getEngagedModels.cancel();

      const previousEngaged = queryUtils.user.getEngagedModels.getData() ?? {
        Favorite: [],
        Hide: [],
      };
      const previousModel = queryUtils.model.getById.getData({ id: modelId });
      const shouldRemove = previousEngaged.Favorite?.find((id) => id === modelId);
      // Update the favorite count
      queryUtils.model.getById.setData({ id: modelId }, (model) => {
        if (model?.rank) model.rank.favoriteCountAllTime += shouldRemove ? -1 : 1;
        return model;
      });
      // Remove from favorites list
      queryUtils.user.getEngagedModels.setData(
        undefined,
        ({ Favorite = [], ...old } = { Favorite: [], Hide: [] }) => {
          if (shouldRemove) return { Favorite: Favorite.filter((id) => id !== modelId), ...old };
          return { Favorite: [...Favorite, modelId], ...old };
        }
      );

      return { previousEngaged, previousModel };
    },
    async onSuccess() {
      await queryUtils.model.getAll.invalidate({ favorites: true });
    },
    onError(_error, _variables, context) {
      queryUtils.user.getEngagedModels.setData(undefined, context?.previousEngaged);
      if (context?.previousModel?.id)
        queryUtils.model.getById.setData(
          { id: context?.previousModel?.id },
          context?.previousModel
        );
    },
  });
  const handleToggleFavorite = () => {
    toggleFavoriteModelMutation.mutate({ modelId: id });
  };

  const deleteVersionMutation = trpc.modelVersion.delete.useMutation({
    async onMutate(payload) {
      await queryUtils.model.getById.cancel({ id });

      const previousData = queryUtils.model.getById.getData({ id });
      if (previousData) {
        const filteredVersions = previousData.modelVersions.filter((v) => v.id !== payload.id);

        queryUtils.model.getById.setData(
          { id },
          { ...previousData, modelVersions: filteredVersions }
        );
      }

      return { previousData };
    },
    async onSuccess() {
      const nextLatestVersion = queryUtils.model.getById.getData({ id })?.modelVersions[0];
      if (nextLatestVersion) router.replace(`/models/${id}?modelVersionId=${nextLatestVersion.id}`);
      closeAllModals();
    },
    onError(error, _variables, context) {
      showErrorNotification({
        error: new Error(error.message),
        title: 'Unable to delete version',
        reason: 'An unexpected error occurred, please try again',
      });
      if (context?.previousData?.id)
        queryUtils.model.getById.setData({ id: context?.previousData?.id }, context?.previousData);
    },
  });
  const handleDeleteVersion = (versionId: number) => {
    openConfirmModal({
      title: 'Delete Version',
      children:
        'Are you sure you want to delete this version? This action is destructive and cannot be reverted.',
      centered: true,
      labels: { confirm: 'Delete Version', cancel: "No, don't delete it" },
      confirmProps: { color: 'red', loading: deleteVersionMutation.isLoading },
      closeOnConfirm: false,
      onConfirm: () => deleteVersionMutation.mutate({ id: versionId }),
    });
  };

  const changeModeMutation = trpc.model.changeMode.useMutation();
  const handleChangeMode = async (mode: ModelModifier | null) => {
    const prevModel = queryUtils.model.getById.getData({ id });
    await queryUtils.model.getById.cancel({ id });

    if (prevModel)
      queryUtils.model.getById.setData(
        { id },
        { ...prevModel, mode, meta: (prevModel.meta as ModelMeta) ?? null }
      );

    changeModeMutation.mutate(
      { id, mode },
      {
        async onSuccess() {
          await queryUtils.model.getById.invalidate({ id });
        },
        onError(error) {
          showErrorNotification({
            title: 'Unable to change mode',
            error: new Error(error.message),
          });
          queryUtils.model.getById.setData({ id }, prevModel);
        },
      }
    );
  };

  useEffect(() => {
    // Change the selected modelVersion based on querystring param
    const rawVersionId = router.query.modelVersionId;
    const versionId = Number(rawVersionId);
    if (rawVersionId && isNumber(versionId)) {
      const version = model?.modelVersions.find((v) => v.id === versionId);
      if (version) setSelectedVersion(version);
    }
  }, [model?.modelVersions, router.query.modelVersionId]);

  // when a user navigates back in their browser, set the previous url with the query string model={id}
  useEffect(() => {
    Router.beforePopState(({ as, url }) => {
      if (as === '/' || as.startsWith('/?') || as.startsWith('/user/') || as.startsWith('/tag/')) {
        const [route, queryString] = as.split('?');
        const [, otherQueryString] = url.split('?');
        const queryParams = QS.parse(queryString);
        const otherParams = QS.parse(otherQueryString);
        Router.replace(
          { pathname: route, query: { ...queryParams, ...otherParams, model: id } },
          as,
          {
            shallow: true,
          }
        );

        return false;
      }

      return true;
    });

    return () => Router.beforePopState(() => true);
  }, [id]); // Add any state variables to dependencies array if needed.

  if (loadingModel) return <PageLoader />;
  if (!model) return <NotFound />;

  const userNotBlurringNsfw = currentUser?.blurNsfw !== false;
  const nsfw = userNotBlurringNsfw && model.nsfw === true;

  const meta = (
    <Meta
<<<<<<< HEAD
      title={`${model.name} | Stable Diffusion ${model.type} | Agentswap`}
=======
      title={`${model.name}${
        selectedVersion ? ' - ' + selectedVersion.name : ''
      } | Stable Diffusion ${getDisplayName(model.type)} | Civitai`}
>>>>>>> 7849fcb1
      description={truncate(removeTags(model.description ?? ''), { length: 150 })}
      image={
        nsfw || versionImages[0]?.url == null
          ? undefined
          : getEdgeUrl(versionImages[0].url, { width: 1200 })
      }
    />
  );

  if (model.nsfw && !currentUser)
    return (
      <>
        {meta}
        <SensitiveShield />
      </>
    );

  const isFavorite = !!favoriteModels.find((modelId) => modelId === id);
  const deleted = !!model.deletedAt && model.status === ModelStatus.Deleted;
  const published = model.status === ModelStatus.Published;
  const inaccurate = model.modelVersions.some((version) => version.inaccurate);
  const isMuted = currentUser?.muted ?? false;
  const onlyEarlyAccess = model.modelVersions.every((version) => version.earlyAccessDeadline);
  const canDiscuss =
    !isMuted && (!onlyEarlyAccess || currentUser?.isMember || currentUser?.isModerator);
  const versionCount = model.modelVersions.length;
  const inEarlyAccess = model.earlyAccessDeadline && isFutureDate(model.earlyAccessDeadline);

  return (
    <>
      {meta}
      <Container size="xl">
        <Stack spacing="xl">
          <Announcements sx={{ marginBottom: 5 }} />
          <Stack spacing="xs">
            <Stack spacing={4}>
              <Group align="center" sx={{ justifyContent: 'space-between' }} noWrap>
                <Group className={classes.titleWrapper} align="center">
                  <Title className={classes.title} order={1}>
                    {model?.name}
                  </Title>
                  <LoginRedirect reason="favorite-model">
                    <IconBadge
                      radius="sm"
                      color={isFavorite ? 'red' : 'gray'}
                      size="lg"
                      icon={
                        <IconHeart
                          size={18}
                          color={isFavorite ? theme.colors.red[6] : undefined}
                          style={{ fill: isFavorite ? theme.colors.red[6] : undefined }}
                        />
                      }
                      sx={{ cursor: 'pointer' }}
                      onClick={handleToggleFavorite}
                    >
                      <Text className={classes.modelBadgeText}>
                        {abbreviateNumber(model.rank?.favoriteCountAllTime ?? 0)}
                      </Text>
                    </IconBadge>
                  </LoginRedirect>
                  <IconBadge radius="sm" size="lg" icon={<IconDownload size={18} />}>
                    <Text className={classes.modelBadgeText}>
                      {abbreviateNumber(model.rank?.downloadCountAllTime ?? 0)}
                    </Text>
                  </IconBadge>
                  {!model.locked && (
                    <IconBadge
                      radius="sm"
                      color="gray"
                      size="lg"
                      icon={
                        <Rating value={model.rank?.ratingAllTime ?? 0} fractions={4} readOnly />
                      }
                      sx={{ cursor: 'pointer' }}
                      onClick={() => {
                        if (!gallerySectionRef.current) return;
                        scrollToTop(gallerySectionRef.current);
                      }}
                    >
                      <Text className={classes.modelBadgeText}>
                        {abbreviateNumber(model.rank?.ratingCountAllTime ?? 0)}
                      </Text>
                    </IconBadge>
                  )}
                  {inEarlyAccess && (
                    <IconBadge radius="sm" color="green" size="lg" icon={<IconClock size={18} />}>
                      Early Access
                    </IconBadge>
                  )}
                </Group>
                <Menu position="bottom-end" transition="pop-top-right" withinPortal>
                  <Menu.Target>
                    <ActionIcon variant="outline">
                      <IconDotsVertical size={16} />
                    </ActionIcon>
                  </Menu.Target>
                  <Menu.Dropdown>
                    {currentUser && isOwner && published && (
                      <Menu.Item
                        icon={<IconBan size={14} stroke={1.5} />}
                        color="yellow"
                        onClick={() => unpublishModelMutation.mutate({ id })}
                        disabled={unpublishModelMutation.isLoading}
                      >
                        Unpublish
                      </Menu.Item>
                    )}
                    {currentUser && isModerator && deleted && (
                      <Menu.Item
                        icon={<IconRecycle size={14} stroke={1.5} />}
                        color="green"
                        onClick={() => restoreModelMutation.mutate({ id })}
                        disabled={restoreModelMutation.isLoading}
                      >
                        Restore
                      </Menu.Item>
                    )}
                    {currentUser && isModerator && (
                      <>
                        {published && (
                          <Menu.Item
                            color="yellow"
                            icon={<IconBan size={14} stroke={1.5} />}
                            onClick={() => openContext('unpublishModel', { modelId: model.id })}
                          >
                            Unpublish as Violation
                          </Menu.Item>
                        )}
                        <Menu.Item
                          color={theme.colors.red[6]}
                          icon={<IconTrash size={14} stroke={1.5} />}
                          onClick={() => handleDeleteModel({ permanently: true })}
                        >
                          Permanently Delete Model
                        </Menu.Item>
                      </>
                    )}
                    {currentUser && isOwner && !deleted && (
                      <>
                        <Menu.Item
                          color={theme.colors.red[6]}
                          icon={<IconTrash size={14} stroke={1.5} />}
                          onClick={() => handleDeleteModel()}
                        >
                          Delete Model
                        </Menu.Item>
                        <Menu.Item
                          icon={<IconEdit size={14} stroke={1.5} />}
                          onClick={() => openRoutedContext('modelEdit', { modelId: model.id })}
                        >
                          Edit Model
                        </Menu.Item>
                        {!model.mode ? (
                          <>
                            <Menu.Item
                              icon={<IconArchive size={14} stroke={1.5} />}
                              onClick={() => handleChangeMode(ModelModifier.Archived)}
                            >
                              Archive
                            </Menu.Item>
                            {isModerator && (
                              <Menu.Item
                                icon={<IconCircleMinus size={14} stroke={1.5} />}
                                onClick={() => handleChangeMode(ModelModifier.TakenDown)}
                              >
                                Take Down
                              </Menu.Item>
                            )}
                          </>
                        ) : model.mode === ModelModifier.Archived ||
                          (isModerator && model.mode === ModelModifier.TakenDown) ? (
                          <Menu.Item
                            icon={<IconReload size={14} stroke={1.5} />}
                            onClick={() => handleChangeMode(null)}
                          >
                            Bring Back
                          </Menu.Item>
                        ) : null}
                      </>
                    )}
                    {(!currentUser || !isOwner || isModerator) && (
                      <LoginRedirect reason="report-model">
                        <Menu.Item
                          icon={<IconFlag size={14} stroke={1.5} />}
                          onClick={() =>
                            openContext('report', {
                              entityType: ReportEntity.Model,
                              entityId: model.id,
                            })
                          }
                        >
                          Report
                        </Menu.Item>
                      </LoginRedirect>
                    )}
                    {currentUser && (
                      <>
                        <HideUserButton as="menu-item" userId={model.user.id} />
                        <HideModelButton as="menu-item" modelId={model.id} />
                        <Menu.Item
                          icon={<IconTagOff size={14} stroke={1.5} />}
                          onClick={() => openContext('blockModelTags', { modelId: model.id })}
                        >
                          Hide content with these tags
                        </Menu.Item>
                      </>
                    )}
                    {isOwner && (
                      <ToggleLockModel modelId={model.id} locked={model.locked}>
                        {({ onClick }) => (
                          <Menu.Item
                            icon={
                              model.locked ? (
                                <IconLockOff size={14} stroke={1.5} />
                              ) : (
                                <IconLock size={14} stroke={1.5} />
                              )
                            }
                            onClick={onClick}
                          >
                            {model.locked ? 'Unlock' : 'Lock'} model discussion
                          </Menu.Item>
                        )}
                      </ToggleLockModel>
                    )}
                  </Menu.Dropdown>
                </Menu>
              </Group>
              <Group spacing={4}>
                <Text size="xs" color="dimmed">
                  Updated: {formatDate(model.updatedAt)}
                </Text>
                {model.tagsOnModels.length > 0 && <Divider orientation="vertical" />}
                <Collection
                  items={model.tagsOnModels}
                  renderItem={({ tag }) => (
                    <Link href={`/tag/${encodeURIComponent(tag.name.toLowerCase())}`} passHref>
                      <Badge component="a" size="sm" sx={{ cursor: 'pointer' }}>
                        {tag.name}
                      </Badge>
                    </Link>
                  )}
                />
              </Group>
            </Stack>
            {(model.status === ModelStatus.Unpublished || deleted) && (
              <Alert color="red">
                <Group spacing="xs" noWrap align="flex-start">
                  <ThemeIcon color="red">
                    <IconExclamationMark />
                  </ThemeIcon>
                  <Text size="md">
                    This model has been {deleted ? 'deleted' : 'unpublished'} and is not visible to
                    the community.
                  </Text>
                </Group>
              </Alert>
            )}
            {model.status === ModelStatus.UnpublishedViolation && !model.meta?.needsReview && (
              <Alert color="red">
                <Group spacing="xs" noWrap align="flex-start">
                  <ThemeIcon color="red">
                    <IconExclamationMark />
                  </ThemeIcon>
                  <Text size="sm" mt={-3}>
                    This model has been unpublished due to a violation of our{' '}
                    <Text component="a" variant="link" href="/content/tos" target="_blank">
                      guidelines
                    </Text>{' '}
                    and is not visible to the community.{' '}
                    {model.meta?.unpublishedReason && unpublishReasons[model.meta.unpublishedReason]
                      ? unpublishReasons[model.meta.unpublishedReason].notificationMessage
                      : null}{' '}
                    If you adjust your model to comply with our guidelines, you can request a review
                    from one of our moderators. If you believe this was done in error, you can{' '}
                    <Text component="a" variant="link" href="/appeal" target="_blank">
                      submit an appeal
                    </Text>
                    .
                  </Text>
                </Group>
              </Alert>
            )}
            {model.status === ModelStatus.UnpublishedViolation && model.meta?.needsReview && (
              <Alert color="yellow">
                <Group spacing="xs" noWrap>
                  <ThemeIcon color="yellow">
                    <IconExclamationMark />
                  </ThemeIcon>
                  <Text size="md">
                    This model is currently being reviewed by our moderators. It will be visible to
                    the community once it has been approved.
                  </Text>
                </Group>
              </Alert>
            )}
            {inaccurate && (
              <Alert color="yellow">
                <Group spacing="xs" noWrap align="flex-start">
                  <ThemeIcon color="yellow">
                    <IconExclamationMark />
                  </ThemeIcon>
                  <Text size="md">
                    The images on this {splitUppercase(model.type).toLowerCase()} are inaccurate.
                    Please submit reviews with images so that we can improve this page.
                  </Text>
                </Group>
              </Alert>
            )}
            {(model.mode === ModelModifier.TakenDown || model.mode === ModelModifier.Archived) && (
              <AlertWithIcon color="blue" icon={<IconExclamationMark />} size="md">
                {model.mode === ModelModifier.Archived
                  ? 'This model has been archived and is not available for download. You can still share your creations with the community.'
                  : 'The visual assets associated with this model have been taken down. You can still download the resource, but you will not be able to share your creations.'}
              </AlertWithIcon>
            )}
          </Stack>
          <Group spacing={4} noWrap>
            {isOwner ? (
              <>
                <ButtonTooltip label="Add Version">
                  <ActionIcon
                    component={NextLink}
                    href={`/models/${model.id}/model-versions/create`}
                    variant="light"
                    color="blue"
                  >
                    <IconPlus size={14} />
                  </ActionIcon>
                </ButtonTooltip>

                {versionCount > 1 && (
                  <ButtonTooltip label="Rearrange Versions">
                    <ActionIcon onClick={toggle}>
                      <IconArrowsLeftRight size={14} />
                    </ActionIcon>
                  </ButtonTooltip>
                )}
              </>
            ) : null}
            <ModelVersionList
              versions={model.modelVersions}
              selected={selectedVersion?.id}
              onVersionClick={(version) => {
                if (version.id !== selectedVersion?.id)
                  router.replace(`/models/${model.id}?modelVersionId=${version.id}`, undefined, {
                    shallow: true,
                  });
              }}
              onDeleteClick={handleDeleteVersion}
              showExtraIcons={isOwner || isModerator}
            />
          </Group>
          {!!selectedVersion && (
            <ModelVersionDetails
              model={model}
              version={selectedVersion}
              user={currentUser}
              isFavorite={isFavorite}
              tokens={tokens}
              onFavoriteClick={handleToggleFavorite}
              onBrowseClick={() => {
                if (!gallerySectionRef.current) return;
                scrollToTop(gallerySectionRef.current);
              }}
            />
          )}
          {isClient &&
            !loadingModel &&
            !loadingImages &&
            (!model.locked ? (
              <>
                <Stack spacing="md">
                  <Group ref={discussionSectionRef} sx={{ justifyContent: 'space-between' }}>
                    <Group spacing="xs">
                      <Title order={2}>Discussion</Title>
                      {canDiscuss ? (
                        <>
                          <LoginRedirect reason="create-comment">
                            <Button
                              leftIcon={<IconMessage size={16} />}
                              variant="outline"
                              onClick={() => openRoutedContext('commentEdit', {})}
                              size="xs"
                            >
                              Add Comment
                            </Button>
                          </LoginRedirect>
                        </>
                      ) : (
                        !isMuted && (
                          <JoinPopover message="You must be a Supporter Tier member to join this discussion">
                            <Button
                              leftIcon={<IconClock size={16} />}
                              variant="outline"
                              size="xs"
                              color="green"
                            >
                              Early Access
                            </Button>
                          </JoinPopover>
                        )
                      )}
                    </Group>
                  </Group>
                  <ModelDiscussionV2 modelId={model.id} />
                </Stack>
                {/* <Stack spacing="md" ref={gallerySectionRef} id="gallery">
                  <Group spacing="xs" align="flex-end">
                    <Title order={2}>Gallery</Title>
                    <LoginRedirect reason="create-review">
                      <Button
                        component={NextLink}
                        className={classes.discussionActionButton}
                        variant="outline"
                        size="xs"
                        leftIcon={<IconPlus size={16} />}
                        href={`/posts/create?modelId=${model.id}${
                          selectedVersion ? `&modelVersionId=${selectedVersion.id}` : ''
                        }&returnUrl=${router.asPath}`}
                      >
                        Add post
                      </Button>
                    </LoginRedirect>
                  </Group>
                  <Group position="apart" spacing={0}>
                    <SortFilter type="image" />
                    <Group spacing={4}>
                      <PeriodFilter />
                      <ImageFiltersDropdown />
                    </Group>
                  </Group>
                  <ImageCategories />

                </Stack> */}
              </>
            ) : (
              <Paper p="lg" withBorder bg={`rgba(0,0,0,0.1)`}>
                <Center>
                  <Group spacing="xs">
                    <ThemeIcon color="gray" size="xl" radius="xl">
                      <IconMessageCircleOff />
                    </ThemeIcon>
                    <Text size="lg" color="dimmed">
                      Discussion is turned off for this model.
                    </Text>
                  </Group>
                </Center>
              </Paper>
            ))}
        </Stack>
        {versionCount > 1 ? (
          <ReorderVersionsModal modelId={model.id} opened={opened} onClose={toggle} />
        ) : null}
      </Container>
      {isClient && !loadingImages && !model.locked && model.mode !== ModelModifier.TakenDown && (
        <Box ref={gallerySectionRef} id="gallery" mt="md">
          <ImagesAsPostsInfinite
            modelId={model.id}
            selectedVersionId={selectedVersion?.id}
            modelVersions={model.modelVersions}
          />
        </Box>
      )}
    </>
  );
}

const useStyles = createStyles((theme) => ({
  actions: {
    [theme.fn.smallerThan('sm')]: {
      width: '100%',
    },
  },

  titleWrapper: {
    gap: theme.spacing.xs,

    [theme.fn.smallerThan('md')]: {
      gap: theme.spacing.xs * 0.4,
    },
  },

  title: {
    wordBreak: 'break-word',
    [theme.fn.smallerThan('md')]: {
      fontSize: theme.fontSizes.xs * 2.4, // 24px
      width: '100%',
      paddingBottom: 0,
    },
  },

  engagementBar: {
    [theme.fn.smallerThan('sm')]: {
      display: 'none',
    },
  },

  mobileCarousel: {
    display: 'none',
    [theme.fn.smallerThan('md')]: {
      display: 'block',
    },
  },
  desktopCarousel: {
    display: 'block',
    [theme.fn.smallerThan('md')]: {
      display: 'none',
    },
  },

  modelBadgeText: {
    fontSize: theme.fontSizes.md,
    [theme.fn.smallerThan('md')]: {
      fontSize: theme.fontSizes.sm,
    },
  },

  discussionActionButton: {
    [theme.fn.smallerThan('sm')]: {
      width: '100%',
    },
  },

  // Increase carousel control arrow size
  control: {
    svg: {
      width: 24,
      height: 24,

      [theme.fn.smallerThan('sm')]: {
        minWidth: 16,
        minHeight: 16,
      },
    },
  },
}));<|MERGE_RESOLUTION|>--- conflicted
+++ resolved
@@ -406,13 +406,9 @@
 
   const meta = (
     <Meta
-<<<<<<< HEAD
-      title={`${model.name} | Stable Diffusion ${model.type} | Agentswap`}
-=======
       title={`${model.name}${
         selectedVersion ? ' - ' + selectedVersion.name : ''
-      } | Stable Diffusion ${getDisplayName(model.type)} | Civitai`}
->>>>>>> 7849fcb1
+      } | Stable Diffusion ${getDisplayName(model.type)} | AgentSwap`}
       description={truncate(removeTags(model.description ?? ''), { length: 150 })}
       image={
         nsfw || versionImages[0]?.url == null
