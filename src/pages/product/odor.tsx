--- conflicted
+++ resolved
@@ -9,11 +9,7 @@
   ThemeIcon,
   Title,
 } from '@mantine/core';
-<<<<<<< HEAD
-import { NextLink as Link } from '~/components/NextLink/NextLink'
-=======
-import { NextLink } from '@mantine/next';
->>>>>>> 648a5fa8
+import { NextLink as Link } from '~/components/NextLink/NextLink';
 import {
   Icon3dCubeSphere,
   IconAccessible,
@@ -148,7 +144,7 @@
               color="blue"
               size="lg"
               radius="xl"
-              component={NextLink}
+              component={Link}
               href="/claim/cosmetic/292"
               fullWidth
             >
@@ -158,7 +154,7 @@
               variant="default"
               size="lg"
               radius="xl"
-              component={NextLink}
+              component={Link}
               href="/models?baseModels=ODOR"
               fullWidth
             >
