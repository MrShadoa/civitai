import {
  Center,
  Container,
  Group,
  Loader,
  LoadingOverlay,
  Pagination,
  Table,
  Text,
  ThemeIcon,
  Stack,
  Title,
  Button,
  ActionIcon,
  TextInput,
  Anchor,
} from '@mantine/core';
import { useDebouncedValue } from '@mantine/hooks';
import { openConfirmModal } from '@mantine/modals';
<<<<<<< HEAD
import Link from 'next/link'
import { BuzzWithdrawalRequestStatus, CosmeticType, Currency } from '@prisma/client';
=======
import { NextLink } from '@mantine/next';
import { Currency } from '@prisma/client';
>>>>>>> bae41077
import { IconCloudOff, IconEdit, IconPlus, IconTrash } from '@tabler/icons-react';
import { useState } from 'react';
import { BackButton } from '~/components/BackButton/BackButton';
import { ContentClamp } from '~/components/ContentClamp/ContentClamp';
import {
  useMutateCosmeticShop,
  useQueryCosmeticShopItemsPaged,
} from '~/components/CosmeticShop/cosmetic-shop.util';
import { CosmeticsFiltersDropdown } from '~/components/Cosmetics/CosmeticsFiltersDropdown';
import { CurrencyBadge } from '~/components/Currency/CurrencyBadge';
import { Meta } from '~/components/Meta/Meta';
import { RenderHtml } from '~/components/RenderHtml/RenderHtml';
import { CosmeticSample } from '~/components/Shop/CosmeticSample';
import {
  CosmeticShopItemMeta,
  GetPaginatedCosmeticShopItemInput,
} from '~/server/schema/cosmetic-shop.schema';
import { formatDate } from '~/utils/date-helpers';
import { showSuccessNotification } from '~/utils/notifications';
import { getDisplayName } from '~/utils/string-helpers';

export default function CosmeticStoreProducts() {
  const [filters, setFilters] = useState<Omit<GetPaginatedCosmeticShopItemInput, 'limit'>>({
    page: 1,
  });
  const [debouncedFilters] = useDebouncedValue(filters, 500);
  const {
    cosmeticShopItems,
    pagination,
    isLoading: isLoadingCosmetics,
    isRefetching,
  } = useQueryCosmeticShopItemsPaged(debouncedFilters);

  const isLoading = isLoadingCosmetics;

  const { deleteShopItem } = useMutateCosmeticShop();

  const handleDeleteItem = (id: number) => {
    const onDelete = async () => {
      await deleteShopItem({ id });
      showSuccessNotification({ message: 'Shop item has been deleted.' });
    };

    openConfirmModal({
      title: 'Delete Item',
      children: (
        <Stack spacing={0}>
          <Text size="sm">Are you sure you want to delete this Shop item?</Text>
          <Text size="xs" color="dimmed">
            Items with purchases cannot be deleted. Instead, please mark them as archived.
          </Text>
        </Stack>
      ),
      groupProps: {
        position: 'center',
      },
      labels: { confirm: 'Delete Shop Item', cancel: "No, don't delete it" },
      confirmProps: { color: 'red' },
      onConfirm: () => onDelete(),
    });
  };

  return (
    <>
      <Meta title="Cosmetic Shop Products" deIndex />
      <Container size="lg">
        <Stack spacing={0} mb="xl">
          <Group>
            <BackButton url="/moderator/cosmetic-store" />
            <Title order={1}>Cosmetic Shop Products</Title>
          </Group>
          <Text size="sm" color="dimmed">
            You can add and manage shop products here. A cosmetic must be created before hand for it
            to be created into a shop product. After creating, remember to add it to a section{' '}
            <Anchor component={Link} href="/moderator/cosmetic-store/sections">
              here.
            </Anchor>
          </Text>
        </Stack>
        <Group position="apart" mb="md">
          <Group align="flex-end">
            <Button
              component={Link}
              href="/moderator/cosmetic-store/products/create"
              radius="xl"
            >
              <IconPlus />
              Add Product
            </Button>
            <TextInput
              label="Filter by cosmetic name"
              value={filters.name ?? ''}
              onChange={(e) => setFilters({ ...filters, name: e.target.value || undefined })}
              size="sm"
              miw={300}
              radius="xl"
              mb={0}
            />
          </Group>
          <Group>
            <CosmeticsFiltersDropdown
              setFilters={(f) => setFilters({ ...filters, ...f })}
              filters={filters}
            />
          </Group>
        </Group>
        {isLoading ? (
          <Center p="xl">
            <Loader />
          </Center>
        ) : !!cosmeticShopItems.length ? (
          <div style={{ position: 'relative' }}>
            <LoadingOverlay visible={isRefetching ?? false} zIndex={9} />

            <Table>
              <thead>
                <tr>
                  <th>Title</th>
                  <th>Cosmetic Name</th>
                  <th>Type</th>
                  <th>
                    <Text align="center">Sample</Text>
                  </th>
                  <th>Price</th>
                  <th>Purchases</th>
                  <th>Available From</th>
                  <th>Available To</th>
                  <th>Remaining Quantity</th>
                  <th>Archived At</th>
                  <th>&nbsp;</th>
                </tr>
              </thead>
              <tbody>
                {cosmeticShopItems.map((shopItem) => {
                  const meta = (shopItem.meta ?? {}) as CosmeticShopItemMeta;
                  return (
                    <tr key={shopItem.id}>
                      <td>
                        <Stack spacing={0} maw={350}>
                          <Text weight="bold">{shopItem.title}</Text>
                          {shopItem.description && (
                            <ContentClamp maxHeight={200}>
                              <RenderHtml html={shopItem.description} />
                            </ContentClamp>
                          )}
                        </Stack>
                      </td>
                      <td>
                        <Stack spacing={0} maw={350} align="flex-start">
                          <Text>{shopItem.cosmetic.name}</Text>
                        </Stack>
                      </td>
                      <td>{getDisplayName(shopItem.cosmetic.type)}</td>
                      <td>
                        <Center>
                          <CosmeticSample cosmetic={shopItem.cosmetic} />
                        </Center>
                      </td>
                      <td>
                        <CurrencyBadge unitAmount={shopItem.unitAmount} currency={Currency.BUZZ} />
                      </td>
                      <td>{meta.purchases ?? 0}</td>
                      <td>{shopItem.availableFrom ? formatDate(shopItem.availableFrom) : '-'}</td>
                      <td>{shopItem.availableTo ? formatDate(shopItem.availableTo) : '-'}</td>
                      <td>
                        {(shopItem.availableQuantity ?? null) !== null
                          ? `${Math.max(
                              0,
                              (shopItem.availableQuantity ?? 0) - (meta.purchases ?? 0)
                            )}/${shopItem.availableQuantity}`
                          : '-'}
                      </td>{' '}
                      <td>{shopItem.archivedAt ? formatDate(shopItem.archivedAt) : '-'}</td>
                      <td>
                        <Group spacing={4} noWrap>
                          <ActionIcon
                            component={Link}
                            href={`/moderator/cosmetic-store/products/${shopItem.id}/edit`}
                          >
                            <IconEdit />
                          </ActionIcon>
                          <ActionIcon onClick={() => handleDeleteItem(shopItem.id)}>
                            <IconTrash />
                          </ActionIcon>
                        </Group>
                      </td>
                    </tr>
                  );
                })}
              </tbody>
              {pagination && pagination.totalPages > 1 && (
                <Group position="apart">
                  <Text>Total {pagination.totalItems.toLocaleString()} items</Text>
                  <Pagination
                    page={filters.page}
                    onChange={(page) => setFilters((curr) => ({ ...curr, page }))}
                    total={pagination.totalPages}
                  />
                </Group>
              )}
            </Table>
          </div>
        ) : (
          <Stack align="center">
            <ThemeIcon size={62} radius={100}>
              <IconCloudOff />
            </ThemeIcon>
            <Text align="center">Looks like no shop items have been created yet. Start now!.</Text>
          </Stack>
        )}
      </Container>
    </>
  );
}<|MERGE_RESOLUTION|>--- conflicted
+++ resolved
@@ -17,13 +17,8 @@
 } from '@mantine/core';
 import { useDebouncedValue } from '@mantine/hooks';
 import { openConfirmModal } from '@mantine/modals';
-<<<<<<< HEAD
 import Link from 'next/link'
-import { BuzzWithdrawalRequestStatus, CosmeticType, Currency } from '@prisma/client';
-=======
-import { NextLink } from '@mantine/next';
 import { Currency } from '@prisma/client';
->>>>>>> bae41077
 import { IconCloudOff, IconEdit, IconPlus, IconTrash } from '@tabler/icons-react';
 import { useState } from 'react';
 import { BackButton } from '~/components/BackButton/BackButton';
