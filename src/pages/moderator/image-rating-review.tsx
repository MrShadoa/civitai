--- conflicted
+++ resolved
@@ -9,7 +9,6 @@
   Title,
 } from '@mantine/core';
 import { usePrevious } from '@mantine/hooks';
-import { NextLink } from '@mantine/next';
 import { ReportStatus } from '@prisma/client';
 import React, { useMemo, useState } from 'react';
 import { EdgeMedia } from '~/components/EdgeMedia/EdgeMedia';
@@ -20,10 +19,7 @@
 import { browsingLevelLabels, browsingLevels } from '~/shared/constants/browsingLevel.constants';
 import { showErrorNotification } from '~/utils/notifications';
 import { trpc } from '~/utils/trpc';
-<<<<<<< HEAD
 import { NextLink as Link } from '~/components/NextLink/NextLink';
-=======
->>>>>>> 648a5fa8
 
 export default function ImageRatingReview() {
   const [limit, setLimit] = useState<string>('50');
@@ -38,8 +34,8 @@
   const hasNextPage = !!data?.nextCursor;
 
   return (
-    <div className="p-4  flex flex-col gap-4">
-      <div className="flex justify-center gap-4 items-center">
+    <div className="flex  flex-col gap-4 p-4">
+      <div className="flex items-center justify-center gap-4">
         <Title>Image Rating Review</Title>
         <Select
           placeholder="Limit"
@@ -59,7 +55,7 @@
       ) : (
         <>
           <div
-            className="grid gap-6 justify-center"
+            className="grid justify-center gap-6"
             style={{ gridTemplateColumns: 'repeat(auto-fit, 300px' }}
           >
             {flatData?.map((item) => (
@@ -102,9 +98,9 @@
 
   return (
     <div className={`flex flex-col items-stretch card ${updated ? '!border-green-600' : ''}`}>
-      <NextLink href={`/images/${item.id}`} target="_blank">
+      <Link href={`/images/${item.id}`} target="_blank">
         <EdgeMedia src={item.url} type={item.type} width={450} className="w-full" />
-      </NextLink>
+      </Link>
       <div className="flex flex-col gap-4 p-4">
         <div className="grid gap-1" style={{ gridTemplateColumns: `min-content 1fr` }}>
           {browsingLevels.map((level) => {
