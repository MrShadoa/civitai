import { Button, Loader, Text, Title } from '@mantine/core';
import { NextLink } from '@mantine/next';
import { useRouter } from 'next/router';
import { useMemo } from 'react';
import { Page } from '~/components/AppLayout/Page';
import { InViewLoader } from '~/components/InView/InViewLoader';
import { formatDate } from '~/utils/date-helpers';
import { trpc } from '~/utils/trpc';

<<<<<<< HEAD
function TrainingDataReviewPage() {
  const router = useRouter();
  // TODO maybe hook into orchestrator and pull Gate
  const { data, isFetching, hasNextPage, fetchNextPage } =
    trpc.moderator.modelVersions.query.useInfiniteQuery(
      {
        limit: 20,
        trainingStatus: 'Paused',
      },
      {
        getNextPageParam: (lastPage) => lastPage.nextCursor,
      }
    );
=======
export default Page(
  function () {
    const router = useRouter();
    const { data, isFetching, hasNextPage, fetchNextPage } =
      trpc.moderator.modelVersions.query.useInfiniteQuery(
        {
          limit: 20,
          trainingStatus: 'Paused',
        },
        {
          getNextPageParam: (lastPage) => lastPage.nextCursor,
        }
      );
>>>>>>> 807bf17b

    const flatData = useMemo(() => data?.pages.flatMap((x) => x.items), [data]);

<<<<<<< HEAD
  return (
    <div className="container max-w-sm p-3">
      <Title order={1}>Review training data</Title>
      <div className="flex flex-col gap-3">
        {flatData?.map((item) => (
          <div key={item.id} className="flex items-center justify-between gap-3 p-3 card">
            <div className="flex flex-col">
              <Text lineClamp={1}>
                {item.model.name} - {item.name}
              </Text>
              <Text color="dimmed" size="xs">
                Created: {formatDate(item.createdAt)}
              </Text>
=======
    return (
      <div className="container max-w-sm p-3">
        <Title order={1}>Review training data</Title>
        <div className="flex flex-col gap-3">
          {flatData?.map((item) => (
            <div key={item.id} className="flex items-center justify-between gap-3 p-3 card">
              <div className="flex flex-col">
                <Text lineClamp={1}>{item.name}</Text>
                <Text color="dimmed" size="xs">
                  Created: {formatDate(item.createdAt)}
                </Text>
              </div>
              <Button compact component={NextLink} href={`${router.asPath}/${item.id}`}>
                Review
              </Button>
            </div>
          ))}
        </div>
        {hasNextPage && (
          <InViewLoader loadFn={fetchNextPage} loadCondition={!isFetching}>
            <div className="mt-3 flex justify-center p-3">
              <Loader />
>>>>>>> 807bf17b
            </div>
          </InViewLoader>
        )}
      </div>
    );
  },
  {
    features: (features) => !!features.reviewTrainingData,
  }
);<|MERGE_RESOLUTION|>--- conflicted
+++ resolved
@@ -7,24 +7,10 @@
 import { formatDate } from '~/utils/date-helpers';
 import { trpc } from '~/utils/trpc';
 
-<<<<<<< HEAD
-function TrainingDataReviewPage() {
-  const router = useRouter();
-  // TODO maybe hook into orchestrator and pull Gate
-  const { data, isFetching, hasNextPage, fetchNextPage } =
-    trpc.moderator.modelVersions.query.useInfiniteQuery(
-      {
-        limit: 20,
-        trainingStatus: 'Paused',
-      },
-      {
-        getNextPageParam: (lastPage) => lastPage.nextCursor,
-      }
-    );
-=======
 export default Page(
   function () {
     const router = useRouter();
+    // TODO maybe hook into orchestrator and pull Gate
     const { data, isFetching, hasNextPage, fetchNextPage } =
       trpc.moderator.modelVersions.query.useInfiniteQuery(
         {
@@ -35,25 +21,9 @@
           getNextPageParam: (lastPage) => lastPage.nextCursor,
         }
       );
->>>>>>> 807bf17b
 
     const flatData = useMemo(() => data?.pages.flatMap((x) => x.items), [data]);
 
-<<<<<<< HEAD
-  return (
-    <div className="container max-w-sm p-3">
-      <Title order={1}>Review training data</Title>
-      <div className="flex flex-col gap-3">
-        {flatData?.map((item) => (
-          <div key={item.id} className="flex items-center justify-between gap-3 p-3 card">
-            <div className="flex flex-col">
-              <Text lineClamp={1}>
-                {item.model.name} - {item.name}
-              </Text>
-              <Text color="dimmed" size="xs">
-                Created: {formatDate(item.createdAt)}
-              </Text>
-=======
     return (
       <div className="container max-w-sm p-3">
         <Title order={1}>Review training data</Title>
@@ -61,7 +31,9 @@
           {flatData?.map((item) => (
             <div key={item.id} className="flex items-center justify-between gap-3 p-3 card">
               <div className="flex flex-col">
-                <Text lineClamp={1}>{item.name}</Text>
+                <Text lineClamp={1}>
+                  {item.model.name} - {item.name}
+                </Text>
                 <Text color="dimmed" size="xs">
                   Created: {formatDate(item.createdAt)}
                 </Text>
@@ -76,7 +48,6 @@
           <InViewLoader loadFn={fetchNextPage} loadCondition={!isFetching}>
             <div className="mt-3 flex justify-center p-3">
               <Loader />
->>>>>>> 807bf17b
             </div>
           </InViewLoader>
         )}
