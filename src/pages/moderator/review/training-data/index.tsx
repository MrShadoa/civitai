--- conflicted
+++ resolved
@@ -1,10 +1,5 @@
-<<<<<<< HEAD
-import { Title, Text, Button, Loader } from '@mantine/core';
+import { Button, Loader, Text, Title } from '@mantine/core';
 import { NextLink as Link } from '~/components/NextLink/NextLink';
-=======
-import { Button, Loader, Text, Title } from '@mantine/core';
-import { NextLink } from '@mantine/next';
->>>>>>> d5bbeb9a
 import { useRouter } from 'next/router';
 import { useMemo } from 'react';
 import { InViewLoader } from '~/components/InView/InViewLoader';
@@ -50,17 +45,10 @@
                   Created: {formatDate(item.createdAt)}
                 </Text>
               </div>
-              <Button compact component={NextLink} href={`${router.asPath}/${item.id}`}>
+              <Button compact component={Link} href={`${router.asPath}/${item.id}`}>
                 Review
               </Button>
             </div>
-<<<<<<< HEAD
-            <Button compact component={Link} href={`${router.asPath}/${item.id}`}>
-              Review
-            </Button>
-          </div>
-        ))}
-=======
           ))}
         </div>
         {hasNextPage && (
@@ -70,7 +58,6 @@
             </div>
           </InViewLoader>
         )}
->>>>>>> d5bbeb9a
       </div>
     </>
   );
