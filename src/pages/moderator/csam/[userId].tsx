--- conflicted
+++ resolved
@@ -10,12 +10,8 @@
 import { useStepper } from '~/hooks/useStepper';
 import { trpc } from '~/utils/trpc';
 import { PageLoader } from '~/components/PageLoader/PageLoader';
-<<<<<<< HEAD
 import { NextLink as Link } from '~/components/NextLink/NextLink';
-=======
-import Link from 'next/link';
 import { Page } from '~/components/AppLayout/Page';
->>>>>>> d5bbeb9a
 
 function ReportCsamUserPage() {
   const router = useRouter();
