--- conflicted
+++ resolved
@@ -11,13 +11,8 @@
   Title,
   createStyles,
 } from '@mantine/core';
-<<<<<<< HEAD
-import { ArticleEngagementType } from '@prisma/client';
+import { ArticleEngagementType, ModelStatus } from '@prisma/client';
 import { IconBolt, IconBookmark, IconShare3 } from '@tabler/icons-react';
-=======
-import { ArticleEngagementType, ModelStatus } from '@prisma/client';
-import { IconBookmark, IconShare3 } from '@tabler/icons-react';
->>>>>>> 93221c43
 import { InferGetServerSidePropsType } from 'next';
 import Link from 'next/link';
 import React from 'react';
@@ -51,15 +46,12 @@
 import { parseNumericString } from '~/utils/query-string-helpers';
 import { slugit, removeTags } from '~/utils/string-helpers';
 import { trpc } from '~/utils/trpc';
-<<<<<<< HEAD
+import { env } from '~/env/client.mjs';
+import { truncate } from 'lodash-es';
 import {
   InteractiveTipBuzzButton,
   useBuzzTippingStore,
 } from '~/components/Buzz/InteractiveTipBuzzButton';
-=======
-import { env } from '~/env/client.mjs';
-import { truncate } from 'lodash-es';
->>>>>>> 93221c43
 
 const querySchema = z.object({
   id: z.preprocess(parseNumericString, z.number()),
