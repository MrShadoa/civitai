import {
  Card,
  Container,
  Title,
  Text,
  Button,
  Stack,
  Center,
  Loader,
  Alert,
  ThemeIcon,
  Group,
  createStyles,
  Anchor,
} from '@mantine/core';
import { trpc } from '~/utils/trpc';
import { createServerSideProps } from '~/server/utils/server-side-helpers';
import { PlanCard, getPlanDetails } from '~/components/Subscriptions/PlanCard';
import {
  IconCalendarDue,
  IconExclamationMark,
  IconHeart,
  IconHeartHandshake,
  IconInfoCircle,
  IconInfoTriangle,
  IconInfoTriangleFilled,
  IconPhotoPlus,
} from '@tabler/icons-react';
import { DonateButton } from '~/components/Stripe/DonateButton';
import { EdgeMedia } from '~/components/EdgeMedia/EdgeMedia';
import { PlanBenefitList, benefitIconSize } from '~/components/Subscriptions/PlanBenefitList';
import { joinRedirectReasons, JoinRedirectReason } from '~/utils/join-helpers';
import { useRouter } from 'next/router';
import { ContainerGrid } from '~/components/ContainerGrid/ContainerGrid';
import { containerQuery } from '~/utils/mantine-css-helpers';
import { AlertWithIcon } from '~/components/AlertWithIcon/AlertWithIcon';
<<<<<<< HEAD
import { NextLink as Link } from '~/components/NextLink/NextLink'
=======
import { NextLink } from '@mantine/next';
>>>>>>> 648a5fa8
import { constants } from '~/server/common/constants';
import { useFeatureFlags } from '~/providers/FeatureFlagsProvider';
import {
  appliesForFounderDiscount,
  useActiveSubscription,
} from '~/components/Stripe/memberships.util';
import { formatDate } from '~/utils/date-helpers';
import { SubscribeButton } from '~/components/Stripe/SubscribeButton';
import { Meta } from '~/components/Meta/Meta';
import { SubscriptionProductMetadata } from '~/server/schema/subscriptions.schema';
import { usePaymentProvider } from '~/components/Payments/usePaymentProvider';
import { env } from '~/env/client.mjs';

export default function Pricing() {
  const router = useRouter();
  const { classes, cx } = useStyles();
  const { returnUrl = '/', reason } = router.query as {
    returnUrl: string;
    reason: JoinRedirectReason;
  };
  const features = useFeatureFlags();
  const redirectReason = joinRedirectReasons[reason];
  const paymentProvider = usePaymentProvider();

  const { data: products, isLoading: productsLoading } = trpc.subscriptions.getPlans.useQuery({});
  const { subscription, subscriptionLoading, subscriptionPaymentProvider, isFreeTier } =
    useActiveSubscription({
      checkWhenInBadState: true,
    });

  const isLoading = productsLoading || subscriptionLoading;
  const currentMembershipUnavailable =
    !!subscription &&
    !productsLoading &&
    !isFreeTier &&
    !(products ?? []).find((p) => p.id === subscription.product.id) &&
    // Ensures we have products from the current provider.
    (products ?? []).some((p) => p.provider === subscription.product.provider);

  const freePlanDetails = getPlanDetails(constants.freeMembershipDetails, features);
  const metadata = (subscription?.product?.metadata ?? {
    tier: 'free',
  }) as SubscriptionProductMetadata;
  const appliesForDiscount = features.membershipsV2 && appliesForFounderDiscount(metadata.tier);
  const activeSubscriptionIsNotDefaultProvider =
    subscription && subscriptionPaymentProvider !== paymentProvider;

  return (
    <>
      <Meta
        title="Memberships | Civitai"
        description="As the leading generative AI community, we're adding new features every week. Help us keep the community thriving by becoming a Supporter and get exclusive perks."
      />
      <Container size="sm" mb="lg">
        <Stack>
          {!!redirectReason && (
            <Alert color="yellow">
              <Group spacing="xs" noWrap align="flex-start">
                <ThemeIcon color="yellow">
                  <IconExclamationMark />
                </ThemeIcon>
                <Text size="md">{redirectReason}</Text>
              </Group>
            </Alert>
          )}
          <Title align="center" className={classes.title}>
            Memberships
          </Title>
          <Text align="center" className={classes.introText} sx={{ lineHeight: 1.25 }}>
            As the leading generative AI community, we&rsquo;re adding new features every week. Help
            us keep the community thriving by becoming a Supporter and get exclusive perks.
          </Text>
          <Text align="center" className={classes.introText} sx={{ lineHeight: 1.25 }}>
            Your Membership provides full access across all Civitai domains, ensuring the same great
            benefits and features wherever you explore
          </Text>
        </Stack>
      </Container>
      <Container size="xl">
        <Stack>
          {subscription?.isBadState && (
            <AlertWithIcon
              color="red"
              iconColor="red"
              icon={<IconInfoTriangleFilled size={20} strokeWidth={2.5} />}
              iconSize={28}
              py={11}
            >
              <Stack spacing={0}>
                <Text lh={1.2}>
                  Uh oh! It looks like there was an issue with your membership. You can update your
                  payment method or renew your membership now by clicking{' '}
                  <SubscribeButton priceId={subscription.price.id}>
                    <Anchor component="button" type="button">
                      here
                    </Anchor>
                  </SubscribeButton>
                </Text>
                <Text lh={1.2}>
                  Alternatively, click <Anchor href="/user/membership">here</Anchor> to view all
                  your benefits
                </Text>
              </Stack>
            </AlertWithIcon>
          )}
          {activeSubscriptionIsNotDefaultProvider && (
            <AlertWithIcon
              color="red"
              iconColor="red"
              icon={<IconInfoTriangleFilled size={20} strokeWidth={2.5} />}
              iconSize={28}
              py={11}
            >
              <Stack spacing={0}>
                <Text lh={1.2}>
                  Uh oh! Your active subscription is not using our default payment provider. We are
                  working on this issue and will notify you when it is resolved.
                </Text>
                <Text lh={1.2}>
                  You are still able to view and manage your subscription. You may be prompted to
                  enter additional information to ensure your subscription renews.
                </Text>

                <Text lh={1.2}>
                  You can still manage your subscription clicking{' '}
                  <Anchor href="/user/membership">here</Anchor> to view your current benefits.
                </Text>
              </Stack>
            </AlertWithIcon>
          )}
          <Group>
            {currentMembershipUnavailable && (
              <AlertWithIcon
                color="yellow"
                iconColor="yellow"
                icon={<IconInfoCircle size={20} strokeWidth={2.5} />}
                iconSize={28}
                py={11}
                maw="calc(50% - 8px)"
                mx="auto"
              >
                <Text lh={1.2}>
                  The Supporter plan can no longer be purchased. You can stay on your{' '}
                  <Text component={NextLink} td="underline" href="/user/membership">
                    current plan
                  </Text>{' '}
                  or level up your support here.
                </Text>
              </AlertWithIcon>
            )}
            {appliesForDiscount && (
              <Alert maw={650} mx="auto" py={4} miw="calc(50% - 8px)" pl="sm">
                <Group spacing="xs">
                  <EdgeMedia src="df2b3298-7352-40d6-9fbc-17a08e2a43c5" width={48} />
                  <Stack spacing={0}>
                    <Text color="blue" weight="bold">
                      Supporter Offer!
                    </Text>
                    <Text>
                      Get {constants.memberships.founderDiscount.discountPercent}% off your first
                      month and get a special badge! Offer ends{' '}
                      {formatDate(constants.memberships.founderDiscount.maxDiscountDate)}.
                    </Text>
                  </Stack>
                </Group>
              </Alert>
            )}
          </Group>

          {isLoading ? (
            <Center p="xl">
              <Loader />
            </Center>
          ) : !products ? (
            <Center>
              <Alert p="xl" title="There are no products to display">
                Check back in a little while to see what we have to offer
              </Alert>
            </Center>
          ) : (
            <ContainerGrid justify="center">
              <ContainerGrid.Col md={3} sm={6} xs={12}>
                <Card className={classes.card}>
                  <Stack style={{ height: '100%' }}>
                    <Stack spacing="md" mb="md">
                      <Title className={classes.cardTitle} order={2} align="center" mb="sm">
                        Free
                      </Title>
                      <Center style={{ opacity: 0.3 }}>
                        <EdgeMedia
                          src={freePlanDetails.image}
                          width={128}
                          className={classes.image}
                        />
                      </Center>
                      <Group position="center" spacing={4} align="flex-end" mb={24}>
                        <Text
                          className={classes.price}
                          align="center"
                          lh={1}
                          mt={appliesForDiscount ? 'md' : undefined}
                        >
                          $0
                        </Text>
                      </Group>
                      {!isFreeTier ? (
                        <Button
                          radius="xl"
                          color="gray"
                          component={NextLink}
                          href="/user/membership"
                        >
                          Downgrade to free
                        </Button>
                      ) : (
                        <Button radius="xl" disabled color="gray">
                          Current
                        </Button>
                      )}
                    </Stack>
                    <PlanBenefitList benefits={freePlanDetails.benefits} defaultBenefitsDisabled />
                  </Stack>
                </Card>
              </ContainerGrid.Col>
              {products.map((product) => (
                <ContainerGrid.Col key={product.id} md={3} sm={6} xs={12}>
                  <PlanCard product={product} subscription={subscription} />
                </ContainerGrid.Col>
              ))}
            </ContainerGrid>
          )}
        </Stack>
      </Container>
    </>
  );
}

const useStyles = createStyles((theme) => ({
  title: {
    [containerQuery.smallerThan('sm')]: {
      fontSize: 24,
    },
  },
  introText: {
    [containerQuery.smallerThan('sm')]: {
      fontSize: 14,
    },
  },
  image: {
    [containerQuery.smallerThan('sm')]: {
      width: 96,
      marginBottom: theme.spacing.xs,
    },
  },
  cardTitle: {
    [containerQuery.smallerThan('sm')]: {
      fontSize: 20,
    },
  },
  card: {
    height: '100%',
    background: theme.colorScheme === 'dark' ? theme.colors.dark[8] : theme.colors.gray[0],
    borderRadius: theme.radius.md,
    padding: theme.spacing.lg,
  },
  price: {
    fontSize: 48,
    fontWeight: 'bold',
  },
}));

export const getServerSideProps = createServerSideProps({
  useSSG: true,
  resolver: async ({ ssg, features }) => {
    await ssg?.subscriptions.getPlans.prefetch({});
    await ssg?.subscriptions.getUserSubscription.prefetch();
    if (!features?.isGreen || !features?.canBuyBuzz)
      return {
        redirect: {
          destination: `https://${env.NEXT_PUBLIC_SERVER_DOMAIN_GREEN}/pricing?sync-account=blue`,
          statusCode: 302,
          basePath: false,
        },
      };
  },
});<|MERGE_RESOLUTION|>--- conflicted
+++ resolved
@@ -34,11 +34,7 @@
 import { ContainerGrid } from '~/components/ContainerGrid/ContainerGrid';
 import { containerQuery } from '~/utils/mantine-css-helpers';
 import { AlertWithIcon } from '~/components/AlertWithIcon/AlertWithIcon';
-<<<<<<< HEAD
-import { NextLink as Link } from '~/components/NextLink/NextLink'
-=======
-import { NextLink } from '@mantine/next';
->>>>>>> 648a5fa8
+import { NextLink as Link } from '~/components/NextLink/NextLink';
 import { constants } from '~/server/common/constants';
 import { useFeatureFlags } from '~/providers/FeatureFlagsProvider';
 import {
@@ -182,7 +178,7 @@
               >
                 <Text lh={1.2}>
                   The Supporter plan can no longer be purchased. You can stay on your{' '}
-                  <Text component={NextLink} td="underline" href="/user/membership">
+                  <Text component={Link} td="underline" href="/user/membership">
                     current plan
                   </Text>{' '}
                   or level up your support here.
@@ -245,12 +241,7 @@
                         </Text>
                       </Group>
                       {!isFreeTier ? (
-                        <Button
-                          radius="xl"
-                          color="gray"
-                          component={NextLink}
-                          href="/user/membership"
-                        >
+                        <Button radius="xl" color="gray" component={Link} href="/user/membership">
                           Downgrade to free
                         </Button>
                       ) : (
