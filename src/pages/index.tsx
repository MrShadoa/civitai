import { ActionIcon, Button, Group, Popover, Stack, Title } from '@mantine/core';
import { Announcements } from '~/components/Announcements/Announcements';
import { HomeContentToggle } from '~/components/HomeContentToggle/HomeContentToggle';

import { CategoryTags } from '~/components/CategoryTags/CategoryTags';
import { PeriodFilter, SortFilter } from '~/components/Filters';
import { MasonryContainer } from '~/components/MasonryColumns/MasonryContainer';
import { MasonryProvider } from '~/components/MasonryColumns/MasonryProvider';
import { Meta } from '~/components/Meta/Meta';
import { ModelFiltersDropdown } from '~/components/Model/Infinite/ModelFiltersDropdown';
import { ModelsInfinite } from '~/components/Model/Infinite/ModelsInfinite';
import { useModelQueryParams } from '~/components/Model/model.utils';
import { useCurrentUser } from '~/hooks/useCurrentUser';
import { hideMobile, showMobile } from '~/libs/sx-helpers';
import { constants } from '~/server/common/constants';
import { createServerSideProps } from '~/server/utils/server-side-helpers';
import { PeriodMode } from '~/server/schema/base.schema';
import { IconExclamationMark } from '@tabler/icons';

export const getServerSideProps = createServerSideProps({
  useSSG: true,
  useSession: true,
  resolver: async ({ ssg, session }) => {
    if (ssg) {
      if (session) {
        // Prefetch user's favorite models
        await ssg.user.getEngagedModels.prefetch(undefined);
        // Prefetch user's engaged models versions
        await ssg.user.getEngagedModelVersions.prefetch(undefined);
        // Prefetch users' blocked tags
        await ssg.user.getTags.prefetch({ type: 'Hide' });
      }
    }
  },
});

function Home() {
  const currentUser = useCurrentUser();
  const { set, ...queryFilters } = useModelQueryParams();
  const { username, favorites, hidden, query } = queryFilters;
  const periodMode = query ? ('stats' as PeriodMode) : undefined;

  return (
    <>
      <Meta
<<<<<<< HEAD
        title={`Agentswap${
          !currentUser ? ` | Stable Diffusion models, embeddings, hypernetworks and more` : ''
=======
        title={`Civitai${
          !currentUser ? ` | Stable Diffusion models, embeddings, LoRAs and more` : ''
>>>>>>> 7849fcb1
        }`}
        description="Civitai is a platform for Stable Diffusion AI Art models. Browse a collection of thousands of models from a growing number of creators. Join an engaged community in reviewing models and sharing images with prompts to get you started."
      />
      <MasonryProvider
        columnWidth={constants.cardSizes.model}
        maxColumnCount={7}
        maxSingleColumnWidth={450}
      >
        <MasonryContainer fluid>
          {username && typeof username === 'string' && <Title>Models by {username}</Title>}
          {favorites && <Title>Your Liked Models</Title>}
          {hidden && <Title>Your Hidden Models</Title>}
          <Stack spacing="xs">
            <Announcements
              sx={(theme) => ({
                marginBottom: -35,
                [theme.fn.smallerThan('md')]: {
                  marginBottom: -5,
                },
              })}
            />
            <HomeContentToggle sx={showMobile} />
            <Group position="apart" spacing={0}>
              <Group>
                <HomeContentToggle sx={hideMobile} />
                <SortFilter type="models" />
              </Group>
              <Group spacing={4}>
                {periodMode && (
                  <Popover>
                    <Popover.Target>
                      <ActionIcon variant="filled" color="blue" radius="xl" size="sm" mr={4}>
                        <IconExclamationMark size={20} strokeWidth={3} />
                      </ActionIcon>
                    </Popover.Target>
                    <Popover.Dropdown maw={300}>
                      {`To ensure that you see all possible results, we've disable the period filter.`}
                      <Button mt="xs" size="xs" fullWidth onClick={() => set({ query: undefined })}>
                        Clear Search
                      </Button>
                    </Popover.Dropdown>
                  </Popover>
                )}
                <PeriodFilter type="models" />
                <ModelFiltersDropdown />
              </Group>
            </Group>
            <CategoryTags />
            <ModelsInfinite filters={{ ...queryFilters, periodMode }} />
          </Stack>
        </MasonryContainer>
      </MasonryProvider>
    </>
  );
}

// Home.getLayout = (page: React.ReactElement) => <>{page}</>;
export default Home;<|MERGE_RESOLUTION|>--- conflicted
+++ resolved
@@ -43,15 +43,10 @@
   return (
     <>
       <Meta
-<<<<<<< HEAD
         title={`Agentswap${
-          !currentUser ? ` | Stable Diffusion models, embeddings, hypernetworks and more` : ''
-=======
-        title={`Civitai${
           !currentUser ? ` | Stable Diffusion models, embeddings, LoRAs and more` : ''
->>>>>>> 7849fcb1
         }`}
-        description="Civitai is a platform for Stable Diffusion AI Art models. Browse a collection of thousands of models from a growing number of creators. Join an engaged community in reviewing models and sharing images with prompts to get you started."
+        description="AgentNet: Enabling collaboration between autonomous AI agents through crypto currency."
       />
       <MasonryProvider
         columnWidth={constants.cardSizes.model}
