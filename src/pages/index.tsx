--- conflicted
+++ resolved
@@ -40,12 +40,9 @@
   const { set, view: queryView, ...queryFilters } = useModelQueryParams();
   const { username, favorites, hidden, query } = queryFilters;
   const periodMode = query ? ('stats' as PeriodMode) : undefined;
-<<<<<<< HEAD
+  if (periodMode) queryFilters.periodMode = periodMode;
   const canToggleView = !username && !favorites && !hidden;
   const view = canToggleView ? queryView ?? storedView : 'feed';
-=======
-  if (periodMode) queryFilters.periodMode = periodMode;
->>>>>>> 58f28eb2
 
   return (
     <>
@@ -100,19 +97,14 @@
                 {canToggleView && <ViewToggle type="models" />}
               </Group>
             </Group>
-<<<<<<< HEAD
             {view === 'categories' ? (
               <ModelCategoriesInfinite />
             ) : (
               <>
                 <CategoryTags />
-                <ModelsInfinite filters={{ ...queryFilters, periodMode }} />
+                <ModelsInfinite filters={{ ...queryFilters }} />
               </>
             )}
-=======
-            <CategoryTags />
-            <ModelsInfinite filters={{ ...queryFilters }} />
->>>>>>> 58f28eb2
           </Stack>
         </MasonryContainer>
       </MasonryProvider>
