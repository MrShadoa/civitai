import { Carousel, Embla, useAnimationOffsetEffect } from '@mantine/carousel';
import {
  Alert,
  AspectRatio,
  Badge,
  Center,
  CloseButton,
  Grid,
  Group,
  Loader,
  Modal,
  Rating,
  Stack,
} from '@mantine/core';
import { useRef } from 'react';
import { z } from 'zod';

import { CommentSection } from '~/components/CommentSection/CommentSection';
import { ImageGuard } from '~/components/ImageGuard/ImageGuard';
import { DaysFromNow } from '~/components/Dates/DaysFromNow';
import { MediaHash } from '~/components/ImageHash/ImageHash';
import { ImagePreview } from '~/components/ImagePreview/ImagePreview';
import { ReactionPicker } from '~/components/ReactionPicker/ReactionPicker';
import { RenderHtml } from '~/components/RenderHtml/RenderHtml';
import { UserAvatar } from '~/components/UserAvatar/UserAvatar';
import { useCurrentUser } from '~/hooks/useCurrentUser';
import { createRoutedContext } from '~/routed-context/create-routed-context';
import { ReactionDetails } from '~/server/selectors/reaction.selector';
import { trpc } from '~/utils/trpc';
<<<<<<< HEAD
import { useRouter } from 'next/router';
=======
import { ReviewDiscussionMenu } from '~/components/Model/ModelDiscussion/ReviewDiscussionMenu';
>>>>>>> 55dfc93d

const TRANSITION_DURATION = 200;

export default createRoutedContext({
  schema: z.object({
    reviewId: z.number(),
    highlight: z.number().optional(),
  }),
  Element: ({ context, props: { reviewId, highlight } }) => {
    const router = useRouter();
    const queryUtils = trpc.useContext();
    const currentUser = useCurrentUser();

    const emblaRef = useRef<Embla | null>(null);

    const { data: review, isLoading: reviewLoading } = trpc.review.getDetail.useQuery({
      id: reviewId,
    });
    const { data: comments = [], isLoading: commentsLoading } =
      trpc.review.getCommentsById.useQuery({
        id: reviewId,
      });
    const { data: reactions = [] } = trpc.review.getReactions.useQuery(
      { reviewId },
      { enabled: !!review, initialData: review?.reactions }
    );
    const { data: model } = trpc.model.getById.useQuery(
      { id: review?.modelId ?? -1 },
      { enabled: !!review }
    );

    const toggleReactionMutation = trpc.review.toggleReaction.useMutation({
      async onMutate({ id, reaction }) {
        await queryUtils.review.getReactions.cancel({ reviewId });

        const previousReactions = queryUtils.review.getReactions.getData({ reviewId }) ?? [];
        const latestReaction =
          previousReactions.length > 0
            ? previousReactions[previousReactions.length - 1]
            : { id: 0 };

        if (currentUser) {
          const newReaction: ReactionDetails = {
            id: latestReaction.id + 1,
            reaction,
            user: {
              id: currentUser.id,
              deletedAt: null,
              username: currentUser.username ?? '',
              image: currentUser.image ?? '',
            },
          };
          const reacted = previousReactions.find(
            (r) => r.reaction === reaction && r.user.id === currentUser.id
          );
          queryUtils.review.getReactions.setData({ reviewId: id }, (old = []) =>
            reacted
              ? old.filter((oldReaction) => oldReaction.id !== reacted.id)
              : [...old, newReaction]
          );
        }

        return { previousReactions };
      },
      onError(_error, _variables, context) {
        queryUtils.review.getReactions.setData({ reviewId }, context?.previousReactions);
      },
    });

    const loading = reviewLoading || commentsLoading;
    const hasImages = !!review?.images.length;
    const hasMultipleImages = hasImages && review.images.length > 1;

    useAnimationOffsetEffect(emblaRef.current, TRANSITION_DURATION);

    const handleNavigate = (imageId: number) => {
      router.push({
        pathname: `/gallery/${imageId}`,
        query: {
          reviewId,
          returnUrl: router.asPath,
        },
      });
    };

    return (
      <Modal opened={context.opened} onClose={context.close} withCloseButton={false} size={800}>
        {loading ? (
          <Center style={{ height: '300px' }}>
            <Loader />
          </Center>
        ) : review ? (
          <Stack>
            <Group position="apart" align="flex-start" noWrap>
              <Group spacing="xs" align="center">
                <UserAvatar
                  user={review.user}
                  subText={<DaysFromNow date={review.createdAt} />}
                  subTextForce
                  badge={
                    review.user.id === model?.user.id ? (
                      <Badge size="xs" color="violet">
                        OP
                      </Badge>
                    ) : null
                  }
                  size="lg"
                  spacing="xs"
                  withUsername
                  linkToProfile
                />
                <Rating value={review.rating} fractions={2} readOnly />
              </Group>
              <Group>
                <ReviewDiscussionMenu review={review} user={currentUser} replaceNavigation />
                <CloseButton onClick={context.close} />
              </Group>
            </Group>
            <Grid gutter="xl">
              <Grid.Col span={12}>
                {review?.text ? <RenderHtml html={review.text} /> : null}
              </Grid.Col>
              {hasImages ? (
                <Grid.Col span={12} sx={{ position: 'relative' }}>
                  <Carousel
                    align="center"
                    slidesToScroll={1}
                    slideSize="100%"
                    withControls={hasMultipleImages}
                    getEmblaApi={(embla) => (emblaRef.current = embla)}
                    loop
                  >
                    <ImageGuard
                      images={review.images}
                      nsfw={review.nsfw}
                      connect={{ entityType: 'review', entityId: review.id }}
                      render={(image) => {
                        const width = image.width ?? 1;
                        const height = image.height ?? 1;
                        const screenHeight = 400;
                        // const parsedWidth = width * (400 / width);
                        const parsedWidth = screenHeight * (width / height);
                        return (
                          <Carousel.Slide key={image.id}>
                            <Center style={{ height: '100%' }}>
                              <div
                                style={{
                                  position: 'relative',
                                  height: '100%',
                                  width: parsedWidth,
                                }}
                              >
                                <ImageGuard.ToggleConnect />
                                <ImageGuard.Unsafe>
                                  <AspectRatio
                                    ratio={(image.width ?? 1) / (image.height ?? 1)}
                                    sx={(theme) => ({
                                      height: '100%',
                                      borderRadius: theme.radius.md,
                                      overflow: 'hidden',
                                    })}
                                  >
                                    <MediaHash {...image} />
                                  </AspectRatio>
                                </ImageGuard.Unsafe>
                                <ImageGuard.Safe>
                                  <ImagePreview
                                    image={image}
                                    aspectRatio={0}
                                    edgeImageProps={{ height: screenHeight }}
                                    radius="md"
                                    withMeta
                                    onClick={() => handleNavigate(image.id)}
                                  />
                                </ImageGuard.Safe>
                              </div>
                            </Center>
                          </Carousel.Slide>
                        );
                      }}
                    />
                  </Carousel>
                </Grid.Col>
              ) : null}
              <Grid.Col span={12} py={0}>
                <ReactionPicker
                  reactions={reactions}
                  onSelect={(reaction) => toggleReactionMutation.mutate({ id: reviewId, reaction })}
                />
              </Grid.Col>
              <Grid.Col span={12}>
                <CommentSection
                  comments={comments}
                  modelId={review.modelId}
                  review={review}
                  highlights={highlight ? [highlight] : undefined}
                />
              </Grid.Col>
            </Grid>
          </Stack>
        ) : (
          <Alert>Review could not be found</Alert>
        )}
      </Modal>
    );
  },
});<|MERGE_RESOLUTION|>--- conflicted
+++ resolved
@@ -27,11 +27,8 @@
 import { createRoutedContext } from '~/routed-context/create-routed-context';
 import { ReactionDetails } from '~/server/selectors/reaction.selector';
 import { trpc } from '~/utils/trpc';
-<<<<<<< HEAD
 import { useRouter } from 'next/router';
-=======
 import { ReviewDiscussionMenu } from '~/components/Model/ModelDiscussion/ReviewDiscussionMenu';
->>>>>>> 55dfc93d
 
 const TRANSITION_DURATION = 200;
 
