import {
  Accordion,
  ActionIcon,
  Alert,
  Badge,
  Button,
  Card,
  Divider,
  Group,
  Loader,
  LoadingOverlay,
  Menu,
  Paper,
  Stack,
  Text,
  TextInput,
} from '@mantine/core';
import { ImageIngestionStatus } from '@prisma/client';
import {
  IconArrowBackUp,
  IconChevronDown,
  IconChevronUp,
  IconDotsVertical,
  IconEye,
  IconEyeOff,
  IconPencil,
  IconPlus,
  IconTrash,
} from '@tabler/icons-react';
import React, { createContext, useContext, useState } from 'react';
import { ConfirmDialog } from '~/components/Dialog/Common/ConfirmDialog';
import { openSetBrowsingLevelModal } from '~/components/Dialog/dialog-registry';
import { dialogStore } from '~/components/Dialog/dialogStore';
import { EdgeMedia } from '~/components/EdgeMedia/EdgeMedia';
import { UnblockImage } from '~/components/Image/UnblockImage/UnblockImage';
import { BrowsingLevelBadge } from '~/components/ImageGuard/ImageGuard2';
import { InfoPopover } from '~/components/InfoPopover/InfoPopover';
import { AudioMetaModal, ImageMetaModal } from '~/components/Post/EditV2/ImageMetaModal';
import {
  PostEditImageDetail,
  usePostEditStore,
  usePostPreviewContext,
} from '~/components/Post/EditV2/PostEditProvider';
import { ImageToolsPopover } from '~/components/Post/EditV2/Tools/PostImageToolsPopover';
import { PostImageTool } from '~/components/Post/EditV2/Tools/PostImageTool';
import { sortAlphabeticallyBy } from '~/utils/array-helpers';
import { useImageStore } from '~/store/image.store';
import { useCurrentUserRequired } from '~/hooks/useCurrentUser';
import { CustomCard } from './CustomCard';
import { createSelectStore } from '~/store/select.store';
import { ImageTechniquesPopover } from '~/components/Post/EditV2/Techniques/PostImageTechniquesPopover';
import { PostImageTechnique } from '~/components/Post/EditV2/Techniques/PostImageTechnique';
import { VotableTags } from '~/components/VotableTags/VotableTags';
import { showErrorNotification } from '~/utils/notifications';
import { trpc } from '~/utils/trpc';
import { Popover, PopoverButton, PopoverPanel } from '@headlessui/react';
import { AudioMetadata, ImageMetadata } from '~/server/schema/media.schema';
import { formatBytes, formatDuration } from '~/utils/number-helpers';
import { useDebouncer } from '~/utils/debouncer';
import { EXTENSION_BY_MIME_TYPE } from '~/server/common/mime-types';

// #region [types]
type SimpleMetaPropsKey = keyof typeof simpleMetaProps;
const simpleMetaProps = {
  cfgScale: 'Guidance',
  steps: 'Steps',
  sampler: 'Sampler',
  seed: 'Seed',
  clipSkip: 'Clip skip',
} as const;
// #endregion

// #region [AddedImage context]
type State = {
  media: PostEditImageDetail;
  isBlocked: boolean;
  isScanned: boolean;
  isPending: boolean;
  onDelete: () => void;
  isDeleting: boolean;
  onEditMetaClick: () => void;
  isUpdating: boolean;
  toggleHidePrompt: () => void;
  updateTitle: (title: string) => void;
};
const AddedImageContext = createContext<State | null>(null);
const useAddedImageContext = () => {
  const context = useContext(AddedImageContext);
  if (!context) throw new Error('missing AddedImageContext ');
  return context;
};
// #endregion

// #region [AddedImage Provider]
export function AddedImage({ media }: { media: PostEditImageDetail }) {
  // #region [state]
  const { showPreview } = usePostPreviewContext();
  const storedImage = useImageStore(media);
  const [updateImage, setImages] = usePostEditStore((state) => [
    state.updateImage,
    state.setImages,
  ]);
  const debouncer = useDebouncer(1000);

  const { id, meta, blockedFor, ingestion, nsfwLevel, hideMeta, type } = storedImage;

  const isPending = ingestion === ImageIngestionStatus.Pending;
  // const isBlocked = ingestion === ImageIngestionStatus.Blocked;
  const isScanned = ingestion === ImageIngestionStatus.Scanned;
  const isBlocked = false;
  // #endregion

  // #region [delete image]
  const deleteImageMutation = trpc.image.delete.useMutation({
    onSuccess: (_, { id }) =>
      setImages((state) => state.filter((x) => x.type !== 'added' || x.data.id !== id)),
    onError: (error) => showErrorNotification({ error: new Error(error.message) }),
  });

  const handleDelete = () => {
    if (!isBlocked)
      dialogStore.trigger({
        component: ConfirmDialog,
        props: {
          title: 'Delete image',
          message: 'Are you sure you want to delete this image?',
          labels: { cancel: `Cancel`, confirm: `Yes, I am sure` },
          confirmProps: { color: 'red', loading: deleteImageMutation.isLoading },
          onConfirm: async () => await deleteImageMutation.mutateAsync({ id: media.id }),
        },
      });
    else deleteImageMutation.mutate({ id: media.id });
  };
  // #endregion

  // #region [image meta]
  const handleEditMetaClick = () => {
    dialogStore.trigger({
      component: type === 'audio' ? AudioMetaModal : ImageMetaModal,
      props: {
        id,
        meta: meta ?? undefined,
        nsfwLevel,
        blockedFor: blockedFor ?? undefined,
        updateImage,
      },
    });
  };

  const updateImageMutation = trpc.post.updateImage.useMutation({
    onSuccess: (_, { id, hideMeta, name }) => {
      updateImage(id, (image) => {
        image.hideMeta = hideMeta ?? false;
        image.name = name ?? image.name;
      });
    },
  });
  const toggleHidePrompt = () => {
    updateImageMutation.mutate({ id, hideMeta: !hideMeta });
  };
  // #endregion

  // #region [audio title]
  const handleUpdateTitle = (title: string) => {
    debouncer(() => {
      updateImageMutation.mutate({ id, name: title });
    });
  };
  // #endregion

  return (
    <AddedImageContext.Provider
      value={{
        media: media,
        isBlocked,
        isPending,
        isScanned,
        onDelete: handleDelete,
        isDeleting: deleteImageMutation.isLoading,
        onEditMetaClick: handleEditMetaClick,
        isUpdating: updateImageMutation.isLoading,
        toggleHidePrompt,
        updateTitle: handleUpdateTitle,
      }}
    >
      <div className="overflow-hidden rounded-lg border border-gray-1 bg-gray-0 dark:border-dark-6 dark:bg-dark-8">
        {showPreview ? <Preview /> : <EditDetail />}
      </div>
    </AddedImageContext.Provider>
  );
}
// #endregion

const store = createSelectStore();
function Preview() {
  const { media } = useAddedImageContext();
  const { isBlocked } = useAddedImageContext();
  const opened = store.useIsSelected(media.id);
  const value = opened ? 'edit-detail' : null;

  return (
    <div className="flex flex-col">
      {media.type === 'audio' ? <PostAudio /> : <PostImage />}
      {isBlocked && <TosViolationBanner />}
      <Accordion
        value={value}
        onChange={(value) => store.toggle(media.id, !!value)}
        variant="separated"
        classNames={{ content: 'p-0' }}
      >
        <Accordion.Item value="edit-detail" className="border-none">
          <Accordion.Control>Edit details</Accordion.Control>
          <Accordion.Panel>
            <EditDetail />
          </Accordion.Panel>
        </Accordion.Item>
      </Accordion>
    </div>
  );
}

function EditDetail() {
  const [showMoreResources, setShowMoreResources] = useState(false);
  const { showPreview } = usePostPreviewContext();
  const {
    media,
    isBlocked,
    isPending,
    isScanned,
    isDeleting,
    onEditMetaClick,
    isUpdating,
    toggleHidePrompt,
    updateTitle,
  } = useAddedImageContext();

  const { meta, hideMeta, resourceHelper: resources } = media;
  const isAudio = media.type === 'audio';
  const simpleMeta = Object.entries(simpleMetaProps).filter(([key]) => meta?.[key]);
  const hasSimpleMeta = !!simpleMeta.length;

  return (
    <div className="relative @container">
      <div className={`flex flex-col gap-3 p-3  ${!showPreview ? '@sm:gap-4 @sm:p-6' : ''}`}>
        <LoadingOverlay visible={isDeleting} />
        <div
          className={`flex flex-row-reverse flex-wrap gap-3 ${
            !showPreview ? '@sm:flex-nowrap @sm:gap-6' : ''
          }`}
        >
          {/* #region [image] */}
          {(!showPreview || hasSimpleMeta) && (
            <div className={`flex w-full flex-col gap-3 ${!showPreview ? '@sm:w-4/12' : ''}`}>
              {!showPreview && (isAudio ? <PostAudio /> : <PostImage />)}
              {hasSimpleMeta && (
                <>
                  <div className="flex flex-col *:border-gray-4 not-last:*:border-b dark:*:border-dark-4">
                    {simpleMeta.map(([key, label]) => (
                      <div key={key} className="flex justify-between py-0.5">
                        <Text size="sm" weight={500}>
                          {label}
                        </Text>
                        <Text size="sm" weight={700}>
                          {meta?.[key as SimpleMetaPropsKey]}
                        </Text>
                      </div>
                    ))}
                  </div>
                  {!isBlocked && (
                    <div>
                      <Button
                        variant="light"
                        color="blue"
                        compact
                        classNames={{ label: 'flex gap-1' }}
                        size="sm"
                        onClick={onEditMetaClick}
                        className="text-sm"
                      >
                        <IconPencil size={16} />
                        <span>EDIT</span>
                      </Button>
                    </div>
                  )}
                </>
              )}
            </div>
          )}
          {/* #endregion */}

          <div className={`flex w-full flex-1 flex-col gap-3 ${!showPreview ? '@sm:gap-4' : ''}`}>
            {/* #region [TOS Violation] */}
            {isBlocked && !showPreview && <TosViolationBanner />}
            {/* #endregion */}

            {/* #region [title] */}
            {isAudio && (
              <TextInput
                label="Title"
                placeholder="Wind in the willows"
                size="md"
                radius="md"
                defaultValue={media.name ?? undefined}
                onChange={(e) => updateTitle(e.currentTarget.value)}
                withAsterisk
                required
              />
            )}
            {/* #endregion */}

            {/* #region [prompt] */}
            <CustomCard className="flex flex-col gap-3">
              <div className="flex items-center justify-between">
                <h3 className=" text-lg font-semibold leading-none text-dark-7 dark:text-gray-0">
                  Prompt
                </h3>
                {!isBlocked && (
                  <div className="flex gap-1">
                    <Button
                      variant="light"
                      color="blue"
                      compact
                      size="sm"
                      onClick={onEditMetaClick}
                      className="text-sm"
                    >
                      EDIT
                    </Button>
                    {meta?.prompt && (
                      <Button
                        variant={hideMeta ? 'filled' : 'light'}
                        color="blue"
                        compact
                        size="sm"
                        classNames={{ label: 'flex gap-1 text-sm' }}
                        onClick={toggleHidePrompt}
                        loading={isUpdating}
                      >
                        {hideMeta ? <IconEye size={16} /> : <IconEyeOff size={16} />}
                        <span>{hideMeta ? 'SHOW' : 'HIDE'} PROMPT</span>
                      </Button>
                    )}
                  </div>
                )}
              </div>
              {meta?.prompt && (
                <Text className={`line-clamp-3 leading-5 ${hideMeta ? 'opacity-20' : ''}`}>
                  {meta.prompt}
                </Text>
              )}
              {meta?.negativePrompt && (
                <>
                  <Divider />
                  <h3
                    className={`leading-none text-dark-7 dark:text-gray-0 ${
                      hideMeta ? 'opacity-20' : ''
                    }`}
                  >
                    Negative Prompt
                  </h3>
                  <Text className={`line-clamp-3 leading-5 ${hideMeta ? 'opacity-20' : ''}`}>
                    {meta.negativePrompt}
                  </Text>
                </>
              )}
            </CustomCard>
            {/* #endregion */}

            {/* #region [resources] */}
            {!isAudio && !!resources?.length && (
              <CustomCard className="flex flex-col gap-2">
                <div className="flex items-center gap-2">
                  <h3 className=" text-lg font-semibold leading-none text-dark-7 dark:text-gray-0 ">
                    Resources
                  </h3>
                  <InfoPopover
                    type="hover"
                    variant="transparent"
                    size="sm"
                    position="right"
                    iconProps={{ size: 20 }}
                  >
                    Models, LoRAs, embeddings or other Stable Diffusion specific resources used to
                    create this image.
                  </InfoPopover>
                </div>
                {resources
                  .filter((x) => !!x.modelName)
                  .slice(0, !showMoreResources ? 3 : resources.length)
                  .map((resource, i) => (
                    <div key={i} className="flex items-center justify-between gap-3">
                      <Text>
                        {resource.modelName} - {resource.modelType}
                      </Text>
                      <Badge color="gray" size="md" variant="filled">
                        {resource.modelVersionName}
                      </Badge>
                    </div>
                  ))}
                {resources.length > 3 && (
                  <div>
                    <Button
                      variant="light"
                      color="blue"
                      compact
                      size="sm"
                      classNames={{ label: 'flex gap-1' }}
                      onClick={() => setShowMoreResources((o) => !o)}
                    >
                      {!showMoreResources ? (
                        <>
                          <IconChevronDown size={16} />
                          <span>Show All ({resources.length})</span>
                        </>
                      ) : (
                        <>
                          <IconChevronUp size={16} />
                          <span>Show Less</span>
                        </>
                      )}
                    </Button>
                  </div>
                )}
              </CustomCard>
            )}
            {/* #endregion */}

            {/* #region [missing resources] */}
            {!isAudio && !resources?.length && (
              <Alert className="rounded-lg" color="yellow">
                <div className="flex flex-col gap-3">
                  <div className="flex items-center gap-2">
                    <h3 className=" text-lg font-semibold leading-none text-dark-7 dark:text-gray-0 ">
                      Resources
                    </h3>
                    <InfoPopover
                      type="hover"
                      variant="transparent"
                      size="sm"
                      position="right"
                      iconProps={{ size: 20 }}
                    >
                      Models, LoRAs, embeddings or other Stable Diffusion specific resources used to
                      create this image.
                    </InfoPopover>
                  </div>
                  <Text>
                    Install the{' '}
                    <Text
                      component="a"
                      href="https://github.com/civitai/sd_civitai_extension"
                      target="_blank"
                      variant="link"
                      rel="nofollow"
                    >
                      Civitai Extension for Automatic 1111 Stable Diffusion Web UI
                    </Text>{' '}
                    to automatically detect all the resources used in your images.
                  </Text>
                </div>
              </Alert>
            )}
            {/* #endregion */}

            {/* #region [tools] */}
            <CustomCard className="flex flex-col gap-2">
              <div className="flex items-center justify-between">
                <div className="flex items-center gap-2">
                  <h3 className=" text-lg font-semibold leading-none text-dark-7 dark:text-gray-0 ">
                    Tools
                  </h3>
                  <InfoPopover
                    type="hover"
                    variant="transparent"
                    size="sm"
                    position="right"
                    iconProps={{ size: 20 }}
                  >
                    Traditional or generative AI programs, platforms or websites used to create this
                    image.
                  </InfoPopover>
                </div>
                <Popover>
                  <PopoverButton
                    as={Button}
                    // @ts-ignore eslint-disable-next-line
                    variant="light"
                    color="blue"
                    compact
                    size="sm"
                    classNames={{ label: 'flex gap-1' }}
                    onClick={() => undefined}
                    className="text-sm"
                  >
                    <IconPlus size={16} />
                    <span>TOOL</span>
                  </PopoverButton>
                  <PopoverPanel className="[--anchor-gap:4px]" anchor="top start" focus>
                    {({ close }) => (
                      <Card p={0} withBorder>
                        <ImageToolsPopover image={media} onSuccess={close} />
                      </Card>
                    )}
                  </PopoverPanel>
                </Popover>
              </div>
              {!!media.tools?.length && (
                <ul className="flex flex-col">
                  {sortAlphabeticallyBy([...media.tools], (x) => x.name).map((tool, index) => (
                    <li key={tool.id} className="list-none">
                      {index !== 0 && <Divider />}
                      <PostImageTool image={media} tool={tool} />
                    </li>
                  ))}
                </ul>
              )}
            </CustomCard>
            {/* #endregion */}

            {/* #region [techniques] */}
            <CustomCard className="flex flex-col gap-2">
              <div className="flex items-center justify-between">
                <div className="flex items-center gap-2">
                  <h3 className=" text-lg font-semibold leading-none text-dark-7 dark:text-gray-0 ">
                    Techniques
                  </h3>
                  {/* <ActionIcon variant="transparent" size="sm">
                    <IconInfoCircle />
                  </ActionIcon> */}
                </div>
                <Popover>
                  <PopoverButton
                    as={Button}
                    // @ts-ignore eslint-disable-next-line
                    variant="light"
                    color="blue"
                    compact
                    size="sm"
                    classNames={{ label: 'flex gap-1' }}
                    onClick={() => undefined}
                    className="text-sm"
                  >
                    <IconPlus size={16} />
                    <span>TOOL</span>
                  </PopoverButton>
                  <PopoverPanel className="[--anchor-gap:4px]" anchor="top start" focus>
                    {({ close }) => (
                      <Card p={0} withBorder>
                        <ImageTechniquesPopover image={media} onSuccess={close} />
                      </Card>
                    )}
                  </PopoverPanel>
                </Popover>
              </div>
              {!!media.techniques.length && (
                <ul className="flex flex-col">
                  {sortAlphabeticallyBy([...media.techniques], (x) => x.name).map(
                    (technique, index) => (
                      <li key={technique.id} className="list-none">
                        {index !== 0 && <Divider />}
                        <PostImageTechnique image={media} technique={technique} />
                      </li>
                    )
                  )}
                </ul>
              )}
            </CustomCard>
            {/* #endregion */}

            {meta?.external && Object.keys(meta?.external).length > 0 && (
              <CustomCard className="flex flex-col gap-2">
                <h3 className=" text-lg font-semibold leading-none text-dark-7 dark:text-gray-0 ">
                  External Data
                </h3>
                <Text>Found external data - will apply after post is published.</Text>
              </CustomCard>
            )}
          </div>
        </div>

        {/* #region [tags] */}
        {(!!media.tags?.length || isScanned) && (
          <>
            <Divider />
            <VotableTags
              entityId={media.id}
              entityType="image"
<<<<<<< HEAD
              tags={!!media.tags.length ? media.tags : undefined}
=======
              tags={!!image.tags.length ? image.tags : undefined}
              nsfwLevel={image.nsfwLevel}
>>>>>>> 79e9fa26
              collapsible
              canAdd
            />
          </>
        )}
        {isPending && (
          <Alert
            color="yellow"
            w="100%"
            radius={0}
            className="rounded-lg p-2"
            classNames={{ message: 'flex items-center justify-center gap-2' }}
          >
            <Loader size="xs" />
            <Text align="center">Analyzing image</Text>
          </Alert>
        )}
        {/* #endregion */}
      </div>
    </div>
  );
}

function PostImage() {
  const { showPreview } = usePostPreviewContext();
  const { media, isBlocked, onDelete, isDeleting, onEditMetaClick } = useAddedImageContext();
  const { url, type, id, nsfwLevel } = media;
  const metadata = media.metadata as ImageMetadata | null | undefined;

  return (
    <div className="relative">
      <div
        className="mx-auto flex flex-1"
        style={{
          // TODO - db/code cleanup - ideally we only use metadata to get dimensions in future
          aspectRatio: `${metadata?.width ?? 1}/${metadata?.height ?? 1}`,
          maxWidth: metadata?.width,
        }}
      >
        <EdgeMedia
          src={url}
          width={metadata?.width ?? 450}
          type={type}
          original={type === 'video' ? true : undefined}
          className={showPreview ? 'rounded-none' : 'rounded-lg'}
        />
      </div>
      <div className="absolute inset-x-0 top-0 z-10 h-12 bg-gradient-to-b from-black opacity-25" />
      {!!nsfwLevel && (
        <BrowsingLevelBadge
          browsingLevel={nsfwLevel}
          size="lg"
          onClick={
            !isBlocked ? () => openSetBrowsingLevelModal({ imageId: id, nsfwLevel }) : undefined
          }
          className={`absolute left-2 top-2 z-20 ${!isBlocked ? 'cursor-pointer' : ''}`}
        />
      )}
      <div className="absolute right-2 top-2 z-20 flex gap-1">
        <Menu withArrow position="bottom-end">
          <Menu.Target>
            <ActionIcon>
              <IconDotsVertical
                color="#fff"
                filter="drop-shadow(1px 1px 2px rgb(0 0 0 / 50%)) drop-shadow(0px 5px 15px rgb(0 0 0 / 60%))"
              />
            </ActionIcon>
          </Menu.Target>
          <Menu.Dropdown>
            {!isBlocked && (
              <Menu.Item icon={<IconPencil size={16} />} onClick={onEditMetaClick}>
                Edit image
              </Menu.Item>
            )}
            <Menu.Item
              color="red"
              icon={<IconTrash size={16} />}
              onClick={onDelete}
              disabled={isDeleting}
            >
              Delete image
            </Menu.Item>
          </Menu.Dropdown>
        </Menu>
      </div>
    </div>
  );
}

function PostAudio() {
  const { showPreview } = usePostPreviewContext();
  const { media, onDelete, isDeleting } = useAddedImageContext();
  const metadata = media.metadata as AudioMetadata | null | undefined;

  return (
    <Stack spacing="sm" p={showPreview ? 'md' : undefined}>
      <Paper
        p={8}
        radius="md"
        sx={(theme) => ({
          position: 'relative',
          backgroundColor: theme.fn.rgba(theme.colors.blue[7], 0.2),
          borderColor: theme.colors.blue[7],
        })}
        withBorder
      >
        <Stack spacing={8}>
          <Group position="right">
            <Menu withArrow position="bottom-end">
              <Menu.Target>
                <ActionIcon>
                  <IconDotsVertical
                    color="#fff"
                    filter="drop-shadow(1px 1px 2px rgb(0 0 0 / 50%)) drop-shadow(0px 5px 15px rgb(0 0 0 / 60%))"
                  />
                </ActionIcon>
              </Menu.Target>
              <Menu.Dropdown>
                <Menu.Item
                  color="red"
                  icon={<IconTrash size={16} />}
                  onClick={onDelete}
                  disabled={isDeleting}
                >
                  Delete audio
                </Menu.Item>
              </Menu.Dropdown>
            </Menu>
          </Group>
          {/* <SimpleImageUpload w="100%" h="100%" /> */}
          <EdgeMedia
            src={media.url}
            type="audio"
            duration={metadata?.duration}
            peaks={metadata?.peaks}
            name={media.name}
          />
        </Stack>
      </Paper>
      <Stack spacing={4}>
        {metadata && (
          <>
            <Group position="apart" noWrap>
              <Text weight={500} color="dimmed" size="sm">
                Duration
              </Text>
              <Text weight={700} size="sm">
                {formatDuration(metadata.duration)}
              </Text>
            </Group>
            <Divider />
            <Group position="apart" noWrap>
              <Text weight={500} color="dimmed" size="sm">
                Size
              </Text>
              <Text weight={700} size="sm">
                {formatBytes(metadata.size ?? 0)}
              </Text>
            </Group>
          </>
        )}
        {media.mimeType && (
          <>
            <Divider />
            <Group position="apart" noWrap>
              <Text weight={500} color="dimmed" size="sm">
                Format
              </Text>
              <Text weight={700} size="sm" tt="uppercase">
                {EXTENSION_BY_MIME_TYPE[media.mimeType]}
              </Text>
            </Group>
          </>
        )}
      </Stack>
    </Stack>
  );
}

function TosViolationBanner() {
  const currentUser = useCurrentUserRequired();
  const { media, onDelete, isDeleting } = useAddedImageContext();
  const { blockedFor, id } = media;
  const { showPreview } = usePostPreviewContext();
  return (
    <Alert
      color="red"
      className={`p-3 @container ${showPreview ? 'rounded-none' : 'rounded-lg'}`}
      classNames={{ message: 'flex flex-col items-center justify-center' }}
    >
      <Text color="red" className="font-bold">
        TOS Violation
      </Text>
      <Text>This image has been flagged as a TOS violation.</Text>
      {blockedFor && (
        <Text className="flex flex-wrap items-center gap-1">
          <span>Blocked for:</span>
          <Text color="red" inline className="font-semibold">
            {blockedFor}
          </Text>
        </Text>
      )}
      <div className="flex justify-center gap-3">
        {currentUser.isModerator && (
          <UnblockImage imageId={id} skipConfirm>
            {({ onClick, isLoading }) => (
              <Button
                onClick={onClick}
                loading={isLoading}
                color="gray.6"
                mt="xs"
                leftIcon={<IconArrowBackUp size={20} />}
              >
                Unblock
              </Button>
            )}
          </UnblockImage>
        )}
        <Button
          onClick={onDelete}
          loading={isDeleting}
          color="red.7"
          mt="xs"
          leftIcon={<IconTrash size={20} />}
        >
          Delete
        </Button>
      </div>
    </Alert>
  );
}<|MERGE_RESOLUTION|>--- conflicted
+++ resolved
@@ -585,12 +585,8 @@
             <VotableTags
               entityId={media.id}
               entityType="image"
-<<<<<<< HEAD
               tags={!!media.tags.length ? media.tags : undefined}
-=======
-              tags={!!image.tags.length ? image.tags : undefined}
-              nsfwLevel={image.nsfwLevel}
->>>>>>> 79e9fa26
+              nsfwLevel={media.nsfwLevel}
               collapsible
               canAdd
             />
