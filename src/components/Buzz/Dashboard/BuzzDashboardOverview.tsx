--- conflicted
+++ resolved
@@ -56,13 +56,10 @@
     window: 'day',
     accountType: ['User', 'Generation'],
   });
-<<<<<<< HEAD
+
   const { report, isLoading, isRefetching } = useTransactionsReport(reportFilters, {
     enabled: true,
   });
-=======
-  const { report, isLoading, isFetching } = useTransactionsReport(reportFilters);
->>>>>>> fdca5551
 
   const isLoadingReport = isLoading || isRefetching;
 
