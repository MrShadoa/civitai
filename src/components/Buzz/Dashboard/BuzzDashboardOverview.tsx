<<<<<<< HEAD
import { TransactionType } from '~/server/schema/buzz.schema';
import {
  Center,
  Chip,
  Grid,
  Group,
  Loader,
  Paper,
  ScrollArea,
  SegmentedControl,
  Stack,
  Text,
  Title,
} from '@mantine/core';
import { UserBuzz } from '~/components/User/UserBuzz';
import { Bar } from 'react-chartjs-2';
import React, { useCallback, useMemo } from 'react';
=======
import { Center, Grid, Group, Loader, Paper, ScrollArea, Stack, Text, Title } from '@mantine/core';
import { Currency } from '@prisma/client';
import { IconArrowRight, IconBolt } from '@tabler/icons-react';
>>>>>>> 5e49efe4
import {
  CategoryScale,
  Chart as ChartJS,
  LinearScale,
  LineElement,
  PointElement,
  Tooltip as ChartTooltip,
} from 'chart.js';
<<<<<<< HEAD
import { trpc } from '~/utils/trpc';
import { formatDate } from '~/utils/date-helpers';
import { useBuzz, useBuzzTransactions } from '~/components/Buzz/useBuzz';
import { IconArrowRight, IconBolt } from '@tabler/icons-react';
=======
import React, { useMemo } from 'react';
import { Line } from 'react-chartjs-2';
import { useBuzz } from '~/components/Buzz/useBuzz';
import { CurrencyIcon } from '~/components/Currency/CurrencyIcon';
>>>>>>> 5e49efe4
import { DaysFromNow } from '~/components/Dates/DaysFromNow';
import { UserBuzz } from '~/components/User/UserBuzz';
import { BuzzAccountType, TransactionType } from '~/server/schema/buzz.schema';
import { formatDate } from '~/utils/date-helpers';
import { numberWithCommas } from '~/utils/number-helpers';
import { getDisplayName } from '~/utils/string-helpers';
import { trpc } from '~/utils/trpc';
import { useBuzzDashboardStyles } from '../buzz.styles';

ChartJS.register(CategoryScale, LinearScale, PointElement, LineElement, ChartTooltip);

const options = {
  aspectRatio: 1.4,
  plugins: {
    title: {
      display: false,
    },
  },
};

const INCLUDE_DESCRIPTION = [TransactionType.Reward, TransactionType.Purchase];

export const BuzzDashboardOverview = ({ accountId }: { accountId: number }) => {
  const { classes, theme } = useBuzzDashboardStyles();
  // Right now, sadly, we neeed to use two separate queries for user and generation transactions.
  // If this ever changes, that'd be awesome. But for now, we need to do this.
  const mainBuzzTransactions = useBuzzTransactions(accountId, 'user');
  const generationBuzzTransactions = useBuzzTransactions(accountId, 'generation');
  const [transactionType, setTransactionType] = React.useState<'user' | 'generation'>('user');

  const transactions = useMemo(() => {
    return transactionType === 'user'
      ? mainBuzzTransactions.transactions
      : generationBuzzTransactions.transactions;
  }, [transactionType, mainBuzzTransactions.transactions, generationBuzzTransactions.transactions]);

  const { dates, format } = useMemo(() => {
    const dailyFormat = 'MMM-DD';
    const daily = [
      ...new Set(
        [...mainBuzzTransactions.transactions, ...generationBuzzTransactions.transactions]
          .sort((a, b) => {
            return a.date.getTime() - b.date.getTime();
          })
          .map((t) => formatDate(t.date, dailyFormat))
      ),
    ]
      .reverse()
      .slice(0, 10)
      .reverse();
    const hourlyFormat = 'MMM-DD h:00';
    const hourly = [
      ...new Set(
        [...mainBuzzTransactions.transactions, ...generationBuzzTransactions.transactions].map(
          (t) => formatDate(t.date, hourlyFormat)
        )
      ),
    ]
      .slice(0, 24)
      .reverse(); // Max 24 hours

    return daily.length > 3
      ? { dates: daily, format: dailyFormat }
      : { dates: hourly, format: hourlyFormat };
  }, [mainBuzzTransactions.transactions, generationBuzzTransactions.transactions]);

  // Last 7 days of data pretty much.

  const getTransactionTotalByDate = useCallback(
    (data: { date: Date; amount: number }[], date: string, positive = true) => {
      return data
        .filter(
          (t) => formatDate(t.date, format) === date && (positive ? t.amount > 0 : t.amount < 0)
        )
        .reduce((acc, t) => acc + t.amount, 0);
    },
    [format]
  );

  const datasets = useMemo(
    () => [
      {
        label: 'Yellow Gains',
        data: dates.map((date) => {
          return getTransactionTotalByDate(mainBuzzTransactions.transactions, date);
        }),
        borderColor: theme.colors.yellow[7],
        backgroundColor: theme.colors.yellow[7],
        stack: 'gains',
      },
      {
        label: 'Blue Gains',
        data: dates.map((date) => {
          return getTransactionTotalByDate(generationBuzzTransactions.transactions, date);
        }),
        borderColor: theme.colors.blue[7],
        backgroundColor: theme.colors.blue[7],
        stack: 'gains',
      },
      {
        label: 'Yellow Spent',
        data: dates.map((date) => {
          return getTransactionTotalByDate(mainBuzzTransactions.transactions, date, false);
        }),
        borderColor: theme.colors.red[7],
        backgroundColor: theme.colors.red[7],
        stack: 'spending',
      },
      {
        label: 'Blue Spent',
        data: dates.map((date) => {
          return getTransactionTotalByDate(generationBuzzTransactions.transactions, date, false);
        }),
        borderColor: theme.colors.violet[7],
        backgroundColor: theme.colors.violet[7],
        stack: 'spending',
      },
    ],
    [
      dates,
      theme,
      getTransactionTotalByDate,
      mainBuzzTransactions.transactions,
      generationBuzzTransactions.transactions,
    ]
  );

  if (mainBuzzTransactions.transactionsLoading || generationBuzzTransactions.transactionsLoading) {
    return (
      <Center py="xl">
        <Loader />
      </Center>
    );
  }

  return (
    <Grid>
      <Grid.Col xs={12} md={7} sm={6}>
        <Stack h="100%">
          <Paper withBorder p="lg" radius="md" className={classes.tileCard} h="100%">
            <Stack spacing="xl" h="100%">
              <Stack spacing={0} mb="auto">
                <Title order={3}>Current Buzz</Title>
                <UserBuzz
                  accountId={accountId}
                  accountType={null}
                  textSize="xl"
                  withAbbreviation={false}
                />
              </Stack>
              <Bar
                options={options}
                data={{
                  labels: dates,
                  datasets,
                }}
              />
            </Stack>
          </Paper>
        </Stack>
      </Grid.Col>
      <Grid.Col xs={12} md={5} sm={6}>
        <Paper
          withBorder
          p="lg"
          radius="md"
          h="100%"
          className={classes.tileCard}
          style={{ flex: 1 }}
        >
          <Stack spacing="xs">
            <Title order={3}>Recent Transactions</Title>
            <SegmentedControl
              value={transactionType}
              onChange={(v) => setTransactionType(v as 'user' | 'generation')}
              data={[
                { label: 'Yellow', value: 'user' },
                { label: 'Blue', value: 'generation' },
              ]}
            />
            <Text component="a" variant="link" href={`/user/transactions`} size="xs">
              <Group spacing={2}>
                <IconArrowRight size={18} />
                <span>View all</span>
              </Group>
            </Text>
            {transactions.length ? (
              <ScrollArea.Autosize maxHeight={400} mt="md">
                <Stack spacing={8} mr={14}>
                  {transactions.map((transaction) => {
                    const { amount, date } = transaction;
                    const isDebit = amount < 0;

                    return (
                      <Stack key={date.toISOString()} spacing={4}>
                        <Group position="apart" noWrap align="flex-start">
                          <Stack spacing={0}>
                            <Text size="sm" weight="500" lh={1.2}>
                              {INCLUDE_DESCRIPTION.includes(transaction.type) &&
                              transaction.description ? (
                                <>{transaction.description}</>
                              ) : (
                                <>{getDisplayName(TransactionType[transaction.type])}</>
                              )}
                            </Text>
                            <Text size="xs" color="dimmed">
                              <DaysFromNow date={date} />
                            </Text>
                          </Stack>
                          <Text color={isDebit ? 'red' : 'green'}>
                            <Group spacing={2} noWrap>
                              <IconBolt size={16} fill="currentColor" />
                              <Text size="lg" sx={{ fontVariantNumeric: 'tabular-nums' }} span>
                                {amount.toLocaleString()}
                              </Text>
                            </Group>
                          </Text>
                        </Group>
                      </Stack>
                    );
                  })}
                </Stack>
              </ScrollArea.Autosize>
            ) : (
              <Text color="dimmed" mt="md">
                No transactions yet.
              </Text>
            )}
          </Stack>
        </Paper>
      </Grid.Col>
    </Grid>
  );
};<|MERGE_RESOLUTION|>--- conflicted
+++ resolved
@@ -1,4 +1,3 @@
-<<<<<<< HEAD
 import { TransactionType } from '~/server/schema/buzz.schema';
 import {
   Center,
@@ -16,11 +15,6 @@
 import { UserBuzz } from '~/components/User/UserBuzz';
 import { Bar } from 'react-chartjs-2';
 import React, { useCallback, useMemo } from 'react';
-=======
-import { Center, Grid, Group, Loader, Paper, ScrollArea, Stack, Text, Title } from '@mantine/core';
-import { Currency } from '@prisma/client';
-import { IconArrowRight, IconBolt } from '@tabler/icons-react';
->>>>>>> 5e49efe4
 import {
   CategoryScale,
   Chart as ChartJS,
@@ -29,17 +23,10 @@
   PointElement,
   Tooltip as ChartTooltip,
 } from 'chart.js';
-<<<<<<< HEAD
 import { trpc } from '~/utils/trpc';
 import { formatDate } from '~/utils/date-helpers';
 import { useBuzz, useBuzzTransactions } from '~/components/Buzz/useBuzz';
 import { IconArrowRight, IconBolt } from '@tabler/icons-react';
-=======
-import React, { useMemo } from 'react';
-import { Line } from 'react-chartjs-2';
-import { useBuzz } from '~/components/Buzz/useBuzz';
-import { CurrencyIcon } from '~/components/Currency/CurrencyIcon';
->>>>>>> 5e49efe4
 import { DaysFromNow } from '~/components/Dates/DaysFromNow';
 import { UserBuzz } from '~/components/User/UserBuzz';
 import { BuzzAccountType, TransactionType } from '~/server/schema/buzz.schema';
