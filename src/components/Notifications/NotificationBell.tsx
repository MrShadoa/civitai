--- conflicted
+++ resolved
@@ -1,26 +1,4 @@
-<<<<<<< HEAD
-import {
-  ActionIcon,
-  Center,
-  CloseButton,
-  Drawer,
-  Group,
-  Indicator,
-  Loader,
-  Paper,
-  ScrollArea,
-  Stack,
-  Switch,
-  Text,
-  Tooltip,
-} from '@mantine/core';
-import { useClickOutside, useLocalStorage } from '@mantine/hooks';
-import { NextLink as Link } from '~/components/NextLink/NextLink';
-import { IconBell, IconListCheck, IconSettings } from '@tabler/icons-react';
-import { useState } from 'react';
-=======
 import { ActionIcon, Indicator } from '@mantine/core';
->>>>>>> d5bbeb9a
 
 import { IconBell } from '@tabler/icons-react';
 import dynamic from 'next/dynamic';
@@ -78,102 +56,6 @@
           </ActionIcon>
         </Indicator>
       </div>
-<<<<<<< HEAD
-      <Drawer
-        position={mobile ? 'bottom' : 'right'}
-        size={mobile ? '100dvh' : '710px'}
-        styles={(theme) => ({
-          root: {
-            [theme.fn.largerThan('xs')]: {
-              top: 'var(--mantine-header-height)',
-              height: `calc(100% - var(--mantine-header-height))`,
-            },
-          },
-          drawer: {
-            [theme.fn.largerThan('xs')]: {
-              top: 'var(--mantine-header-height)',
-              height: `calc(100% - var(--mantine-header-height))`,
-            },
-          },
-        })}
-        shadow="lg"
-        opened={opened}
-        onClose={() => setOpened(false)}
-        closeOnClickOutside={false}
-        withCloseButton={false}
-        withOverlay={mobile}
-        withinPortal
-      >
-        <Stack spacing="xl" h="100%" p="md" ref={setDrawer}>
-          <Group position="apart">
-            <Text size="xl" weight="bold">
-              Notifications
-            </Text>
-            <Group spacing={8}>
-              <Switch
-                label="Hide Read"
-                labelPosition="left"
-                checked={hideRead}
-                onChange={(e) => setHideRead(e.currentTarget.checked)}
-              />
-              <Tooltip label={`Mark ${categoryName} as read`} position="bottom">
-                <ActionIcon
-                  size="lg"
-                  onClick={() =>
-                    readNotificationMutation.mutate({
-                      all: true,
-                      category: selectedCategory,
-                    })
-                  }
-                >
-                  <IconListCheck />
-                </ActionIcon>
-              </Tooltip>
-              <Tooltip label="Notification settings" position="bottom">
-                <ActionIcon component={Link} size="lg" href="/user/account#notification-settings">
-                  <IconSettings />
-                </ActionIcon>
-              </Tooltip>
-              <CloseButton size="lg" onClick={() => setOpened(false)} />
-            </Group>
-          </Group>
-          <NotificationTabs
-            onTabChange={(value: NotificationCategory | null) => setSelectedCategory(value)}
-          />
-          {loadingNotifications ? (
-            <Center p="sm">
-              <Loader />
-            </Center>
-          ) : notifications && notifications.length > 0 ? (
-            <Paper radius="md" withBorder sx={{ overflow: 'hidden' }} component={ScrollArea}>
-              <NotificationList
-                items={notifications}
-                onItemClick={(notification, keepOpened) => {
-                  if (!notification.read)
-                    readNotificationMutation.mutate({
-                      id: notification.id,
-                      category: notification.category,
-                    });
-                  setOpened(keepOpened);
-                }}
-              />
-              {hasNextPage && (
-                <InViewLoader loadFn={fetchNextPage} loadCondition={!isRefetching}>
-                  <Center p="xl" sx={{ height: 36 }} mt="md">
-                    <Loader />
-                  </Center>
-                </InViewLoader>
-              )}
-            </Paper>
-          ) : (
-            <Center p="sm">
-              <Text>All caught up! Nothing to see here</Text>
-            </Center>
-          )}
-        </Stack>
-      </Drawer>
-=======
->>>>>>> d5bbeb9a
     </>
   );
 }