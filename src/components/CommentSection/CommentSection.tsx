import {
  Alert,
  Box,
  Button,
  Center,
  createStyles,
  Group,
  List,
  Overlay,
  Stack,
  Text,
  Title,
  useMantineTheme,
} from '@mantine/core';
import { closeAllModals } from '@mantine/modals';
<<<<<<< HEAD
import { NextLink as Link } from '~/components/NextLink/NextLink';
=======
import { NextLink } from '@mantine/next';
>>>>>>> 648a5fa8
import { IconLock } from '@tabler/icons-react';
import Link from 'next/link';
import { useRouter } from 'next/router';
import { useRef, useState } from 'react';
import { z } from 'zod';

import { CommentSectionItem } from '~/components/CommentSection/CommentSectionItem';
import { EditorCommandsRef } from '~/components/RichTextEditor/RichTextEditor';
import { UserAvatar } from '~/components/UserAvatar/UserAvatar';
import { useCurrentUser } from '~/hooks/useCurrentUser';
import { Form, InputRTE, useForm } from '~/libs/form';
import { commentUpsertInput } from '~/server/schema/comment.schema';
import { CommentGetById, CommentGetCommentsById } from '~/types/router';
import { removeDuplicates } from '~/utils/array-helpers';
import { showErrorNotification } from '~/utils/notifications';
import { trpc } from '~/utils/trpc';

export function CommentSection({ comments, modelId, parent, highlights }: Props) {
  const currentUser = useCurrentUser();
  const router = useRouter();
  const theme = useMantineTheme();
  const queryUtils = trpc.useContext();
  const { classes } = useStyles();
  highlights = highlights?.filter((x) => x);

  const editorRef = useRef<EditorCommandsRef | null>(null);

  const parentId = parent?.id;
  const form = useForm({
    schema: commentUpsertInput,
    shouldUnregister: false,
    defaultValues: { modelId, parentId },
  });

  const [showCommentActions, setShowCommentActions] = useState(false);

  const saveCommentMutation = trpc.comment.upsert.useMutation({
    async onMutate() {
      await queryUtils.comment.getCommentsCount.cancel();

      if (parentId) {
        const prevCount = queryUtils.comment.getCommentsCount.getData({ id: parentId }) ?? 0;
        queryUtils.comment.getCommentsCount.setData({ id: parentId }, (old = 0) => old + 1);

        return { prevCount };
      }

      return {};
    },
    async onSuccess() {
      await queryUtils.comment.getCommentsById.invalidate();

      setShowCommentActions(false);
      form.reset();
    },
    onError(error, _variables, context) {
      if (parentId)
        queryUtils.comment.getCommentsCount.setData({ id: parentId }, context?.prevCount);

      showErrorNotification({
        error: new Error(error.message),
        title: 'Could not save comment',
      });
    },
  });

  const isMuted = currentUser?.muted ?? false;
  const mainComment = parent;
  const commentCount = comments.length;
  const suggestedMentions = removeDuplicates(
    [...comments, mainComment]
      .filter((comment) => comment && comment.user.id !== currentUser?.id)
      .map((comment) => ({
        id: comment?.user.id as number,
        label: comment?.user.username as string,
      })),
    'id'
  ).slice(0, 5);

  const handleSubmitComment = (data: z.infer<typeof commentUpsertInput>) =>
    saveCommentMutation.mutate({ ...data });

  return (
    <Stack spacing="xl">
      <Group position="apart">
        <Title order={3}>{`${commentCount.toLocaleString()} ${
          commentCount === 1 ? 'Comment' : 'Comments'
        }`}</Title>
      </Group>
      {!mainComment?.locked && !isMuted ? (
        <Group align="flex-start">
          <UserAvatar user={currentUser} avatarProps={{ size: 'md' }} />
          <Form form={form} onSubmit={handleSubmitComment} style={{ flex: '1 1 0' }}>
            <Stack spacing="xs">
              <Box sx={{ position: 'relative' }}>
                {!currentUser ? (
                  <Overlay color={theme.fn.rgba(theme.colors.gray[9], 0.6)} opacity={1} zIndex={5}>
                    <Stack align="center" justify="center" spacing={2} sx={{ height: '100%' }}>
                      <Text size="xs" color={theme.colors.gray[4]}>
                        You must be logged in to add a comment
                      </Text>
                      <Link href={`/login?returnUrl=${router.asPath}`}>
                        <Button size="xs" onClick={() => closeAllModals()} compact>
                          Log In
                        </Button>
                      </Link>
                    </Stack>
                  </Overlay>
                ) : null}

                <InputRTE
                  name="content"
                  placeholder="Type your comment..."
                  includeControls={['formatting', 'link', 'mentions']}
                  disabled={saveCommentMutation.isLoading}
                  onFocus={() => setShowCommentActions(true)}
                  defaultSuggestions={suggestedMentions}
                  autoFocus={showCommentActions}
                  innerRef={editorRef}
                  onSuperEnter={() => form.handleSubmit(handleSubmitComment)()}
                  hideToolbar
                  // withLinkValidation
                />
              </Box>
              {showCommentActions ? (
                <Group spacing="xs" position="right">
                  <Button
                    variant="default"
                    onClick={() => {
                      setShowCommentActions(false);
                      form.reset();
                    }}
                  >
                    Cancel
                  </Button>
                  <Button type="submit" loading={saveCommentMutation.isLoading}>
                    Comment
                  </Button>
                </Group>
              ) : null}
            </Stack>
          </Form>
        </Group>
      ) : (
        <Alert color="yellow" icon={<IconLock />}>
          <Center>
            {isMuted
              ? 'You cannot add comments because you have been muted'
              : 'This thread has been locked'}
          </Center>
        </Alert>
      )}
      <List listStyleType="none" spacing="lg" styles={{ itemWrapper: { width: '100%' } }}>
        {comments.map((comment) => {
          const isHighlighted = highlights?.includes(comment.id);

          return (
            <List.Item
              key={comment.id}
              className={isHighlighted ? classes.highlightedComment : undefined}
            >
              <CommentSectionItem
                comment={comment}
                modelId={modelId}
                onReplyClick={(comment) => {
                  setShowCommentActions(true);
                  editorRef.current?.insertContentAtCursor(
                    `<span data-type="mention" data-id="mention:${comment.user.id}" data-label="${comment.user.username}" contenteditable="false">@${comment.user.username}</span>&nbsp;`
                  );
                }}
              />
            </List.Item>
          );
        })}
      </List>
    </Stack>
  );
}

type Props = {
  comments: CommentGetCommentsById;
  modelId: number;
  parent?: CommentGetById;
  highlights?: number[];
};

const useStyles = createStyles((theme) => ({
  highlightedComment: {
    background: theme.fn.rgba(theme.colors.blue[5], 0.2),
    margin: `-${theme.spacing.xs}px`,
    padding: `${theme.spacing.xs}px`,
  },
}));<|MERGE_RESOLUTION|>--- conflicted
+++ resolved
@@ -13,13 +13,8 @@
   useMantineTheme,
 } from '@mantine/core';
 import { closeAllModals } from '@mantine/modals';
-<<<<<<< HEAD
 import { NextLink as Link } from '~/components/NextLink/NextLink';
-=======
-import { NextLink } from '@mantine/next';
->>>>>>> 648a5fa8
 import { IconLock } from '@tabler/icons-react';
-import Link from 'next/link';
 import { useRouter } from 'next/router';
 import { useRef, useState } from 'react';
 import { z } from 'zod';
