--- conflicted
+++ resolved
@@ -2,12 +2,8 @@
 import { IsClient } from '~/components/IsClient/IsClient';
 import { SelectMenu } from '~/components/SelectMenu/SelectMenu';
 import { FilterSubTypes, useFiltersContext, useSetFilters } from '~/providers/FiltersProvider';
-<<<<<<< HEAD
 import { ArticleSort, ImageSort, ModelSort, PostSort, QuestionSort } from '~/server/common/enums';
-=======
-import { ImageSort, ModelSort, PostSort, QuestionSort } from '~/server/common/enums';
 import { removeEmpty } from '~/utils/object-helpers';
->>>>>>> 35ab2aae
 
 type SortFilterProps = StatefulProps | DumbProps;
 
