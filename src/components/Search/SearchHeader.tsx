--- conflicted
+++ resolved
@@ -13,11 +13,7 @@
   Tooltip,
   UnstyledButton,
 } from '@mantine/core';
-<<<<<<< HEAD
-import { IconCategory, IconCirclePlus, IconFileText, IconFilter } from '@tabler/icons-react';
-=======
-import { IconCategory, IconFileText, IconPhoto } from '@tabler/icons-react';
->>>>>>> a4a62e01
+import { IconCategory, IconFileText, IconPhoto, IconFilter } from '@tabler/icons-react';
 import { useRouter } from 'next/router';
 import { removeEmpty } from '~/utils/object-helpers';
 import { useSearchLayoutCtx } from '~/components/Search/SearchLayout';
