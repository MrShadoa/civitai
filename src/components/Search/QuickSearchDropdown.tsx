--- conflicted
+++ resolved
@@ -43,11 +43,8 @@
 import { ModelSearchIndexRecord } from '~/server/search-index/models.search-index';
 import { UserSearchIndexRecord } from '~/server/search-index/users.search-index';
 import { containerQuery } from '~/utils/mantine-css-helpers';
-<<<<<<< HEAD
 import { paired } from '~/utils/type-guards';
-=======
 import { searchClient } from '~/components/Search/search.client';
->>>>>>> cb8902f3
 
 const meilisearch = instantMeiliSearch(
   env.NEXT_PUBLIC_SEARCH_HOST as string,
@@ -161,14 +158,10 @@
   };
 
   return (
-<<<<<<< HEAD
-    <InstantSearch searchClient={meilisearch} indexName={searchIndexMap[targetIndex]}>
-=======
     <InstantSearch
       searchClient={disableInitialSearch ? searchClient : meilisearch}
-      indexName={SearchPathToIndexMap[targetIndex]}
+      indexName={searchIndexMap[targetIndex]}
     >
->>>>>>> cb8902f3
       <Configure hitsPerPage={dropdownItemLimit} filters={filters} />
 
       <QuickSearchDropdownContent
