--- conflicted
+++ resolved
@@ -12,11 +12,8 @@
 import { useInView } from 'react-intersection-observer';
 import { useScrollAreaRef } from '~/components/ScrollArea/ScrollAreaContext';
 import { useDebouncer } from '~/utils/debouncer';
-<<<<<<< HEAD
+import { isMobileDevice } from '~/hooks/useIsMobile';
 import { NextLink as Link } from '~/components/NextLink/NextLink';
-=======
-import { isMobileDevice } from '~/hooks/useIsMobile';
->>>>>>> 555e4ca7
 
 type AdWrapperProps = Omit<React.HTMLAttributes<HTMLDivElement>, 'children'> & {
   width?: number;
