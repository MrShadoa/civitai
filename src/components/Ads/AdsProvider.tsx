import React, { createContext, useContext, useEffect, useState } from 'react';
import { useCurrentUser } from '~/hooks/useCurrentUser';
import Script from 'next/script';
import { useFeatureFlags } from '~/providers/FeatureFlagsProvider';
import { useBrowsingSettings } from '~/providers/BrowserSettingsProvider';
import { isProd } from '~/env/other';
<<<<<<< HEAD
import { ImpressionTracker } from '~/components/Ads/ImpressionTracker';
import { Router } from 'next/router';
=======
import { Router } from 'next/router';
import { create } from 'zustand';
import { useSignalContext } from '~/components/Signals/SignalsProvider';
import { useDeviceFingerprint } from '~/providers/ActivityReportingProvider';
import { devtools } from 'zustand/middleware';
>>>>>>> c698fa90
// const isProd = true;

type AdProvider = 'ascendeum' | 'exoclick' | 'adsense' | 'pubgalaxy';
const adProviders: AdProvider[] = ['pubgalaxy'];

const AdsContext = createContext<{
  adsBlocked?: boolean;
  adsEnabled: boolean;
  username?: string;
  isMember: boolean;
  providers: readonly string[];
} | null>(null);

export function useAdsContext() {
  const context = useContext(AdsContext);
  if (!context) throw new Error('missing AdsProvider');
  return context;
}

export function AdsProvider({ children }: { children: React.ReactNode }) {
  const [adsBlocked, setAdsBlocked] = useState<boolean | undefined>(!isProd ? true : undefined);
  const currentUser = useCurrentUser();
  const features = useFeatureFlags();

  // derived value from browsingMode and nsfwOverride
  const isMember = currentUser?.isMember ?? false;
  const allowAds = useBrowsingSettings((x) => x.allowAds);
  const adsEnabled = features.adsEnabled && (allowAds || !isMember);
  // const [cmpLoaded, setCmpLoaded] = useState(false);

  // const readyRef = useRef<boolean>();
  // useEffect(() => {
  //   if (!readyRef.current && adsEnabled) {
  //     readyRef.current = true;
  //     if (!isProd) setAdsBlocked(true);
  //     else {
  //       checkAdsBlocked((blocked) => {
  //         setAdsBlocked(blocked);
  //       });
  //     }
  //   }
  // }, [adsEnabled]);

  function handleCmpLoaded() {
    // setCmpLoaded(true);
    if (isProd) setAdsBlocked(false);
  }

  function handleCmpError() {
    if (isProd) setAdsBlocked(true);
  }

  useEffect(() => {
    const listener = ((e: CustomEvent) => {
      const success = e.detail;
      if (success !== undefined) setAdsBlocked(!success);
    }) as EventListener;
    window.addEventListener('tcfapi-success', listener);
    return () => {
      window.removeEventListener('tcfapi-success', listener);
    };
  }, []);

  return (
    <AdsContext.Provider
      value={{
        adsBlocked: adsBlocked,
        adsEnabled: adsEnabled,
        username: currentUser?.username,
        providers: adProviders,
        isMember,
      }}
    >
      {children}
      {adsEnabled && isProd && (
        <>
          <Script
            src="https://cmp.uniconsent.com/v2/stub.min.js"
            onLoad={handleCmpLoaded}
            onError={handleCmpError}
          />
          <Script src="https://cmp.uniconsent.com/v2/a635bd9830/cmp.js" async />
          {adsBlocked === false && (
            <>
              <Script
                id="ads-start"
                type="text/javascript"
                dangerouslySetInnerHTML={{
                  __html: `
                window.googletag = window.googletag || {};
                window.googletag.cmd = window.googletag.cmd || [];
                window.googletag.cmd.push(function () {
                  window.googletag.pubads().enableAsyncRendering();
                  window.googletag.pubads().disableInitialLoad();
                });
                (adsbygoogle = window.adsbygoogle || []).pauseAdRequests = 1;
              `,
                }}
              />
              <Script
                id="ads-init"
                type="text/javascript"
                dangerouslySetInnerHTML={{
                  __html: `
                    __tcfapi?.("addEventListener", 2, function(tcData, success) {
                      dispatchEvent(new CustomEvent('tcfapi-success', {detail: success}));
                      if (success && tcData.unicLoad  === true) {
                        if(!window._initAds) {
                          window._initAds = true;

                          var script = document.createElement('script');
                          script.async = true;
                          script.src = '//dsh7ky7308k4b.cloudfront.net/publishers/civitaicom.min.js';
                          document.head.appendChild(script);

                          var script = document.createElement('script');
                          script.async = true;
                          script.src = '//btloader.com/tag?o=5184339635601408&upapi=true';
                          document.head.appendChild(script);
                        }
                      }
                    });
                  `,
                }}
              />
              <Script
                id="ads-custom"
                type="text/javascript"
                dangerouslySetInnerHTML={{
                  __html: `
                  window.pgHB = window.pgHB || { que: [] }
                  window.googletag.cmd.push(function () {
                    googletag.pubads().addEventListener("impressionViewable", (event) => {
                      dispatchEvent(new CustomEvent('civitai-ad-impression', {detail: event.slot}));
                    });
                  });
                `,
                }}
              />
              <GoogletagManager />
              <ImpressionTracker />
            </>
          )}
          <div id="uniconsent-config" />
        </>
      )}
    </AdsContext.Provider>
  );
}

function GoogletagManager() {
  useEffect(() => {
    if (!window.googletag) return;
    function handleRouteChangeStart() {
      window.googletag?.destroySlots?.();
    }
    Router.events.on('routeChangeStart', handleRouteChangeStart);
    return () => {
      Router.events.off('routeChangeStart', handleRouteChangeStart);
    };
  }, []);

  return null;
}

declare global {
  interface Window {
    __tcfapi: (command: string, version: number, callback: (...args: any[]) => void) => void;
    pgHB: {
      que: Array<() => void>;
      requestWebRewardedAd?: (args: unknown) => void;
      setUserAudienceData: (args: { email: string }) => void;
    };
    googletag: any;
  }
}

// const REQUEST_URL = 'https://pagead2.googlesyndication.com/pagead/js/adsbygoogle.js';
// const checkAdsBlocked = (callback: (blocked: boolean) => void) => {
//   fetch(REQUEST_URL, {
//     method: 'HEAD',
//     mode: 'no-cors',
//   })
//     // ads are blocked if request is redirected
//     // (we assume the REQUEST_URL doesn't use redirections)
//     .then((response) => {
//       callback(response.redirected);
//     })
//     // ads are blocked if request fails
//     // (we do not consider connction problems)
//     .catch(() => {
//       callback(true);
//     });
// };

export const useAdUnitLoadedStore = create<Record<string, boolean>>()(
  devtools(() => ({}), { name: 'adunits-loaded' })
);

function ImpressionTracker() {
  const currentUser = useCurrentUser();
  const { adsEnabled, adsBlocked } = useAdsContext();
  const { worker } = useSignalContext();
  const { fingerprint } = useDeviceFingerprint();

  useEffect(() => {
    const listener = ((e: CustomEvent) => {
      if (!adsEnabled || adsBlocked) return;

      const slot = e.detail;
      const elemId = slot.getSlotElementId();
      const outOfPage = slot.getOutOfPage();
      const elem = document.getElementById(elemId);
      const exists = !!elem;

      useAdUnitLoadedStore.setState({ [elemId]: true });

      if (worker && exists && currentUser && !outOfPage) {
        const now = Date.now();
        const impressions = impressionsDictionary[elemId] ?? [];
        const lastImpression = impressions[impressions.length - 1];
        if (!lastImpression || now - lastImpression >= 10 * 1000) {
          impressionsDictionary[elemId] = [...impressions, now];

          worker.send('recordAdImpression', {
            userId: currentUser.id,
            fingerprint,
            adId: elemId.split('-')[0],
          });
        }
      }
    }) as EventListener;

    window.addEventListener('civitai-ad-impression', listener);
    return () => {
      window.removeEventListener('civitai-ad-impression', listener);
    };
  }, [adsEnabled, fingerprint, worker, adsBlocked, currentUser]);

  return null;
}

const impressionsDictionary: Record<string, number[]> = {};<|MERGE_RESOLUTION|>--- conflicted
+++ resolved
@@ -4,17 +4,12 @@
 import { useFeatureFlags } from '~/providers/FeatureFlagsProvider';
 import { useBrowsingSettings } from '~/providers/BrowserSettingsProvider';
 import { isProd } from '~/env/other';
-<<<<<<< HEAD
-import { ImpressionTracker } from '~/components/Ads/ImpressionTracker';
-import { Router } from 'next/router';
-=======
 import { Router } from 'next/router';
 import { create } from 'zustand';
 import { useSignalContext } from '~/components/Signals/SignalsProvider';
 import { useDeviceFingerprint } from '~/providers/ActivityReportingProvider';
 import { devtools } from 'zustand/middleware';
->>>>>>> c698fa90
-// const isProd = true;
+// // const isProd = true;
 
 type AdProvider = 'ascendeum' | 'exoclick' | 'adsense' | 'pubgalaxy';
 const adProviders: AdProvider[] = ['pubgalaxy'];
