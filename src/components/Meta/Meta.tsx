import Head from 'next/head';

<<<<<<< HEAD
export function Meta({ title, description, image, links = [], schema }: Props) {
=======
export function Meta({ title, description, image, links = [], deIndex }: Props) {
>>>>>>> 861b131e
  return (
    <Head>
      <title>{title}</title>
      <meta name="title" content={title} />
      <meta name="description" content={description} />

      <meta property="og:type" content="website" />
      <meta property="og:title" content={title} />
      <meta property="og:description" content={description} />
      <meta property="og:image" content={image} />

      <meta property="twitter:card" content="summary_large_image" />
      <meta property="twitter:title" content={title} />
      <meta property="twitter:description" content={description} />
      <meta property="twitter:image" content={image} />
      {image && <meta name="robots" content="max-image-preview:large" />}
      {deIndex && <meta name="robots" content={deIndex} />}

      {links.map((link, index) => (
        <link key={link.href || index} {...link} />
      ))}
      {schema && (
        <script
          type="application/ld+json"
          dangerouslySetInnerHTML={{ __html: JSON.stringify(schema) }}
          key="product-schema"
        ></script>
      )}
    </Head>
  );
}

type Props = {
  title: string;
  description?: string;
  image?: string;
  links?: React.LinkHTMLAttributes<HTMLLinkElement>[];
<<<<<<< HEAD
  schema?: object;
=======
  deIndex?: string;
>>>>>>> 861b131e
};<|MERGE_RESOLUTION|>--- conflicted
+++ resolved
@@ -1,10 +1,6 @@
 import Head from 'next/head';
 
-<<<<<<< HEAD
-export function Meta({ title, description, image, links = [], schema }: Props) {
-=======
-export function Meta({ title, description, image, links = [], deIndex }: Props) {
->>>>>>> 861b131e
+export function Meta({ title, description, image, links = [], schema, deIndex }: Props) {
   return (
     <Head>
       <title>{title}</title>
@@ -42,9 +38,6 @@
   description?: string;
   image?: string;
   links?: React.LinkHTMLAttributes<HTMLLinkElement>[];
-<<<<<<< HEAD
   schema?: object;
-=======
   deIndex?: string;
->>>>>>> 861b131e
 };