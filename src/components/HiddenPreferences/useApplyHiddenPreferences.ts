--- conflicted
+++ resolved
@@ -35,7 +35,7 @@
           case 'models':
             return value
               .filter((model) => {
-                if (model.user && model.user.id === currentUser?.id && isSfw) return true;
+                if (model.user && model.user.id === currentUser?.id && !isSfw) return true;
                 if (model.user && hiddenUsers.get(model.user.id)) return false;
                 if (hiddenModels.get(model.id) && !showHidden) return false;
                 for (const tag of model.tags ?? []) if (hiddenTags.get(tag)) return false;
@@ -59,66 +59,30 @@
           case 'images':
             return value.filter((image) => {
               const userId = image.userId ?? image.user?.id;
-              if (userId === currentUser?.id && isSfw) return true;
-              if (image.ingestion && image.ingestion !== ImageIngestionStatus.Scanned) return false;
+              const isOwner = userId === currentUser?.id;
+              if (isOwner && !isSfw) return true;
+              if (
+                image.ingestion &&
+                image.ingestion !== ImageIngestionStatus.Scanned &&
+                !isOwner &&
+                !currentUser?.isModerator
+              )
+                return false;
               if (userId && hiddenUsers.get(userId)) return false;
               if (hiddenImages.get(image.id) && !showHidden) return false;
               for (const tag of image.tagIds ?? []) if (hiddenTags.get(tag)) return false;
               return true;
-<<<<<<< HEAD
             });
           case 'articles':
             return value.filter((article) => {
-              if (article.user && article.user.id === currentUser?.id && isSfw) return true;
+              if (article.user && article.user.id === currentUser?.id && !isSfw) return true;
               if (article.user && hiddenUsers.get(article.user.id)) return false;
               for (const tag of article.tags ?? []) if (hiddenTags.get(tag.id)) return false;
-=======
-            })
-            .map(({ images, ...x }) => {
-              const filteredImages =
-                images?.filter((i) => {
-                  if (hiddenImages.get(i.id)) return false;
-                  for (const tag of i.tags ?? []) if (hiddenTags.get(tag)) return false;
-                  return true;
-                }) ?? [];
-              return filteredImages.length
-                ? {
-                    ...x,
-                    images: filteredImages,
-                  }
-                : null;
-            })
-            .filter(isDefined);
-        case 'images':
-          return value.filter((image) => {
-            const userId = image.userId ?? image.user?.id;
-            const isOwner = userId === currentUser?.id;
-            if (isOwner && browsingMode !== BrowsingMode.SFW) return true;
-            if (
-              image.ingestion &&
-              image.ingestion !== ImageIngestionStatus.Scanned &&
-              !isOwner &&
-              !currentUser?.isModerator
-            )
-              return false;
-            if (userId && hiddenUsers.get(userId)) return false;
-            if (hiddenImages.get(image.id) && !showHidden) return false;
-            for (const tag of image.tagIds ?? []) if (hiddenTags.get(tag)) return false;
-            return true;
-          });
-        case 'articles':
-          return value.filter((article) => {
-            if (
-              article.user &&
-              article.user.id === currentUser?.id &&
-              browsingMode !== BrowsingMode.SFW
-            )
->>>>>>> 9b90b867
               return true;
             });
           case 'users':
             return value.filter((user) => {
-              if (user.id === currentUser?.id && isSfw) return true;
+              if (user.id === currentUser?.id && !isSfw) return true;
               if (hiddenUsers.get(user.id)) return false;
               return true;
             });
@@ -126,7 +90,7 @@
             return value
               .filter((collection) => {
                 const userId = collection.userId ?? collection.user?.id;
-                if (userId === currentUser?.id && isSfw) return true;
+                if (userId === currentUser?.id && !isSfw) return true;
                 if (userId && hiddenUsers.get(userId)) return false;
                 if (collection.image) {
                   if (hiddenImages.get(collection.image.id)) return false;
@@ -153,7 +117,7 @@
           case 'bounties':
             return value
               .filter((bounty) => {
-                if (bounty.user.id === currentUser?.id && isSfw) return true;
+                if (bounty.user.id === currentUser?.id && !isSfw) return true;
                 if (hiddenUsers.get(bounty.user.id)) return false;
                 for (const image of bounty.images ?? [])
                   if (hiddenImages.get(image.id)) return false;
@@ -177,7 +141,7 @@
           case 'posts':
             return value
               .filter((post) => {
-                if (post.user.id === currentUser?.id && isSfw) return true;
+                if (post.user.id === currentUser?.id && !isSfw) return true;
                 if (hiddenUsers.get(post.user.id)) return false;
                 if (post.image) {
                   if (hiddenImages.get(post.image.id)) return false;
