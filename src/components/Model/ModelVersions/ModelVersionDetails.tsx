import {
  Accordion,
  Anchor,
  Badge,
  Box,
  Button,
  Card,
  Center,
  createStyles,
  Group,
  Loader,
  MantineTheme,
  Menu,
  Modal,
  Stack,
  Text,
  ThemeIcon,
  Tooltip,
} from '@mantine/core';
import { useLocalStorage } from '@mantine/hooks';
import { NextLink } from '@mantine/next';
import { CollectionType, ModelFileVisibility, ModelModifier, ModelStatus } from '@prisma/client';
import {
  IconBrush,
  IconClock,
  IconCloudCheck,
  IconCloudLock,
  IconDownload,
  IconExclamationMark,
  IconHeart,
  IconLicense,
  IconLock,
  IconMessageCircle2,
  IconPhotoPlus,
  IconShare3,
} from '@tabler/icons-react';
import { TRPCClientErrorBase } from '@trpc/client';
import { DefaultErrorShape } from '@trpc/server';
import dayjs from 'dayjs';
import { startCase } from 'lodash-es';
import Link from 'next/link';
import { useRouter } from 'next/router';
import { useCallback, useRef, useState } from 'react';
import { AdUnit } from '~/components/Ads/AdUnit';
import { AlertWithIcon } from '~/components/AlertWithIcon/AlertWithIcon';
import { CivitaiLinkManageButton } from '~/components/CivitaiLink/CivitaiLinkManageButton';
import { useCivitaiLink } from '~/components/CivitaiLink/CivitaiLinkProvider';
import { ContainerGrid } from '~/components/ContainerGrid/ContainerGrid';
import { ContentClamp } from '~/components/ContentClamp/ContentClamp';
import { SmartCreatorCard } from '~/components/CreatorCard/CreatorCard';
import {
  DescriptionTable,
  type Props as DescriptionTableProps,
} from '~/components/DescriptionTable/DescriptionTable';
import { useDialogContext } from '~/components/Dialog/DialogProvider';
import { dialogStore } from '~/components/Dialog/dialogStore';
import { RoutedDialogLink } from '~/components/Dialog/RoutedDialogProvider';
import { FileInfo } from '~/components/FileInfo/FileInfo';
import { IconBadge } from '~/components/IconBadge/IconBadge';
import { LoginRedirect } from '~/components/LoginRedirect/LoginRedirect';
import { EarlyAccessAlert } from '~/components/Model/EarlyAccessAlert/EarlyAccessAlert';
import { HowToButton, HowToUseModel } from '~/components/Model/HowToUseModel/HowToUseModel';
import { ModelCarousel } from '~/components/Model/ModelCarousel/ModelCarousel';
import { ModelFileAlert } from '~/components/Model/ModelFileAlert/ModelFileAlert';
import { ModelHash } from '~/components/Model/ModelHash/ModelHash';
import { ModelURN, URNExplanation } from '~/components/Model/ModelURN/ModelURN';
import { DownloadButton } from '~/components/Model/ModelVersions/DownloadButton';
import {
  useQueryModelVersionsEngagement,
  useModelVersionPermission,
} from '~/components/Model/ModelVersions/model-version.utils';
import { ModelVersionReview } from '~/components/Model/ModelVersions/ModelVersionReview';
import { ScheduleModal } from '~/components/Model/ScheduleModal/ScheduleModal';
import { PermissionIndicator } from '~/components/PermissionIndicator/PermissionIndicator';
import { PoiAlert } from '~/components/PoiAlert/PoiAlert';
import { RenderHtml } from '~/components/RenderHtml/RenderHtml';
import {
  EditUserResourceReviewLight,
  UserResourceReviewComposite,
} from '~/components/ResourceReview/EditUserResourceReview';
import { useQueryUserResourceReview } from '~/components/ResourceReview/resourceReview.utils';
import { ResourceReviewThumbActions } from '~/components/ResourceReview/ResourceReviewThumbActions';
import { GenerateButton } from '~/components/RunStrategy/GenerateButton';
import { RunButton } from '~/components/RunStrategy/RunButton';
import { ShareButton } from '~/components/ShareButton/ShareButton';
import { IconCivitai } from '~/components/SVG/IconCivitai';
import { ThumbsDownIcon, ThumbsUpIcon } from '~/components/ThumbsIcon/ThumbsIcon';
import { TrackView } from '~/components/TrackView/TrackView';
import { TrainedWords } from '~/components/TrainedWords/TrainedWords';
import { ToggleVaultButton } from '~/components/Vault/ToggleVaultButton';
import { VerifiedText } from '~/components/VerifiedText/VerifiedText';
import { openContext } from '~/providers/CustomModalsProvider';
import { useFeatureFlags } from '~/providers/FeatureFlagsProvider';
import {
  baseModelLicenses,
  CAROUSEL_LIMIT,
  constants,
  ModelFileType,
} from '~/server/common/constants';
import { createModelFileDownloadUrl } from '~/server/common/model-helpers';
import { unpublishReasons } from '~/server/common/moderation-helpers';
import { getFileDisplayName, getPrimaryFile } from '~/server/utils/model-helpers';
import { ModelById } from '~/types/router';
import { formatDate, formatDateMin } from '~/utils/date-helpers';
import { containerQuery } from '~/utils/mantine-css-helpers';
import { showErrorNotification, showSuccessNotification } from '~/utils/notifications';
import { formatKBytes } from '~/utils/number-helpers';
import { getDisplayName, removeTags } from '~/utils/string-helpers';
import { trpc } from '~/utils/trpc';
import { ModelVersionEarlyAccessPurchase } from '~/components/Model/ModelVersions/ModelVersionEarlyAccessPurchase';
import ModelVersionDonationGoals from '~/components/Model/ModelVersions/ModelVersionDonationGoals';
import { useCurrentUser } from '~/hooks/useCurrentUser';
import { TwCard } from '~/components/TwCard/TwCard';
import { CollectionShowcase } from '~/components/Model/CollectionShowcase/CollectionShowcase';
import { useModelShowcaseCollection } from '~/components/Model/model.utils';
import { openCollectionSelectModal } from '~/components/Dialog/dialog-registry';

const useStyles = createStyles(() => ({
  ctaContainer: {
    width: '100%',
    flexWrap: 'wrap',
    ['> *']: { flexGrow: 1 },

    [containerQuery.largerThan('sm')]: {
      ['> *']: { flexGrow: 0 },
    },
  },
}));

export function ModelVersionDetails({ model, version, onBrowseClick, onFavoriteClick }: Props) {
  const user = useCurrentUser();
  const { classes, cx } = useStyles();
  const { connected: civitaiLinked } = useCivitaiLink();
  const router = useRouter();
  const queryUtils = trpc.useUtils();
  const features = useFeatureFlags();
  // TODO.manuel: use control ref to display the show more button
  const controlRef = useRef<HTMLButtonElement | null>(null);
  const [scheduleModalOpened, setScheduleModalOpened] = useState(false);
  const [detailAccordions, setDetailAccordions] = useLocalStorage({
    key: 'model-version-details-accordions',
    defaultValue: ['version-details'],
  });
  const adContainerRef = useRef<HTMLDialogElement | null>(null);

  const {
    isLoadingAccess,
    canDownload: hasDownloadPermissions,
    canGenerate: hasGeneratePermissions,
  } = useModelVersionPermission({
    modelVersionId: version.id,
  });

<<<<<<< HEAD
  const { collection, setShowcaseCollection, settingShowcase } = useModelShowcaseCollection({
    modelId: model.id,
  });
=======
  const canDownload = version.canDownload || hasDownloadPermissions;
>>>>>>> 5f9426e0

  const isOwner = model.user?.id === user?.id;
  const isOwnerOrMod = isOwner || user?.isModerator;

  const primaryFile = getPrimaryFile(version.files, {
    metadata: user?.filePreferences,
  });
  const hashes = primaryFile?.hashes ?? [];

  const filesCount = version.files?.length;
  const hasFiles = filesCount > 0;
  const filesVisible = version.files?.filter(
    (f) => f.visibility === ModelFileVisibility.Public || isOwnerOrMod
  );
  const filesVisibleCount = filesVisible.length;
  const hasVisibleFiles = filesVisibleCount > 0;

  const displayCivitaiLink =
    civitaiLinked && !!version.hashes && version.hashes?.length > 0 && hasDownloadPermissions;
  const hasPendingClaimReport = model.reportStats && model.reportStats.ownershipProcessing > 0;

  const isEarlyAccess = !!version?.earlyAccessEndsAt && version.earlyAccessEndsAt > new Date();
  const earlyAccessConfig = version?.earlyAccessConfig;
  const canGenerate =
    features.imageGeneration &&
    version.canGenerate &&
    (!isEarlyAccess || !!earlyAccessConfig?.chargeForGeneration || hasGeneratePermissions);
  const publishVersionMutation = trpc.modelVersion.publish.useMutation();
  const publishModelMutation = trpc.model.publish.useMutation();
  const requestReviewMutation = trpc.model.requestReview.useMutation();
  const requestVersionReviewMutation = trpc.modelVersion.requestReview.useMutation();
  const onPurchase = (reason?: 'generation' | 'download') => {
    if (!features.earlyAccessModel) {
      showErrorNotification({
        error: new Error('Unauthorized'),
        title: 'Unauthorized',
        reason:
          'This model will be available for download once early access is enabled to the public. Please check back later.',
      });
      return;
    }

    dialogStore.trigger({
      component: ModelVersionEarlyAccessPurchase,
      props: { modelVersionId: version.id, reason },
    });
  };
  const getDownloadProps = useCallback(
    (file: { type?: string; metadata?: BasicFileMetadata } | null) => {
      if (isLoadingAccess) {
        return {};
      }

      if (hasDownloadPermissions) {
        if (!file) {
          return;
        }

        const url = createModelFileDownloadUrl({
          versionId: version.id,
          type: file.type,
          meta: file.metadata,
        });

        return {
          // This will allow users to right-click save
          href: url,
        };
      } else {
        return {
          onClick: () => {
            onPurchase('download');
          },
        };
      }
    },
    [isLoadingAccess, hasDownloadPermissions, version.id, router]
  );

  const { currentUserReview } = useQueryUserResourceReview({
    modelId: model.id,
    modelVersionId: version.id,
  });
  const isFavorite = currentUserReview?.recommended;

  const { alreadyDownloaded } = useQueryModelVersionsEngagement({
    modelId: model.id,
    versionId: version.id,
  });

  const handlePublishClick = async (publishDate?: Date) => {
    try {
      if (model.status !== ModelStatus.Published) {
        // Publish model, version and all of its posts
        const versionIds =
          model.status === ModelStatus.UnpublishedViolation && user?.isModerator
            ? model.modelVersions.map(({ id }) => id)
            : [version.id];
        await publishModelMutation.mutateAsync({
          id: model.id,
          publishedAt: publishDate,
          versionIds,
        });
      } else {
        // Just publish the version and its posts
        await publishVersionMutation.mutateAsync({ id: version.id, publishedAt: publishDate });
      }
    } catch (e) {
      const error = e as TRPCClientErrorBase<DefaultErrorShape>;
      const reason = error?.message?.includes('Insufficient funds')
        ? 'You do not have enough funds to publish this model. You can remove early access or purchase more buzz in order to publish.'
        : 'Something went wrong while publishing your model. Please try again later.';

      showErrorNotification({
        error: new Error(error.message),
        title: 'Error publishing model',
        reason,
      });
    }

    await queryUtils.model.getById.invalidate({ id: model.id });
    await queryUtils.modelVersion.getById.invalidate({ id: version.id });
    await queryUtils.image.getInfinite.invalidate();
  };

  const handleRequestReviewClick = async () => {
    try {
      if (model.status === ModelStatus.UnpublishedViolation) {
        await requestReviewMutation.mutateAsync({ id: model.id });
      } else {
        await requestVersionReviewMutation.mutateAsync({ id: version.id });
      }

      showSuccessNotification({
        title: 'Request sent',
        message:
          'Your request has been sent to the moderators. We will review it as soon as possible.',
      });

      await queryUtils.model.getById.invalidate({ id: model.id });
      await queryUtils.modelVersion.getById.invalidate({ id: version.id });
    } catch (e) {
      const error = e as TRPCClientErrorBase<DefaultErrorShape>;
      showErrorNotification({
        error: new Error(error.message),
        title: 'Error requesting review',
        reason: 'Something went wrong while requesting a review. Please try again later.',
      });
    }
  };

  const archived = model.mode === ModelModifier.Archived;

  const modelDetails: DescriptionTableProps['items'] = [
    {
      label: 'Type',
      value: (
        <Group spacing={0} noWrap position="apart">
          <Badge radius="sm" px={5}>
            {getDisplayName(model.type)} {model.checkpointType}
          </Badge>
          {version.status !== ModelStatus.Published ? (
            <Badge color="yellow" radius="sm">
              {version.status}
            </Badge>
          ) : (
            <HowToUseModel type={model.type} />
          )}
        </Group>
      ),
    },
    {
      label: 'Stats',
      value: (
        <Group spacing={4}>
          <IconBadge radius="xs" icon={<IconDownload size={14} />}>
            <Text>{(version.rank?.downloadCountAllTime ?? 0).toLocaleString()}</Text>
          </IconBadge>
          {version.canGenerate && (
            <GenerateButton
              modelVersionId={version.id}
              data-activity="create:version-stat"
              disabled={isLoadingAccess}
              generationPrice={
                !hasGeneratePermissions && earlyAccessConfig?.chargeForGeneration
                  ? earlyAccessConfig?.generationPrice
                  : undefined
              }
              onPurchase={() => onPurchase('generation')}
            >
              <IconBadge radius="xs" icon={<IconBrush size={14} />}>
                <Text>{(version.rank?.generationCountAllTime ?? 0).toLocaleString()}</Text>
              </IconBadge>
            </GenerateButton>
          )}
        </Group>
      ),
    },
    {
      label: 'Reviews',
      value: (
        <ModelVersionReview
          modelId={model.id}
          versionId={version.id}
          thumbsUpCount={version.rank?.thumbsUpCountAllTime ?? 0}
          thumbsDownCount={version.rank?.thumbsDownCountAllTime ?? 0}
        />
      ),
    },
    version.status === 'Published' && version.publishedAt
      ? { label: 'Published', value: formatDate(version.publishedAt) }
      : { label: 'Uploaded', value: formatDate(version.createdAt) },
    {
      label: 'Base Model',
      value:
        version.baseModel === 'ODOR' ? (
          <Group spacing={8} position="apart" noWrap>
            <Text component={NextLink} href="/product/odor" target="_blank">
              {version.baseModel}{' '}
            </Text>
            <HowToButton href="https://youtu.be/7j_sakwGK8M" tooltip="What is this?" />
          </Group>
        ) : (
          <Group spacing={8} position="apart" noWrap>
            <Text>
              {version.baseModel}{' '}
              {version.baseModelType && version.baseModelType === 'Standard'
                ? ''
                : version.baseModelType}
            </Text>
            <HowToButton
              href="https://youtu.be/IIy3YwsXtTE?si=YiJDxMODCOTkUUM4&t=417"
              tooltip="What is this?"
            />
          </Group>
        ),
    },
    {
      label: 'Training',
      value: (
        <Group spacing={4}>
          {version.steps && (
            <Badge size="sm" radius="sm" color="teal">
              Steps: {version.steps.toLocaleString()}
            </Badge>
          )}
          {version.epochs && (
            <Badge size="sm" radius="sm" color="teal">
              Epochs: {version.epochs.toLocaleString()}
            </Badge>
          )}
        </Group>
      ),
      visible: !!version.steps || !!version.epochs,
    },
    {
      label: 'Usage Tips',
      value: (
        <Group spacing={4}>
          {version.clipSkip && (
            <Badge size="sm" radius="sm" color="cyan">
              Clip Skip: {version.clipSkip.toLocaleString()}
            </Badge>
          )}
          {!!version.settings?.strength && (
            <Badge size="sm" radius="sm" color="cyan">
              {`Strength: ${version.settings.strength}`}
            </Badge>
          )}
        </Group>
      ),
      visible: !!version.clipSkip || !!version.settings?.strength,
    },
    {
      label: 'Trigger Words',
      visible: !!version.trainedWords?.length,
      value: (
        <TrainedWords trainedWords={version.trainedWords} files={version.files} type={model.type} />
      ),
    },
    {
      label: 'Training Images',
      value: (
        <Text
          variant="link"
          component="a"
          href={`/api/download/training-data/${version.id}`}
          target="_blank"
          download
        >
          Download
        </Text>
      ),
      visible:
        !!filesVisible.find((file) => (file.type as ModelFileType) === 'Training Data') &&
        !archived,
    },
    {
      label: 'Hash',
      value: <ModelHash hashes={hashes} />,
      visible: !!hashes.length,
    },
    {
      label: (
        <Group spacing="xs">
          <Text weight={500}>AIR</Text>
          <URNExplanation size={20} />
        </Group>
      ),
      value: (
        <ModelURN
          baseModel={version.baseModel}
          type={model.type}
          modelId={model.id}
          modelVersionId={version.id}
        />
      ),
      visible: features.air,
    },
    {
      label: (
        <Group spacing="xs">
          <Text weight={500}>Bounty</Text>
        </Group>
      ),
      value: (
        <Text variant="link" component="a" href={`/bounties/${model.meta?.bountyId as number}`}>
          Go to bounty
        </Text>
      ),
      visible: !!model.meta?.bountyId,
    },
  ];

  const getFileDetails = (file: ModelById['modelVersions'][number]['files'][number]) => (
    <Group position="apart" noWrap spacing={0}>
      <VerifiedText file={file} />
      <Group spacing={4}>
        <Text size="xs" color="dimmed">
          {file.type === 'Pruned Model' ? 'Pruned ' : ''}
          {file.metadata.format}
        </Text>
        <FileInfo file={file} />
      </Group>
    </Group>
  );
  const primaryFileDetails = primaryFile && getFileDetails(primaryFile);

  const downloadMenuItems = filesVisible.map((file) =>
    !archived ? (
      <Menu.Item
        key={file.id}
        component="a"
        py={4}
        icon={<VerifiedText file={file} iconOnly />}
        {...getDownloadProps(file)}
      >
        {getFileDisplayName({ file, modelType: model.type })} ({formatKBytes(file.sizeKB)}){' '}
        {file.visibility !== 'Public' && (
          <Tooltip label="Only visible to you" position="top" withArrow>
            <ThemeIcon color="blue" size="xs" sx={{ alignSelf: 'center' }} ml="xs">
              <IconLock />
            </ThemeIcon>
          </Tooltip>
        )}
      </Menu.Item>
    ) : (
      <Menu.Item key={file.id} py={4} icon={<VerifiedText file={file} iconOnly />} disabled>
        {`${startCase(file.type)}${
          ['Model', 'Pruned Model'].includes(file.type) ? ' ' + file.metadata.format ?? '' : ''
        } (${formatKBytes(file.sizeKB)})`}
      </Menu.Item>
    )
  );
  const downloadFileItems = filesVisible.map((file) => (
    <Card
      key={file.id}
      radius={0}
      py="xs"
      sx={(theme) => ({
        backgroundColor: theme.colorScheme === 'dark' ? theme.colors.dark[6] : theme.colors.gray[0],
      })}
    >
      <Stack spacing={4}>
        <Group position="apart" noWrap>
          <Group spacing={4}>
            <Text size="xs" weight={500} lineClamp={2}>
              {getFileDisplayName({ file, modelType: model.type })} ({formatKBytes(file.sizeKB)})
            </Text>
            {file.visibility !== 'Public' ? (
              <Badge size="xs" radius="xl" color="violet">
                {file.visibility}
              </Badge>
            ) : null}
          </Group>
          <Button
            component="a"
            variant="subtle"
            size="xs"
            {...getDownloadProps(file)}
            disabled={archived}
            compact
          >
            Download
          </Button>
        </Group>
        {getFileDetails(file)}
      </Stack>
    </Card>
  ));

  const cleanDescription = version.description ? removeTags(version.description) : '';

  const hasPosts = !!version.posts?.length;
  const showPublishButton =
    isOwnerOrMod &&
    (version.status !== ModelStatus.Published || model.status !== ModelStatus.Published) &&
    hasFiles &&
    hasPosts;
  const scheduledPublishDate =
    version.status === ModelStatus.Scheduled ? version.publishedAt : undefined;
  const publishing = publishModelMutation.isLoading || publishVersionMutation.isLoading;
  const showRequestReview =
    isOwner &&
    !user?.isModerator &&
    (model.status === ModelStatus.UnpublishedViolation ||
      version.status === ModelStatus.UnpublishedViolation);
  const deleted = !!model.deletedAt && model.status === ModelStatus.Deleted;
  const showEditButton = isOwnerOrMod && !deleted && !showRequestReview;
  const unpublishedReason = version.meta?.unpublishedReason ?? 'other';
  const unpublishedMessage =
    unpublishedReason !== 'other'
      ? unpublishReasons[unpublishedReason]?.notificationMessage
      : `Removal reason: ${version.meta?.customMessage}.` ?? '';
  const license = baseModelLicenses[version.baseModel];
  const onSite = !!version.trainingStatus;
  const showAddendumLicense =
    constants.supportedBaseModelAddendums.includes(version.baseModel as 'SD 1.5' | 'SDXL 1.0') &&
    (!model.allowCommercialUse.length ||
      model.allowCommercialUse.some((permission) =>
        ['None', 'Image', 'RentCivit', 'Rent', 'Sell'].includes(permission)
      ) ||
      !model.allowNoCredit ||
      !model.allowDerivatives ||
      model.allowDifferentLicense);

  return (
    <ContainerGrid gutter="xl" gutterSm="sm" gutterMd="xl">
      <TrackView entityId={version.id} entityType="ModelVersion" type="ModelVersionView" />
      <ContainerGrid.Col xs={12} sm={5} md={4} orderSm={2} ref={adContainerRef}>
        <Stack>
          {model.mode !== ModelModifier.TakenDown && (
            <ModelCarousel
              modelId={model.id}
              modelVersionId={version.id}
              modelUserId={model.user.id}
              limit={CAROUSEL_LIMIT}
              mobile
            />
          )}
          {showRequestReview ? (
            <Button
              color="yellow"
              onClick={handleRequestReviewClick}
              loading={requestReviewMutation.isLoading || requestVersionReviewMutation.isLoading}
              disabled={!!(model.meta?.needsReview || version.meta?.needsReview)}
              fullWidth
            >
              Request a Review
            </Button>
          ) : showPublishButton ? (
            <Stack spacing={4}>
              {version.canGenerate && isOwnerOrMod && (
                <GenerateButton modelVersionId={version.id} data-activity="create:model" py={8} />
              )}
              <Button.Group>
                <Button
                  color="green"
                  onClick={() => handlePublishClick()}
                  loading={publishing}
                  fullWidth
                >
                  Publish this version
                </Button>
                <Tooltip label={scheduledPublishDate ? 'Reschedule' : 'Schedule publish'} withArrow>
                  <Button
                    color="green"
                    variant="outline"
                    loading={publishing}
                    onClick={() => setScheduleModalOpened((current) => !current)}
                  >
                    <IconClock size={20} />
                  </Button>
                </Tooltip>
              </Button.Group>

              {scheduledPublishDate && isOwnerOrMod && (
                <Stack>
                  <Group spacing={4}>
                    <ThemeIcon color="gray" variant="filled" radius="xl">
                      <IconClock size={20} />
                    </ThemeIcon>
                    <Text size="xs" color="dimmed">
                      Scheduled for {dayjs(scheduledPublishDate).format('MMMM D, h:mma')}
                    </Text>
                  </Group>
                </Stack>
              )}
            </Stack>
          ) : (
            <Stack spacing={4}>
              <Group spacing="xs" className={classes.ctaContainer}>
                <Group spacing="xs" sx={{ flex: 1, ['> *']: { flexGrow: 1 } }} noWrap>
                  {canGenerate && (
                    <GenerateButton
                      modelVersionId={version.id}
                      data-activity="create:model"
                      sx={{ flex: '2 !important', paddingLeft: 8, paddingRight: 12 }}
                      disabled={isLoadingAccess}
                      generationPrice={
                        !hasGeneratePermissions && earlyAccessConfig?.chargeForGeneration
                          ? earlyAccessConfig?.generationPrice
                          : undefined
                      }
                      onPurchase={() => onPurchase('generation')}
                    />
                  )}
                  {displayCivitaiLink && (
                    <CivitaiLinkManageButton
                      modelId={model.id}
                      modelVersionId={version.id}
                      modelName={model.name}
                      modelType={model.type}
                      hashes={version.hashes}
                      noTooltip
                    >
                      {({ color, onClick, ref, icon, label }) =>
                        !canGenerate ? (
                          <Button
                            ref={ref}
                            color={color}
                            onClick={onClick}
                            leftIcon={icon}
                            disabled={!primaryFile}
                            sx={{ flex: '2 !important', paddingLeft: 8, paddingRight: 12 }}
                            fullWidth
                          >
                            {label}
                          </Button>
                        ) : (
                          <Tooltip label={label}>
                            <Button
                              ref={ref}
                              color={color}
                              onClick={onClick}
                              disabled={!primaryFile}
                              variant="light"
                              sx={{ flex: 1, paddingLeft: 8, paddingRight: 8 }}
                              fullWidth
                            >
                              {icon}
                            </Button>
                          </Tooltip>
                        )
                      }
                    </CivitaiLinkManageButton>
                  )}
                  {displayCivitaiLink || canGenerate ? (
                    filesCount === 1 ? (
                      <DownloadButton
                        canDownload={canDownload}
                        downloadPrice={
                          !hasDownloadPermissions && earlyAccessConfig?.chargeForDownload
                            ? earlyAccessConfig?.downloadPrice
                            : undefined
                        }
                        component="a"
                        {...getDownloadProps(primaryFile)}
                        tooltip="Download"
                        disabled={!primaryFile || archived || isLoadingAccess}
                        sx={{ flex: 1, paddingLeft: 8, paddingRight: 8 }}
                        iconOnly
                      />
                    ) : (
                      <Menu position="bottom-end">
                        <Menu.Target>
                          <DownloadButton
                            canDownload={canDownload}
                            downloadPrice={
                              !hasDownloadPermissions && earlyAccessConfig?.chargeForDownload
                                ? earlyAccessConfig?.downloadPrice
                                : undefined
                            }
                            disabled={!primaryFile || archived || isLoadingAccess}
                            sx={{ flex: 1, paddingLeft: 8, paddingRight: 8 }}
                            iconOnly
                          />
                        </Menu.Target>
                        <Menu.Dropdown>{downloadMenuItems}</Menu.Dropdown>
                      </Menu>
                    )
                  ) : (
                    <DownloadButton
                      component="a"
                      {...getDownloadProps(primaryFile)}
                      canDownload={canDownload}
                      downloadPrice={
                        !hasDownloadPermissions && earlyAccessConfig?.chargeForDownload
                          ? earlyAccessConfig?.downloadPrice
                          : undefined
                      }
                      disabled={!primaryFile || archived || isLoadingAccess}
                      sx={{ flex: '2 !important', paddingLeft: 8, paddingRight: 12 }}
                    >
                      <Text align="center">
                        {primaryFile ? (
                          <>
                            Download <Text span>{`(${formatKBytes(primaryFile?.sizeKB)})`}</Text>
                          </>
                        ) : (
                          'No file'
                        )}
                      </Text>
                    </DownloadButton>
                  )}
                </Group>
                <Group spacing="xs" sx={{ flex: 1, ['> *']: { flexGrow: 1 } }} noWrap>
                  {!displayCivitaiLink && !isEarlyAccess && (
                    <RunButton variant="light" modelVersionId={version.id} />
                  )}
                  <Tooltip label="Share" position="top" withArrow>
                    <div>
                      <ShareButton
                        url={router.asPath}
                        title={model.name}
                        collect={{ modelId: model.id, type: CollectionType.Model }}
                      >
                        <Button sx={{ paddingLeft: 8, paddingRight: 8 }} color="gray" fullWidth>
                          <IconShare3 size={24} />
                        </Button>
                      </ShareButton>
                    </div>
                  </Tooltip>

                  {onFavoriteClick && (
                    <Tooltip label={isFavorite ? 'Unlike' : 'Like'} position="top" withArrow>
                      <div>
                        <LoginRedirect reason="favorite-model">
                          <Button
                            onClick={() =>
                              onFavoriteClick({ versionId: version.id, setTo: !isFavorite })
                            }
                            color={isFavorite ? 'green' : 'gray'}
                            sx={{ paddingLeft: 8, paddingRight: 8 }}
                            fullWidth
                          >
                            <ThumbsUpIcon color="#fff" filled={isFavorite} size={24} />
                          </Button>
                        </LoginRedirect>
                      </div>
                    </Tooltip>
                  )}
                  {hasDownloadPermissions && (
                    <ToggleVaultButton modelVersionId={version.id}>
                      {({ isLoading, isInVault, toggleVaultItem }) => (
                        <Tooltip
                          label={isInVault ? 'Remove from Vault' : 'Add To Vault'}
                          position="top"
                          withArrow
                        >
                          <Button
                            sx={{ paddingLeft: 8, paddingRight: 8 }}
                            color={isInVault ? 'green' : 'gray'}
                            onClick={toggleVaultItem}
                            disabled={isLoading}
                            variant={isInVault ? 'light' : undefined}
                          >
                            {isLoading ? (
                              <Loader size="xs" />
                            ) : isInVault ? (
                              <IconCloudCheck size={24} />
                            ) : (
                              <IconCloudLock size={24} />
                            )}
                          </Button>
                        </Tooltip>
                      )}
                    </ToggleVaultButton>
                  )}
                </Group>
              </Group>
              {primaryFileDetails}
            </Stack>
          )}
          {version.status === ModelStatus.UnpublishedViolation && !version.meta?.needsReview && (
            <AlertWithIcon color="red" iconColor="red" icon={<IconExclamationMark />}>
              <Text>
                This model has been unpublished due to a violation of our{' '}
                <Text component="a" variant="link" href="/content/tos" target="_blank">
                  guidelines
                </Text>{' '}
                and is not visible to the community.{' '}
                {unpublishedReason && unpublishedMessage ? unpublishedMessage : null}
              </Text>
              <Text>
                If you adjust your model to comply with our guidelines, you can request a review
                from one of our moderators. If you believe this was done in error, you can{' '}
                <Text component="a" variant="link" href="/appeal" target="_blank">
                  submit an appeal
                </Text>
                .
              </Text>
            </AlertWithIcon>
          )}
          {version.status === ModelStatus.UnpublishedViolation && version.meta?.needsReview && (
            <AlertWithIcon color="yellow" iconColor="yellow" icon={<IconExclamationMark />}>
              This version is currently being reviewed by our moderators. It will be visible to the
              community once it has been approved.
            </AlertWithIcon>
          )}
          <ModelVersionDonationGoals modelVersionId={version.id} />
          <EarlyAccessAlert
            modelId={model.id}
            versionId={version.id}
            modelType={model.type}
            deadline={version.earlyAccessEndsAt ?? undefined}
          />
          <ModelFileAlert
            versionId={version.id}
            modelType={model.type}
            files={version.files}
            baseModel={version.baseModel}
          />
          {!model.locked && alreadyDownloaded && (
            <UserResourceReviewComposite
              modelId={model.id}
              modelVersionId={version.id}
              modelName={model.name}
            >
              {({ modelId, modelVersionId, userReview, loading }) => (
                <Card p={8} withBorder>
                  <Stack spacing={8}>
                    <Group spacing={8} position="apart" noWrap>
                      <Group spacing={8} noWrap>
                        {loading ? (
                          <Loader size="xs" />
                        ) : userReview ? (
                          <>
                            {userReview.recommended ? (
                              <ThumbsUpIcon size={18} />
                            ) : (
                              <ThumbsDownIcon size={18} />
                            )}
                          </>
                        ) : (
                          <IconHeart size={18} />
                        )}
                        {userReview ? (
                          <Text size="sm">
                            You reviewed this on {formatDateMin(userReview.createdAt, false)}
                          </Text>
                        ) : (
                          <Text size="sm">What did you think of this resource?</Text>
                        )}
                      </Group>
                      {!userReview || !userReview.details ? (
                        <ResourceReviewThumbActions
                          modelId={modelId}
                          modelVersionId={modelVersionId}
                          userReview={userReview}
                          size="xs"
                        />
                      ) : (
                        <Group noWrap spacing={4}>
                          <Button
                            size="xs"
                            color="gray"
                            onClick={() => openContext('resourceReviewEdit', userReview)}
                          >
                            See Review
                          </Button>
                          <Button
                            size="xs"
                            color="gray"
                            component={NextLink}
                            px={7}
                            href={`/posts/create?modelId=${modelId}&modelVersionId=${modelVersionId}`}
                          >
                            <IconPhotoPlus size={16} />
                          </Button>
                        </Group>
                      )}
                    </Group>
                  </Stack>
                  {userReview && !userReview.details && (
                    <Card.Section py="sm" mt="sm" inheritPadding withBorder>
                      <EditUserResourceReviewLight
                        modelId={modelId}
                        modelVersionId={modelVersionId}
                        userReview={userReview}
                      />
                    </Card.Section>
                  )}
                </Card>
              )}
            </UserResourceReviewComposite>
          )}
          <Accordion
            variant="separated"
            multiple
            onChange={setDetailAccordions}
            value={detailAccordions}
            styles={(theme) => ({
              content: { padding: 0 },
              item: {
                overflow: 'hidden',
                borderColor:
                  theme.colorScheme === 'dark' ? theme.colors.dark[4] : theme.colors.gray[3],
                boxShadow: theme.shadows.sm,
              },
              control: {
                padding: theme.spacing.sm,
              },
            })}
          >
            {model.meta?.showcaseCollectionId && collection && (
              <Accordion.Item value="collection-showcase">
                <Accordion.Control
                  disabled={settingShowcase}
                  className="aria-expanded:border-b aria-expanded:border-solid aria-expanded:border-gray-2 dark:aria-expanded:border-dark-4"
                >
                  <div className="flex items-center justify-between">
                    <div>
                      <Text inherit>{collection.name}</Text>
                      <Text size="xs" color="dimmed">
                        Collection
                        {collection.itemCount > 0
                          ? ` - ${collection.itemCount.toLocaleString()} items`
                          : ''}
                      </Text>
                    </div>
                    {isOwnerOrMod && (
                      <Anchor
                        size="sm"
                        className={cx(
                          settingShowcase && 'text-dark-2 cursor-not-allowed pointer-events-none'
                        )}
                        onClick={(e) => {
                          e.stopPropagation();
                          e.preventDefault();
                          if (model.user.username)
                            openCollectionSelectModal({
                              username: model.user.username,
                              onSelect: (value) => {
                                if (collection.id !== value)
                                  setShowcaseCollection(value).catch(() => null);
                              },
                            });
                        }}
                      >
                        Edit
                      </Anchor>
                    )}
                  </div>
                </Accordion.Control>
                <Accordion.Panel>
                  <CollectionShowcase modelId={model.id} loading={settingShowcase} />
                </Accordion.Panel>
              </Accordion.Item>
            )}
            <Accordion.Item value="version-details">
              <Accordion.Control>
                <Group position="apart">
                  Details
                  {showEditButton && (
                    <Menu withinPortal>
                      <Menu.Target>
                        <Anchor size="sm" onClick={(e) => e.stopPropagation()}>
                          Edit
                        </Anchor>
                      </Menu.Target>
                      <Menu.Dropdown>
                        <Menu.Item
                          component={NextLink}
                          onClick={(e) => e.stopPropagation()}
                          href={`/models/${version.modelId}/edit`}
                        >
                          Edit Model Details
                        </Menu.Item>
                        <Menu.Item
                          component={NextLink}
                          onClick={(e) => e.stopPropagation()}
                          href={`/models/${version.modelId}/model-versions/${version.id}/edit`}
                        >
                          Edit Version Details
                        </Menu.Item>
                      </Menu.Dropdown>
                    </Menu>
                  )}
                </Group>
              </Accordion.Control>
              <Accordion.Panel>
                <DescriptionTable
                  items={modelDetails}
                  labelWidth="30%"
                  withBorder
                  paperProps={{
                    sx: {
                      borderLeft: 0,
                      borderRight: 0,
                      borderBottom: 0,
                    },
                    radius: 0,
                  }}
                />
              </Accordion.Panel>
            </Accordion.Item>
            <Accordion.Item
              value="version-files"
              sx={(theme) => ({
                marginTop: theme.spacing.md,
                marginBottom: !model.locked ? theme.spacing.md : undefined,
                borderColor: !filesCount ? `${theme.colors.red[4]} !important` : undefined,
              })}
            >
              <Accordion.Control disabled={archived}>
                <Group position="apart">
                  {filesVisibleCount > 0
                    ? `${filesVisibleCount === 1 ? '1 File' : `${filesVisibleCount} Files`}`
                    : 'Files'}
                  {isOwnerOrMod && (
                    <RoutedDialogLink name="filesEdit" state={{ modelVersionId: version.id }}>
                      <Text variant="link" size="sm">
                        Manage Files
                      </Text>
                    </RoutedDialogLink>
                  )}
                </Group>
              </Accordion.Control>
              <Accordion.Panel>
                <Stack spacing={2}>
                  {hasVisibleFiles ? (
                    downloadFileItems
                  ) : (
                    <Center p="xl">
                      <Text size="md" color="dimmed">
                        This version is missing files
                      </Text>
                    </Center>
                  )}
                </Stack>
              </Accordion.Panel>
            </Accordion.Item>
            {version.recommendedResources && version.recommendedResources.length > 0 && (
              <Accordion.Item value="recommended-resources">
                <Accordion.Control>Recommended Resources</Accordion.Control>
                <Accordion.Panel>
                  <Stack spacing={2}>
                    {version.recommendedResources.map((resource) => (
                      <Card
                        key={resource.id}
                        component={NextLink}
                        href={`/models/${resource.modelId}?modelVersionId=${resource.id}`}
                        radius={0}
                        py="xs"
                        sx={(theme) => ({
                          cursor: 'pointer',
                          backgroundColor:
                            theme.colorScheme === 'dark'
                              ? theme.colors.dark[6]
                              : theme.colors.gray[0],
                        })}
                        data-activity="follow-recommendation:details"
                      >
                        <Stack spacing={4}>
                          <Group position="apart" spacing={8} noWrap>
                            <Text size="xs" weight={500} lineClamp={2}>
                              {resource.modelName}
                            </Text>
                            <Badge size="xs">{getDisplayName(resource.modelType)}</Badge>
                          </Group>
                          <Text color="dimmed" size="xs">
                            {resource.name}
                          </Text>
                        </Stack>
                      </Card>
                    ))}
                  </Stack>
                </Accordion.Panel>
              </Accordion.Item>
            )}
            {version.description && (
              <Accordion.Item value="version-description">
                <Accordion.Control>About this version</Accordion.Control>
                <Accordion.Panel px="sm" pb="sm">
                  <Stack spacing={4}>
                    {version.description && (
                      <Box sx={{ p: { fontSize: 14, marginBottom: 10 } }}>
                        <ContentClamp
                          maxHeight={200}
                          controlRef={controlRef}
                          styles={{ control: { display: 'none' } }}
                        >
                          <RenderHtml html={version.description} />
                        </ContentClamp>
                      </Box>
                    )}
                    {cleanDescription.length > 150 ? (
                      <Text
                        variant="link"
                        size="xs"
                        onClick={() =>
                          dialogStore.trigger({
                            component: VersionDescriptionModal,
                            props: { description: version.description ?? '' },
                          })
                        }
                        tabIndex={0}
                        sx={{ cursor: 'pointer' }}
                      >
                        Show more
                      </Text>
                    ) : null}
                  </Stack>
                </Accordion.Panel>
              </Accordion.Item>
            )}
          </Accordion>

          <SmartCreatorCard
            user={model.user}
            tipBuzzEntityType="Model"
            tipBuzzEntityId={model.id}
          />
          {onSite && (
            <Group
              align="flex-start"
              position="right"
              spacing={4}
              mt={-10}
              mb={-5}
              style={{ opacity: 0.5 }}
            >
              <IconCivitai size={14} />
              <Text size="xs" lh={1}>
                Created on Civitai
              </Text>
            </Group>
          )}

          <Group position="apart" align="flex-start" noWrap>
            {model.type === 'Checkpoint' && (
              <Group spacing={4} noWrap style={{ flex: 1, overflow: 'hidden' }} align="flex-start">
                <IconLicense size={16} />
                <Text
                  size="xs"
                  color="dimmed"
                  sx={{
                    whiteSpace: 'nowrap',
                    lineHeight: 1.1,
                  }}
                >
                  License{model.licenses.length > 0 ? 's' : ''}:
                </Text>
                <Stack spacing={0}>
                  {license && (
                    <Text
                      component="a"
                      href={license.url}
                      rel="nofollow noreferrer"
                      td="underline"
                      target="_blank"
                      size="xs"
                      color="dimmed"
                      sx={{ lineHeight: 1.1 }}
                    >
                      {license.name}
                    </Text>
                  )}
                  {showAddendumLicense && (
                    <Link href={`/models/license/${version.id}`} passHref>
                      <Anchor
                        variant="text"
                        td="underline"
                        size="xs"
                        color="dimmed"
                        sx={{ lineHeight: 1.1 }}
                      >
                        Addendum
                      </Anchor>
                    </Link>
                  )}
                  {model.licenses.map(({ url, name }) => (
                    <Text
                      key={name}
                      component="a"
                      rel="nofollow"
                      href={url}
                      td="underline"
                      size="xs"
                      color="dimmed"
                      target="_blank"
                      sx={{ lineHeight: 1.1 }}
                    >
                      {name}
                    </Text>
                  ))}
                </Stack>
              </Group>
            )}
            <PermissionIndicator spacing={5} size={28} permissions={model} ml="auto" />
          </Group>
          {license?.notice && (
            <Text size="xs" color="dimmed">
              {license.notice}
            </Text>
          )}
          {license?.poweredBy && (
            <Text size="xs" weight={500}>
              {license.poweredBy}
            </Text>
          )}
          {hasPendingClaimReport && (
            <AlertWithIcon icon={<IconMessageCircle2 />}>
              {`A verified artist believes this model was fine-tuned on their art. We're discussing this with the model creator and artist`}
            </AlertWithIcon>
          )}
          {model.poi && <PoiAlert />}
          {!model.nsfw && (
            <AdUnit keys={['300x250:model_image_pages']}>
              <TwCard className="mx-auto border p-2 shadow">
                <AdUnit.Content />
              </TwCard>
            </AdUnit>
          )}
        </Stack>
      </ContainerGrid.Col>

      <ContainerGrid.Col
        xs={12}
        sm={7}
        md={8}
        orderSm={1}
        sx={(theme: MantineTheme) => ({
          [containerQuery.largerThan('xs')]: {
            padding: `0 ${theme.spacing.sm}px`,
            margin: `${theme.spacing.sm}px 0`,
          },
        })}
      >
        <Stack>
          {model.mode !== ModelModifier.TakenDown && (
            <ModelCarousel
              modelId={model.id}
              modelVersionId={version.id}
              modelUserId={model.user.id}
              limit={CAROUSEL_LIMIT}
              onBrowseClick={onBrowseClick}
            />
          )}
          {model.description ? (
            <ContentClamp maxHeight={460}>
              <RenderHtml html={model.description} withMentions />
            </ContentClamp>
          ) : null}
        </Stack>
      </ContainerGrid.Col>
      <ScheduleModal
        opened={scheduleModalOpened}
        onClose={() => setScheduleModalOpened((current) => !current)}
        onSubmit={(date: Date) => handlePublishClick(date)}
      />
    </ContainerGrid>
  );
}

type Props = {
  version: ModelById['modelVersions'][number];
  model: ModelById;
  onBrowseClick?: VoidFunction;
  onFavoriteClick?: (ctx: { versionId?: number; setTo: boolean }) => void;
};

function VersionDescriptionModal({ description }: { description: string }) {
  const dialog = useDialogContext();
  return (
    <Modal {...dialog} title="About this version" overflow="inside" size="lg" centered>
      <RenderHtml html={description} />
    </Modal>
  );
}<|MERGE_RESOLUTION|>--- conflicted
+++ resolved
@@ -151,13 +151,11 @@
     modelVersionId: version.id,
   });
 
-<<<<<<< HEAD
   const { collection, setShowcaseCollection, settingShowcase } = useModelShowcaseCollection({
     modelId: model.id,
   });
-=======
+
   const canDownload = version.canDownload || hasDownloadPermissions;
->>>>>>> 5f9426e0
 
   const isOwner = model.user?.id === user?.id;
   const isOwnerOrMod = isOwner || user?.isModerator;
