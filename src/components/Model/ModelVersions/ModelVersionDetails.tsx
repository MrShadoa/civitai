import {
  Accordion,
  Anchor,
  Badge,
  Box,
  Button,
  Card,
  Center,
  Grid,
  Group,
  Menu,
  Modal,
  Stack,
  Text,
  Tooltip,
} from '@mantine/core';
import { useDisclosure } from '@mantine/hooks';
import { NextLink } from '@mantine/next';
<<<<<<< HEAD
import { ModelStatus } from '@prisma/client';
import { IconDownload, IconHeart, IconLicense, IconMessageCircle2, IconGavel } from '@tabler/icons';
=======
import { ModelModifier, ModelStatus } from '@prisma/client';
import { IconDownload, IconHeart, IconLicense, IconMessageCircle2 } from '@tabler/icons';
>>>>>>> e0e5d710
import { TRPCClientErrorBase } from '@trpc/client';
import { DefaultErrorShape } from '@trpc/server';
import { startCase } from 'lodash';
import { SessionUser } from 'next-auth';
import { useRouter } from 'next/router';
import { useMemo, useRef, useState } from 'react';

import { AlertWithIcon } from '~/components/AlertWithIcon/AlertWithIcon';
import { useCivitaiLink } from '~/components/CivitaiLink/CivitaiLinkProvider';
import { CivitiaLinkManageButton } from '~/components/CivitaiLink/CivitiaLinkManageButton';
import { ContentClamp } from '~/components/ContentClamp/ContentClamp';
import { CreatorCard } from '~/components/CreatorCard/CreatorCard';
import {
  DescriptionTable,
  type Props as DescriptionTableProps,
} from '~/components/DescriptionTable/DescriptionTable';
import { FileInfo } from '~/components/FileInfo/FileInfo';
import { JoinPopover } from '~/components/JoinPopover/JoinPopover';
import { LoginRedirect } from '~/components/LoginRedirect/LoginRedirect';
import { MintForm } from '~/components/MintForm/MintForm';
import { EarlyAccessAlert } from '~/components/Model/EarlyAccessAlert/EarlyAccessAlert';
import { HowToUseModel } from '~/components/Model/HowToUseModel/HowToUseModel';
import { ModelCarousel } from '~/components/Model/ModelCarousel/ModelCarousel';
import { ModelFileAlert } from '~/components/Model/ModelFileAlert/ModelFileAlert';
import { ModelHash } from '~/components/Model/ModelHash/ModelHash';
import { PermissionIndicator } from '~/components/PermissionIndicator/PermissionIndicator';
import { RenderHtml } from '~/components/RenderHtml/RenderHtml';
import { ResourceReviewSummary } from '~/components/ResourceReview/Summary/ResourceReviewSummary';
import { RunButton } from '~/components/RunStrategy/RunButton';
import { TrainedWords } from '~/components/TrainedWords/TrainedWords';
import { VerifiedText } from '~/components/VerifiedText/VerifiedText';
import { RoutedContextLink, openRoutedContext } from '~/providers/RoutedContextProvider';
import { useTokenInfo } from '~/hooks/useTokenInfo';
import { useTokenInfoTable } from '~/hooks/useTokenInfoTable';
import { CAROUSEL_LIMIT, ModelFileType } from '~/server/common/constants';
import { createModelFileDownloadUrl } from '~/server/common/model-helpers';
import { getPrimaryFile, getFileDisplayName } from '~/server/utils/model-helpers';
import { type TokensProps } from '~/types/mint';
import { ModelById } from '~/types/router';
import { formatDate } from '~/utils/date-helpers';
import { showErrorNotification } from '~/utils/notifications';
import { formatKBytes } from '~/utils/number-helpers';
import { getDisplayName, removeTags } from '~/utils/string-helpers';
import { trpc } from '~/utils/trpc';

export function ModelVersionDetails({
  model,
  version,
  user,
  isFavorite,
  tokens,
  onFavoriteClick,
  onBrowseClick,
}: Props) {
  const { connected: civitaiLinked } = useCivitaiLink();
  const router = useRouter();
  const queryUtils = trpc.useContext();

  // TODO.manuel: use control ref to display the show more button
  const controlRef = useRef<HTMLButtonElement | null>(null);
  const [opened, { toggle }] = useDisclosure(false);

  const primaryFile = getPrimaryFile(version.files, {
    metadata: user?.filePreferences,
  });
  const hashes = primaryFile?.hashes ?? [];

  const displayCivitaiLink = civitaiLinked && version.hashes.length > 0;
  const hasPendingClaimReport = model.reportStats && model.reportStats.ownershipProcessing > 0;

  const publishVersionMutation = trpc.modelVersion.publish.useMutation();
  const publishModelMutation = trpc.model.publish.useMutation();
  const requestReviewMutation = trpc.model.requestReview.useMutation({
    async onSuccess() {
      await queryUtils.model.getById.invalidate({ id: model.id });
    },
  });

  const handlePublishClick = async () => {
    try {
      if (model.status !== ModelStatus.Published) {
        // Publish model, version and all of its posts
        const versionIds =
          model.status === ModelStatus.UnpublishedViolation && user?.isModerator
            ? model.modelVersions.map(({ id }) => id)
            : [version.id];
        await publishModelMutation.mutateAsync({ id: model.id, versionIds });
      } else {
        // Just publish the version and its posts
        await publishVersionMutation.mutateAsync({ id: version.id });
      }
    } catch (e) {
      const error = e as TRPCClientErrorBase<DefaultErrorShape>;
      showErrorNotification({
        error: new Error(error.message),
        title: 'Error publishing model',
        reason: 'Something went wrong while publishing your model. Please try again later.',
      });
    }

    await queryUtils.model.getById.invalidate({ id: model.id });
    await queryUtils.modelVersion.getById.invalidate({ id: version.id });
    await queryUtils.image.getInfinite.invalidate();
  };

<<<<<<< HEAD
  const tokenInfo = useTokenInfo(tokens);
=======
  const archived = model.mode === ModelModifier.Archived;
>>>>>>> e0e5d710

  const modelDetails: DescriptionTableProps['items'] = [
    {
      label: 'Type',
      value: (
        <Group spacing={0} noWrap position="apart">
          <Badge radius="sm" px={5}>
            {getDisplayName(model.type)} {model.checkpointType}
          </Badge>
          {version.status !== ModelStatus.Published ? (
            <Badge color="yellow" radius="sm">
              {version.status}
            </Badge>
          ) : (
            <HowToUseModel type={model.type} />
          )}
        </Group>
      ),
    },
    {
      label: 'Downloads',
      value: (version.rank?.downloadCountAllTime ?? 0).toLocaleString(),
    },
    { label: 'Uploaded', value: formatDate(version.createdAt) },
    {
      label: 'Base Model',
      value: <Text>{version.baseModel}</Text>,
    },
    { label: 'Steps', value: version.steps?.toLocaleString() ?? 0, visible: !!version.steps },
    { label: 'Epoch', value: version.epochs?.toLocaleString() ?? 0, visible: !!version.epochs },
    {
      label: 'Trigger Words',
      visible: !!version.trainedWords?.length,
      value: (
        <TrainedWords trainedWords={version.trainedWords} files={version.files} type={model.type} />
      ),
    },
    {
      label: 'Training Images',
      value: (
        <Text
          variant="link"
          component="a"
          href={`/api/download/training-data/${version.id}`}
          target="_blank"
          download
        >
          Download
        </Text>
      ),
      visible:
        !!version.files?.find((file) => (file.type as ModelFileType) === 'Training Data') &&
        !archived,
    },
    {
      label: 'Hash',
      value: <ModelHash hashes={hashes} />,
      visible: !!hashes.length,
    },
  ];

  const { keys: modelTokenKeys, values: modelTokenValues } = useTokenInfoTable(tokenInfo);

  const isShowMint = useMemo(
    () => !tokens || Object.values(tokens).some((token) => !token),
    [tokens]
  );

  const getFileDetails = (file: ModelById['modelVersions'][number]['files'][number]) => (
    <Group position="apart" noWrap spacing={0}>
      <VerifiedText file={file} />
      <Group spacing={4}>
        <Text size="xs" color="dimmed">
          {file.type === 'Pruned Model' ? 'Pruned ' : ''}
          {file.metadata.format}
        </Text>
        <FileInfo file={file} />
      </Group>
    </Group>
  );
  const primaryFileDetails = primaryFile && getFileDetails(primaryFile);

  const downloadMenuItems = version.files.map((file) =>
    !archived ? (
      <Menu.Item
        key={file.id}
        component="a"
        py={4}
        icon={<VerifiedText file={file} iconOnly />}
        href={createModelFileDownloadUrl({
          versionId: version.id,
          type: file.type,
          format: file.metadata.format,
        })}
        download
      >
        {`${startCase(file.type)}${
          ['Model', 'Pruned Model'].includes(file.type) ? ' ' + file.metadata.format : ''
        } (${formatKBytes(file.sizeKB)})`}
      </Menu.Item>
    ) : (
      <Menu.Item key={file.id} py={4} icon={<VerifiedText file={file} iconOnly />} disabled>
        {`${startCase(file.type)}${
          ['Model', 'Pruned Model'].includes(file.type) ? ' ' + file.metadata.format : ''
        } (${formatKBytes(file.sizeKB)})`}
      </Menu.Item>
    )
  );
  const downloadFileItems = version.files.map((file) => (
    <Card
      key={file.id}
      radius={0}
      py="xs"
      sx={(theme) => ({
        backgroundColor: theme.colorScheme === 'dark' ? theme.colors.dark[6] : theme.colors.gray[0],
      })}
    >
      <Stack spacing={4}>
        <Group position="apart" noWrap>
          <Text size="xs" weight={500} lineClamp={2}>
            {getFileDisplayName({ file, modelType: model.type })} ({formatKBytes(file.sizeKB)})
          </Text>
          <Button
            component="a"
            variant="subtle"
            size="xs"
            href={createModelFileDownloadUrl({
              versionId: version.id,
              type: file.type,
              format: file.metadata.format,
            })}
            disabled={archived}
            download
            compact
          >
            Download
          </Button>
        </Group>
        {getFileDetails(file)}
      </Stack>
    </Card>
  ));

  const cleanDescription = version.description ? removeTags(version.description) : '';

  const isOwner = model.user?.id === user?.id;
  const isOwnerOrMod = isOwner || user?.isModerator;
  const filesCount = version.files.length;
  const hasFiles = filesCount > 0;
  const hasPosts = !!version.posts?.length;
  const showPublishButton =
    isOwnerOrMod &&
    (version.status !== ModelStatus.Published || model.status !== ModelStatus.Published) &&
    hasFiles &&
    hasPosts;
  const publishing = publishModelMutation.isLoading || publishVersionMutation.isLoading;
  const showRequestReview =
    isOwner && !user?.isModerator && model.status === ModelStatus.UnpublishedViolation;
  const deleted = !!model.deletedAt && model.status === ModelStatus.Deleted;
  const showEditButton = isOwnerOrMod && !deleted && !showRequestReview;

  const [isShowMintForm, setIsShowMintForm] = useState<boolean>(false);

  return (
    <Grid gutter="xl">
      <Grid.Col xs={12} md={4} orderMd={2}>
        <Stack>
          {model.mode !== ModelModifier.TakenDown && (
            <ModelCarousel
              modelId={model.id}
              nsfw={model.nsfw}
              modelVersionId={version.id}
              modelUserId={model.user.id}
              limit={CAROUSEL_LIMIT}
              mobile
            />
          )}
          {showRequestReview ? (
            <Button
              color="yellow"
              onClick={() => requestReviewMutation.mutate({ id: model.id })}
              loading={requestReviewMutation.isLoading}
              fullWidth
            >
              Request a Review
            </Button>
          ) : showPublishButton ? (
            <Button color="green" onClick={handlePublishClick} loading={publishing} fullWidth>
              Publish this version
            </Button>
          ) : (
            <Group spacing="xs" style={{ alignItems: 'flex-start', flexWrap: 'nowrap' }}>
              {version.canDownload ? (
                displayCivitaiLink ? (
                  <Stack sx={{ flex: 1 }} spacing={4}>
                    <CivitiaLinkManageButton
                      modelId={model.id}
                      modelVersionId={version.id}
                      modelName={model.name}
                      modelType={model.type}
                      hashes={version.hashes}
                      noTooltip
                    >
                      {({ color, onClick, ref, icon, label }) => (
                        <Button
                          ref={ref}
                          color={color}
                          onClick={onClick}
                          leftIcon={icon}
                          disabled={!primaryFile}
                        >
                          {label}
                        </Button>
                      )}
                    </CivitiaLinkManageButton>
                    {primaryFileDetails}
                  </Stack>
                ) : (
                  <Stack sx={{ flex: 1 }} spacing={4}>
                    <Button
                      component="a"
                      href={createModelFileDownloadUrl({
                        versionId: version.id,
                        primary: true,
                      })}
                      leftIcon={<IconDownload size={16} />}
                      disabled={!primaryFile || archived}
                      download
                    >
                      <Text align="center">
                        {primaryFile ? `Download (${formatKBytes(primaryFile.sizeKB)})` : 'No file'}
                      </Text>
                    </Button>
                    {primaryFileDetails}
                  </Stack>
                )
              ) : (
                <Stack sx={{ flex: 1 }} spacing={4}>
                  <JoinPopover>
                    <Button leftIcon={<IconDownload size={16} />} disabled={archived}>
                      <Text align="center">
                        {`Download (${formatKBytes(primaryFile?.sizeKB ?? 0)})`}
                      </Text>
                    </Button>
                  </JoinPopover>
                  {primaryFileDetails}
                </Stack>
              )}
              {displayCivitaiLink ? (
                version.canDownload ? (
                  <Menu position="bottom-end">
                    <Menu.Target>
                      <Tooltip label="Download options" withArrow>
                        <Button px={0} w={36} variant="light" disabled={archived}>
                          <IconDownload />
                        </Button>
                      </Tooltip>
                    </Menu.Target>
                    <Menu.Dropdown>{downloadMenuItems}</Menu.Dropdown>
                  </Menu>
                ) : (
                  <JoinPopover>
                    <Tooltip label="Download options" withArrow>
                      <Button px={0} w={36} variant="light" disabled={archived}>
                        <IconDownload />
                      </Button>
                    </Tooltip>
                  </JoinPopover>
                )
              ) : (
                <RunButton modelVersionId={version.id} />
              )}
              <Tooltip label={isFavorite ? 'Unlike' : 'Like'} position="top" withArrow>
                <div>
                  <LoginRedirect reason="favorite-model">
                    <Button
                      onClick={onFavoriteClick}
                      color={isFavorite ? 'red' : 'gray'}
                      sx={{ cursor: 'pointer', paddingLeft: 0, paddingRight: 0, width: '36px' }}
                    >
                      <IconHeart color="#fff" />
                    </Button>
                  </LoginRedirect>
                </div>
              </Tooltip>
            </Group>
          )}
          <EarlyAccessAlert
            versionId={version.id}
            modelType={model.type}
            deadline={version.earlyAccessDeadline}
          />
          {isOwnerOrMod && isShowMint && (
            <Stack sx={{ flex: 1 }} spacing={4}>
              <Button
                leftIcon={<IconGavel size={16} />}
                onClick={() => setIsShowMintForm(!isShowMintForm)}
              >
                <Text align="center">Start Mint</Text>
              </Button>
              {isShowMintForm && <MintForm tokens={tokens} />}
            </Stack>
          )}

          <ModelFileAlert versionId={version.id} modelType={model.type} files={version.files} />
          <Accordion
            variant="separated"
            multiple
            defaultValue={['version-details']}
            styles={(theme) => ({
              content: { padding: 0 },
              item: {
                overflow: 'hidden',
                borderColor:
                  theme.colorScheme === 'dark' ? theme.colors.dark[4] : theme.colors.gray[3],
                boxShadow: theme.shadows.sm,
              },
              control: {
                padding: theme.spacing.sm,
              },
            })}
          >
            <Accordion.Item value="version-details">
              <Accordion.Control>
                <Group position="apart">
                  Details
                  {showEditButton && (
                    <Menu withinPortal>
                      <Menu.Target>
                        <Anchor size="sm" onClick={(e) => e.stopPropagation()}>
                          Edit
                        </Anchor>
                      </Menu.Target>
                      <Menu.Dropdown>
                        <Menu.Item
                          onClick={async (e) => {
                            e.stopPropagation();
                            await openRoutedContext('modelEdit', { modelId: model.id });
                          }}
                        >
                          Edit Model Details
                        </Menu.Item>
                        <Menu.Item
                          onClick={async (e) => {
                            e.stopPropagation();
                            await openRoutedContext('modelVersionEdit', {
                              modelVersionId: version.id,
                            });
                          }}
                        >
                          Edit Version Details
                        </Menu.Item>
                      </Menu.Dropdown>
                    </Menu>
                  )}
                </Group>
              </Accordion.Control>
              <Accordion.Panel>
                <DescriptionTable
                  items={modelDetails}
                  labelWidth="30%"
                  withBorder
                  paperProps={{
                    sx: {
                      borderLeft: 0,
                      borderRight: 0,
                      borderBottom: 0,
                    },
                    radius: 0,
                  }}
                />
              </Accordion.Panel>
            </Accordion.Item>

            {modelTokenValues?.map((token, index) => (
              <Accordion.Item value={`version-token_${index}`} key={index}>
                <Accordion.Control>Token {modelTokenKeys[index]}</Accordion.Control>
                <Accordion.Panel>
                  <DescriptionTable
                    items={token}
                    labelWidth="30%"
                    withBorder
                    paperProps={{
                      sx: {
                        borderLeft: 0,
                        borderRight: 0,
                        borderBottom: 0,
                      },
                      radius: 0,
                    }}
                  />
                </Accordion.Panel>
              </Accordion.Item>
            ))}

            <Accordion.Item
              value="version-files"
              sx={(theme) => ({
                marginTop: theme.spacing.md,
                marginBottom: !model.locked ? theme.spacing.md : undefined,
                borderColor: !filesCount ? `${theme.colors.red[4]} !important` : undefined,
              })}
            >
              <Accordion.Control disabled={archived}>
                <Group position="apart">
                  {filesCount ? `${filesCount === 1 ? '1 File' : `${filesCount} Files`}` : 'Files'}
                  {isOwnerOrMod && (
                    <RoutedContextLink
                      modal="filesEdit"
                      modelVersionId={version.id}
                      onClick={(e) => e.stopPropagation()}
                    >
                      <Text variant="link" size="sm">
                        Manage Files
                      </Text>
                    </RoutedContextLink>
                  )}
                </Group>
              </Accordion.Control>
              <Accordion.Panel>
                <Stack spacing={2}>
                  {hasFiles ? (
                    downloadFileItems
                  ) : (
                    <Center p="xl">
                      <Text size="md" color="dimmed">
                        This version is missing files
                      </Text>
                    </Center>
                  )}
                </Stack>
              </Accordion.Panel>
            </Accordion.Item>
            {!model.locked && (
              <ResourceReviewSummary modelId={model.id} modelVersionId={version.id}>
                <Accordion.Item value="resource-reviews">
                  <Accordion.Control>
                    <Group position="apart">
                      <ResourceReviewSummary.Header
                        rating={version.rank?.ratingAllTime}
                        count={version.rank?.ratingCountAllTime}
                      />
                      <Stack spacing={4}>
                        <Button
                          component={NextLink}
                          variant="outline"
                          size="xs"
                          href={`/posts/create?modelId=${model.id}&modelVersionId=${version.id}&reviewing=true&returnUrl=${router.asPath}`}
                          onClick={(e) => e.stopPropagation()}
                          compact
                        >
                          Add Review
                        </Button>
                        <Text
                          component={NextLink}
                          href={`/models/${model.id}/reviews?modelVersionId=${version.id}`}
                          variant="link"
                          size="sm"
                          onClick={(e) => {
                            e.stopPropagation();
                          }}
                        >
                          See Reviews
                        </Text>
                      </Stack>
                    </Group>
                  </Accordion.Control>
                  <Accordion.Panel px="sm" pb="sm">
                    <ResourceReviewSummary.Totals />
                  </Accordion.Panel>
                </Accordion.Item>
              </ResourceReviewSummary>
            )}
            {version.description && (
              <Accordion.Item value="version-description">
                <Accordion.Control>{`About this version`}</Accordion.Control>
                <Accordion.Panel px="sm" pb="sm">
                  <Stack spacing={4}>
                    {version.description && (
                      <Box sx={{ p: { fontSize: 14, marginBottom: 10 } }}>
                        <ContentClamp
                          maxHeight={200}
                          controlRef={controlRef}
                          styles={{ control: { display: 'none' } }}
                        >
                          <RenderHtml html={version.description} />
                        </ContentClamp>
                      </Box>
                    )}
                    {cleanDescription.length > 150 ? (
                      <Text
                        variant="link"
                        size="xs"
                        onClick={toggle}
                        tabIndex={0}
                        sx={{ cursor: 'pointer' }}
                      >
                        Show more
                      </Text>
                    ) : null}
                  </Stack>
                </Accordion.Panel>
              </Accordion.Item>
            )}
          </Accordion>
          <CreatorCard user={model.user} />

          <Group position="apart" align="flex-start" style={{ flexWrap: 'nowrap' }}>
            {model.type === 'Checkpoint' && (
              <Group spacing={4} noWrap style={{ flex: 1, overflow: 'hidden' }} align="flex-start">
                <IconLicense size={16} />
                <Text
                  size="xs"
                  color="dimmed"
                  sx={{
                    whiteSpace: 'nowrap',
                    overflow: 'hidden',
                    textOverflow: 'ellipsis',
                    lineHeight: 1.1,
                  }}
                >
                  License{model.licenses.length > 0 ? 's' : ''}:
                </Text>
                <Stack spacing={0}>
                  <Text
                    component="a"
                    href="https://huggingface.co/spaces/CompVis/stable-diffusion-license"
                    rel="nofollow"
                    td="underline"
                    target="_blank"
                    size="xs"
                    color="dimmed"
                    sx={{ lineHeight: 1.1 }}
                  >
                    creativeml-openrail-m
                  </Text>
                  {model.licenses.map(({ url, name }) => (
                    <Text
                      key={name}
                      component="a"
                      rel="nofollow"
                      href={url}
                      td="underline"
                      size="xs"
                      color="dimmed"
                      target="_blank"
                      sx={{ lineHeight: 1.1 }}
                    >
                      {name}
                    </Text>
                  ))}
                </Stack>
              </Group>
            )}
            <PermissionIndicator spacing={5} size={28} permissions={model} ml="auto" />
          </Group>
          {hasPendingClaimReport && (
            <AlertWithIcon icon={<IconMessageCircle2 />}>
              {`A verified artist believes this model was fine-tuned on their art. We're discussing this with the model creator and artist`}
            </AlertWithIcon>
          )}
        </Stack>
      </Grid.Col>

      <Grid.Col
        xs={12}
        md={8}
        orderMd={1}
        sx={(theme) => ({
          [theme.fn.largerThan('xs')]: {
            padding: `0 ${theme.spacing.sm}px`,
            margin: `${theme.spacing.sm}px 0`,
          },
        })}
      >
        <Stack>
          {model.mode !== ModelModifier.TakenDown && (
            <ModelCarousel
              modelId={model.id}
              nsfw={model.nsfw}
              modelVersionId={version.id}
              modelUserId={model.user.id}
              limit={CAROUSEL_LIMIT}
              onBrowseClick={onBrowseClick}
            />
          )}
          {model.description ? (
            <ContentClamp maxHeight={300}>
              <RenderHtml html={model.description} withMentions />
            </ContentClamp>
          ) : null}
        </Stack>
      </Grid.Col>
      {version.description && (
        <Modal
          opened={opened}
          title="About this version"
          overflow="inside"
          onClose={toggle}
          size="lg"
          centered
        >
          <RenderHtml html={version.description} />
        </Modal>
      )}
    </Grid>
  );
}

type Props = {
  version: ModelById['modelVersions'][number];
  model: ModelById;
  onFavoriteClick: VoidFunction;
  user?: SessionUser | null;
  isFavorite?: boolean;
  tokens: TokensProps;
  onBrowseClick?: VoidFunction;
};<|MERGE_RESOLUTION|>--- conflicted
+++ resolved
@@ -16,13 +16,8 @@
 } from '@mantine/core';
 import { useDisclosure } from '@mantine/hooks';
 import { NextLink } from '@mantine/next';
-<<<<<<< HEAD
-import { ModelStatus } from '@prisma/client';
+import { ModelModifier, ModelStatus } from '@prisma/client';
 import { IconDownload, IconHeart, IconLicense, IconMessageCircle2, IconGavel } from '@tabler/icons';
-=======
-import { ModelModifier, ModelStatus } from '@prisma/client';
-import { IconDownload, IconHeart, IconLicense, IconMessageCircle2 } from '@tabler/icons';
->>>>>>> e0e5d710
 import { TRPCClientErrorBase } from '@trpc/client';
 import { DefaultErrorShape } from '@trpc/server';
 import { startCase } from 'lodash';
@@ -128,11 +123,8 @@
     await queryUtils.image.getInfinite.invalidate();
   };
 
-<<<<<<< HEAD
   const tokenInfo = useTokenInfo(tokens);
-=======
   const archived = model.mode === ModelModifier.Archived;
->>>>>>> e0e5d710
 
   const modelDetails: DescriptionTableProps['items'] = [
     {
