import {
  Accordion,
  Anchor,
  Badge,
  Box,
  Button,
  Card,
  Center,
  Grid,
  Group,
  MantineTheme,
  Menu,
  Modal,
  Stack,
  Text,
  ThemeIcon,
  Tooltip,
} from '@mantine/core';
import { useDisclosure } from '@mantine/hooks';
import { NextLink } from '@mantine/next';
import { CollectionType, ModelFileVisibility, ModelModifier, ModelStatus } from '@prisma/client';
import {
  IconClock,
  IconDownload,
  IconBrush,
  IconExclamationMark,
  IconHeart,
  IconLicense,
  IconMessageCircle2,
  IconShare3,
} from '@tabler/icons-react';
import { TRPCClientErrorBase } from '@trpc/client';
import { DefaultErrorShape } from '@trpc/server';
import dayjs from 'dayjs';
import { startCase } from 'lodash-es';
import { SessionUser } from 'next-auth';
import { useRouter } from 'next/router';
import { useRef, useState } from 'react';

import { AlertWithIcon } from '~/components/AlertWithIcon/AlertWithIcon';
import { useCivitaiLink } from '~/components/CivitaiLink/CivitaiLinkProvider';
import { CivitiaLinkManageButton } from '~/components/CivitaiLink/CivitiaLinkManageButton';
import { ContentClamp } from '~/components/ContentClamp/ContentClamp';
import { CreatorCard } from '~/components/CreatorCard/CreatorCard';
import {
  DescriptionTable,
  type Props as DescriptionTableProps,
} from '~/components/DescriptionTable/DescriptionTable';
import { FileInfo } from '~/components/FileInfo/FileInfo';
import { LoginRedirect } from '~/components/LoginRedirect/LoginRedirect';
import { EarlyAccessAlert } from '~/components/Model/EarlyAccessAlert/EarlyAccessAlert';
import { HowToUseModel } from '~/components/Model/HowToUseModel/HowToUseModel';
import { ModelCarousel } from '~/components/Model/ModelCarousel/ModelCarousel';
import { ModelFileAlert } from '~/components/Model/ModelFileAlert/ModelFileAlert';
import { ModelHash } from '~/components/Model/ModelHash/ModelHash';
import { ModelURN, URNExplanation } from '~/components/Model/ModelURN/ModelURN';
import { DownloadButton } from '~/components/Model/ModelVersions/DownloadButton';
import { ScheduleModal } from '~/components/Model/ScheduleModal/ScheduleModal';
import { PermissionIndicator } from '~/components/PermissionIndicator/PermissionIndicator';
import { RenderHtml } from '~/components/RenderHtml/RenderHtml';
import { ResourceReviewSummary } from '~/components/ResourceReview/Summary/ResourceReviewSummary';
import { GenerateButton } from '~/components/RunStrategy/GenerateButton';
import { RunButton } from '~/components/RunStrategy/RunButton';
import { ShareButton } from '~/components/ShareButton/ShareButton';
import { TrackView } from '~/components/TrackView/TrackView';
import { TrainedWords } from '~/components/TrainedWords/TrainedWords';
import { VerifiedText } from '~/components/VerifiedText/VerifiedText';
import { useFeatureFlags } from '~/providers/FeatureFlagsProvider';
import { baseModelLicenses, CAROUSEL_LIMIT, ModelFileType } from '~/server/common/constants';
import { createModelFileDownloadUrl } from '~/server/common/model-helpers';
import { unpublishReasons } from '~/server/common/moderation-helpers';
import { getFileDisplayName, getPrimaryFile } from '~/server/utils/model-helpers';
import { ModelById } from '~/types/router';
import { formatDate } from '~/utils/date-helpers';
import { showErrorNotification, showSuccessNotification } from '~/utils/notifications';
import { formatKBytes } from '~/utils/number-helpers';
import { getDisplayName, removeTags } from '~/utils/string-helpers';
import { trpc } from '~/utils/trpc';
import { PoiAlert } from '~/components/PoiAlert/PoiAlert';
import Link from 'next/link';
import { RoutedDialogLink } from '~/components/Dialog/RoutedDialogProvider';
import { IconCivitai } from '~/components/SVG/IconCivitai';
import { containerQuery } from '~/utils/mantine-css-helpers';
import { useDialogContext } from '~/components/Dialog/DialogProvider';
import { dialogStore } from '~/components/Dialog/dialogStore';
import { ContainerGrid } from '~/components/ContainerGrid/ContainerGrid';
import { IconBadge } from '~/components/IconBadge/IconBadge';

export function ModelVersionDetails({
  model,
  version,
  user,
  isFavorite,
  onFavoriteClick,
  onBrowseClick,
  hasAccess,
}: Props) {
  const { connected: civitaiLinked } = useCivitaiLink();
  const router = useRouter();
  const queryUtils = trpc.useContext();
  const features = useFeatureFlags();
  // TODO.manuel: use control ref to display the show more button
  const controlRef = useRef<HTMLButtonElement | null>(null);
  const [opened, { toggle }] = useDisclosure(false);
  const [scheduleModalOpened, setScheduleModalOpened] = useState(false);

  const primaryFile = getPrimaryFile(version.files, {
    metadata: user?.filePreferences,
  });
  const hashes = primaryFile?.hashes ?? [];

  const filesCount = version.files.length;
  const hasFiles = filesCount > 0;
  const filesVisible = version.files.filter((f) => f.visibility === ModelFileVisibility.Public);
  const filesVisibleCount = filesVisible.length;
  const hasVisibleFiles = filesVisibleCount > 0;

  const displayCivitaiLink = civitaiLinked && version.hashes.length > 0;
  const hasPendingClaimReport = model.reportStats && model.reportStats.ownershipProcessing > 0;

  const { data: resourceCovered } = trpc.generation.checkResourcesCoverage.useQuery(
    { id: version.id },
    { enabled: features.imageGeneration && !!version }
  );
  const canGenerate = features.imageGeneration && !!resourceCovered && hasAccess;
  const publishVersionMutation = trpc.modelVersion.publish.useMutation();
  const publishModelMutation = trpc.model.publish.useMutation();
  const requestReviewMutation = trpc.model.requestReview.useMutation();
  const requestVersionReviewMutation = trpc.modelVersion.requestReview.useMutation();

  const handlePublishClick = async (publishDate?: Date) => {
    try {
      if (model.status !== ModelStatus.Published) {
        // Publish model, version and all of its posts
        const versionIds =
          model.status === ModelStatus.UnpublishedViolation && user?.isModerator
            ? model.modelVersions.map(({ id }) => id)
            : [version.id];
        await publishModelMutation.mutateAsync({
          id: model.id,
          publishedAt: publishDate,
          versionIds,
        });
      } else {
        // Just publish the version and its posts
        await publishVersionMutation.mutateAsync({ id: version.id, publishedAt: publishDate });
      }
    } catch (e) {
      const error = e as TRPCClientErrorBase<DefaultErrorShape>;
      showErrorNotification({
        error: new Error(error.message),
        title: 'Error publishing model',
        reason: 'Something went wrong while publishing your model. Please try again later.',
      });
    }

    await queryUtils.model.getById.invalidate({ id: model.id });
    await queryUtils.modelVersion.getById.invalidate({ id: version.id });
    await queryUtils.image.getInfinite.invalidate();
  };

  const handleRequestReviewClick = async () => {
    try {
      if (model.status === ModelStatus.UnpublishedViolation) {
        await requestReviewMutation.mutateAsync({ id: model.id });
      } else {
        await requestVersionReviewMutation.mutateAsync({ id: version.id });
      }

      showSuccessNotification({
        title: 'Request sent',
        message:
          'Your request has been sent to the moderators. We will review it as soon as possible.',
      });

      await queryUtils.model.getById.invalidate({ id: model.id });
      await queryUtils.modelVersion.getById.invalidate({ id: version.id });
    } catch (e) {
      const error = e as TRPCClientErrorBase<DefaultErrorShape>;
      showErrorNotification({
        error: new Error(error.message),
        title: 'Error requesting review',
        reason: 'Something went wrong while requesting a review. Please try again later.',
      });
    }
  };

  const archived = model.mode === ModelModifier.Archived;

  const modelDetails: DescriptionTableProps['items'] = [
    {
      label: 'Type',
      value: (
        <Group spacing={0} noWrap position="apart">
          <Badge radius="sm" px={5}>
            {getDisplayName(model.type)} {model.checkpointType}
          </Badge>
          {version.status !== ModelStatus.Published ? (
            <Badge color="yellow" radius="sm">
              {version.status}
            </Badge>
          ) : (
            <HowToUseModel type={model.type} />
          )}
        </Group>
      ),
    },
    {
      label: 'Stats',
      value: (
        <Group spacing={4}>
          <IconBadge radius="xs" icon={<IconDownload size={14} />}>
            <Text>{(version.rank?.downloadCountAllTime ?? 0).toLocaleString()}</Text>
          </IconBadge>
          {version.canGenerate && (
            <GenerateButton modelVersionId={version.id}>
              <IconBadge radius="xs" icon={<IconBrush size={14} />}>
                <Text>{(version.rank?.generationCountAllTime ?? 0).toLocaleString()}</Text>
              </IconBadge>
            </GenerateButton>
          )}
        </Group>
      ),
    },
    { label: 'Uploaded', value: formatDate(version.createdAt) },
    {
      label: 'Base Model',
      value: (
        <Text>
          {version.baseModel}{' '}
          {version.baseModelType && version.baseModelType === 'Standard'
            ? ''
            : version.baseModelType}
        </Text>
      ),
    },
    {
      label: 'Training',
      value: (
        <Group spacing={4}>
          {version.steps && (
            <Badge size="sm" radius="sm" color="teal">
              Steps: {version.steps.toLocaleString()}
            </Badge>
          )}
          {version.epochs && (
            <Badge size="sm" radius="sm" color="teal">
              Epochs: {version.epochs.toLocaleString()}
            </Badge>
          )}
        </Group>
      ),
      visible: !!version.steps || !!version.epochs,
    },
    {
      label: 'Usage Tips',
      value: (
        <Group spacing={4}>
          {version.clipSkip && (
            <Badge size="sm" radius="sm" color="cyan">
              Clip Skip: {version.clipSkip.toLocaleString()}
            </Badge>
          )}
          {!!version.settings?.strength && (
            <Badge size="sm" radius="sm" color="cyan">
              {`Strength: ${version.settings.strength}`}
            </Badge>
          )}
        </Group>
      ),
      visible: !!version.clipSkip || !!version.settings?.strength,
    },
    {
      label: 'Trigger Words',
      visible: !!version.trainedWords?.length,
      value: (
        <TrainedWords trainedWords={version.trainedWords} files={version.files} type={model.type} />
      ),
    },
    {
      label: 'Training Images',
      value: (
        <Text
          variant="link"
          component="a"
          href={`/api/download/training-data/${version.id}`}
          target="_blank"
          download
        >
          Download
        </Text>
      ),
      visible:
        !!filesVisible.find((file) => (file.type as ModelFileType) === 'Training Data') &&
        !archived,
    },
    {
      label: 'Hash',
      value: <ModelHash hashes={hashes} />,
      visible: !!hashes.length,
    },
    {
      label: (
        <Group spacing="xs">
          <Text weight={500}>AIR</Text>
          <URNExplanation size={20} />
        </Group>
      ),
      value: (
        <ModelURN
          baseModel={version.baseModel}
          type={model.type}
          modelId={model.id}
          modelVersionId={version.id}
        />
      ),
      visible: features.air,
    },
  ];

  const getFileDetails = (file: ModelById['modelVersions'][number]['files'][number]) => (
    <Group position="apart" noWrap spacing={0}>
      <VerifiedText file={file} />
      <Group spacing={4}>
        <Text size="xs" color="dimmed">
          {file.type === 'Pruned Model' ? 'Pruned ' : ''}
          {file.metadata.format}
        </Text>
        <FileInfo file={file} />
      </Group>
    </Group>
  );
  const primaryFileDetails = primaryFile && getFileDetails(primaryFile);

  const downloadMenuItems = version.files.map((file) =>
    !archived && hasAccess ? (
      <Menu.Item
        key={file.id}
        component="a"
        py={4}
        icon={<VerifiedText file={file} iconOnly />}
        href={createModelFileDownloadUrl({
          versionId: version.id,
          type: file.type,
          meta: file.metadata,
        })}
        download
      >
        {`${startCase(file.type)}${
          ['Model', 'Pruned Model'].includes(file.type) ? ' ' + file.metadata.format : ''
        } (${formatKBytes(file.sizeKB)})`}
      </Menu.Item>
    ) : (
      <Menu.Item key={file.id} py={4} icon={<VerifiedText file={file} iconOnly />} disabled>
        {`${startCase(file.type)}${
          ['Model', 'Pruned Model'].includes(file.type) ? ' ' + file.metadata.format : ''
        } (${formatKBytes(file.sizeKB)})`}
      </Menu.Item>
    )
  );
  const downloadFileItems = filesVisible.map((file) => (
    <Card
      key={file.id}
      radius={0}
      py="xs"
      sx={(theme) => ({
        backgroundColor: theme.colorScheme === 'dark' ? theme.colors.dark[6] : theme.colors.gray[0],
      })}
    >
      <Stack spacing={4}>
        <Group position="apart" noWrap>
          <Text size="xs" weight={500} lineClamp={2}>
            {getFileDisplayName({ file, modelType: model.type })} ({formatKBytes(file.sizeKB)})
          </Text>
          {hasAccess && (
            <Button
              component="a"
              variant="subtle"
              size="xs"
              href={createModelFileDownloadUrl({
                versionId: version.id,
                type: file.type,
                meta: file.metadata,
              })}
              disabled={archived}
              compact
            >
              Download
            </Button>
          )}
        </Group>
        {getFileDetails(file)}
      </Stack>
    </Card>
  ));

  const cleanDescription = version.description ? removeTags(version.description) : '';

  const isOwner = model.user?.id === user?.id;
  const isOwnerOrMod = isOwner || user?.isModerator;
  const hasPosts = !!version.posts?.length;
  const showPublishButton =
    isOwnerOrMod &&
    (version.status !== ModelStatus.Published || model.status !== ModelStatus.Published) &&
    hasFiles &&
    hasPosts;
  const scheduledPublishDate =
    version.status === ModelStatus.Scheduled ? version.publishedAt : undefined;
  const publishing = publishModelMutation.isLoading || publishVersionMutation.isLoading;
  const showRequestReview =
    isOwner &&
    !user?.isModerator &&
    (model.status === ModelStatus.UnpublishedViolation ||
      version.status === ModelStatus.UnpublishedViolation);
  const deleted = !!model.deletedAt && model.status === ModelStatus.Deleted;
  const showEditButton = isOwnerOrMod && !deleted && !showRequestReview;
  const unpublishedReason = version.meta?.unpublishedReason ?? 'other';
  const unpublishedMessage =
    unpublishedReason !== 'other'
      ? unpublishReasons[unpublishedReason]?.notificationMessage
      : `Removal reason: ${version.meta?.customMessage}.` ?? '';
  const license = baseModelLicenses[version.baseModel];
  const onSite = !!version.trainingStatus;

  return (
    <ContainerGrid gutter="xl">
      <TrackView entityId={version.id} entityType="ModelVersion" type="ModelVersionView" />
      <ContainerGrid.Col xs={12} md={4} orderMd={2}>
        <Stack>
          {model.mode !== ModelModifier.TakenDown && (
            <ModelCarousel
              modelId={model.id}
              nsfw={model.nsfw}
              modelVersionId={version.id}
              modelUserId={model.user.id}
              limit={CAROUSEL_LIMIT}
              mobile
            />
          )}
          {showRequestReview ? (
            <Button
              color="yellow"
              onClick={handleRequestReviewClick}
              loading={requestReviewMutation.isLoading || requestVersionReviewMutation.isLoading}
              disabled={!!(model.meta?.needsReview || version.meta?.needsReview)}
              fullWidth
            >
              Request a Review
            </Button>
          ) : showPublishButton ? (
            <Stack spacing={4}>
              <Button.Group>
                <Button
                  color="green"
                  onClick={() => handlePublishClick()}
                  loading={publishing}
                  fullWidth
                >
                  Publish this version
                </Button>
                <Tooltip label={scheduledPublishDate ? 'Reschedule' : 'Schedule publish'} withArrow>
                  <Button
                    color="green"
                    variant="outline"
                    loading={publishing}
                    onClick={() => setScheduleModalOpened((current) => !current)}
                  >
                    <IconClock size={20} />
                  </Button>
                </Tooltip>
              </Button.Group>
              {scheduledPublishDate && isOwnerOrMod && (
                <Group spacing={4}>
                  <ThemeIcon color="gray" variant="filled" radius="xl">
                    <IconClock size={20} />
                  </ThemeIcon>
                  <Text size="xs" color="dimmed">
                    Scheduled for {dayjs(scheduledPublishDate).format('MMMM D, h:mma')}
                  </Text>
                </Group>
              )}
            </Stack>
          ) : (
            <Stack spacing={4}>
              <Group spacing="xs" style={{ alignItems: 'flex-start', flexWrap: 'nowrap' }}>
                {displayCivitaiLink && (
                  <Stack sx={{ flex: 1 }} spacing={4}>
                    <CivitiaLinkManageButton
                      modelId={model.id}
                      modelVersionId={version.id}
                      modelName={model.name}
                      modelType={model.type}
                      hashes={version.hashes}
                      noTooltip
                    >
                      {({ color, onClick, ref, icon, label }) => (
                        <Button
                          ref={ref}
                          color={color}
                          onClick={onClick}
                          leftIcon={icon}
                          disabled={!primaryFile}
                        >
                          {label}
                        </Button>
                      )}
                    </CivitiaLinkManageButton>
                    {/* {primaryFileDetails} */}
                  </Stack>
                )}
                {canGenerate && (
                  <GenerateButton iconOnly={displayCivitaiLink} modelVersionId={version.id} />
                )}
                {hasAccess && (
                  <>
                    {displayCivitaiLink || canGenerate ? (
                      <Menu position="bottom-end">
                        <Menu.Target>
                          <DownloadButton
                            canDownload={version.canDownload}
                            disabled={!primaryFile || archived}
                            iconOnly
                          />
                        </Menu.Target>
                        <Menu.Dropdown>{downloadMenuItems}</Menu.Dropdown>
                      </Menu>
                    ) : (
                      <DownloadButton
                        component="a"
                        href={createModelFileDownloadUrl({
                          versionId: version.id,
                          primary: true,
                        })}
                        canDownload={version.canDownload}
                        disabled={!primaryFile || archived}
                        sx={{ flex: 1 }}
                      >
                        <Text align="center">
                          {primaryFile
                            ? `Download (${formatKBytes(primaryFile.sizeKB)})`
                            : 'No file'}
                        </Text>
                      </DownloadButton>
                    )}
                    {!displayCivitaiLink && (
                      <RunButton variant="light" modelVersionId={version.id} />
                    )}
                  </>
                )}
                <Tooltip label="Share" position="top" withArrow>
                  <div>
                    <ShareButton
                      url={router.asPath}
                      title={model.name}
                      collect={{ modelId: model.id, type: CollectionType.Model }}
                    >
                      <Button
                        sx={{ cursor: 'pointer', paddingLeft: 0, paddingRight: 0, width: '36px' }}
                        color="gray"
                      >
                        <IconShare3 />
                      </Button>
                    </ShareButton>
                  </div>
                </Tooltip>
                <Tooltip label={isFavorite ? 'Unlike' : 'Like'} position="top" withArrow>
                  <div>
                    <LoginRedirect reason="favorite-model">
                      <Button
                        onClick={onFavoriteClick}
                        color={isFavorite ? 'red' : 'gray'}
                        sx={{ cursor: 'pointer', paddingLeft: 0, paddingRight: 0, width: '36px' }}
                      >
                        <IconHeart color="#fff" />
                      </Button>
                    </LoginRedirect>
                  </div>
                </Tooltip>
              </Group>
              {primaryFileDetails}
            </Stack>
          )}
          {version.status === ModelStatus.UnpublishedViolation && !version.meta?.needsReview && (
            <AlertWithIcon color="red" iconColor="red" icon={<IconExclamationMark />}>
              <Text>
                This model has been unpublished due to a violation of our{' '}
                <Text component="a" variant="link" href="/content/tos" target="_blank">
                  guidelines
                </Text>{' '}
                and is not visible to the community.{' '}
                {unpublishedReason && unpublishedMessage ? unpublishedMessage : null}
              </Text>
              <Text>
                If you adjust your model to comply with our guidelines, you can request a review
                from one of our moderators. If you believe this was done in error, you can{' '}
                <Text component="a" variant="link" href="/appeal" target="_blank">
                  submit an appeal
                </Text>
                .
              </Text>
            </AlertWithIcon>
          )}
          {version.status === ModelStatus.UnpublishedViolation && version.meta?.needsReview && (
            <AlertWithIcon color="yellow" iconColor="yellow" icon={<IconExclamationMark />}>
              This version is currently being reviewed by our moderators. It will be visible to the
              community once it has been approved.
            </AlertWithIcon>
          )}
          <EarlyAccessAlert
            versionId={version.id}
            modelType={model.type}
            deadline={version.earlyAccessDeadline}
          />
          <ModelFileAlert versionId={version.id} modelType={model.type} files={version.files} />
          <Accordion
            variant="separated"
            multiple
            defaultValue={['version-details']}
            styles={(theme) => ({
              content: { padding: 0 },
              item: {
                overflow: 'hidden',
                borderColor:
                  theme.colorScheme === 'dark' ? theme.colors.dark[4] : theme.colors.gray[3],
                boxShadow: theme.shadows.sm,
              },
              control: {
                padding: theme.spacing.sm,
              },
            })}
          >
            <Accordion.Item value="version-details">
              <Accordion.Control>
                <Group position="apart">
                  Details
                  {showEditButton && (
                    <Menu withinPortal>
                      <Menu.Target>
                        <Anchor size="sm" onClick={(e) => e.stopPropagation()}>
                          Edit
                        </Anchor>
                      </Menu.Target>
                      <Menu.Dropdown>
                        <Menu.Item component={NextLink} href={`/models/${version.modelId}/edit`}>
                          Edit Model Details
                        </Menu.Item>
                        <Menu.Item
                          component={NextLink}
                          href={`/models/${version.modelId}/model-versions/${version.id}/edit`}
                        >
                          Edit Version Details
                        </Menu.Item>
                      </Menu.Dropdown>
                    </Menu>
                  )}
                </Group>
              </Accordion.Control>
              <Accordion.Panel>
                <DescriptionTable
                  items={modelDetails}
                  labelWidth="30%"
                  withBorder
                  paperProps={{
                    sx: {
                      borderLeft: 0,
                      borderRight: 0,
                      borderBottom: 0,
                    },
                    radius: 0,
                  }}
                />
              </Accordion.Panel>
            </Accordion.Item>
            <Accordion.Item
              value="version-files"
              sx={(theme) => ({
                marginTop: theme.spacing.md,
                marginBottom: !model.locked ? theme.spacing.md : undefined,
                borderColor: !filesCount ? `${theme.colors.red[4]} !important` : undefined,
              })}
            >
              <Accordion.Control disabled={archived}>
                <Group position="apart">
                  {filesVisibleCount > 0
                    ? `${filesVisibleCount === 1 ? '1 File' : `${filesVisibleCount} Files`}`
                    : 'Files'}
                  {isOwnerOrMod && (
                    <RoutedDialogLink name="filesEdit" state={{ modelVersionId: version.id }}>
                      <Text variant="link" size="sm">
                        Manage Files
                      </Text>
                    </RoutedDialogLink>
                  )}
                </Group>
              </Accordion.Control>
              <Accordion.Panel>
                <Stack spacing={2}>
                  {hasVisibleFiles ? (
                    downloadFileItems
                  ) : (
                    <Center p="xl">
                      <Text size="md" color="dimmed">
                        This version is missing files
                      </Text>
                    </Center>
                  )}
                </Stack>
              </Accordion.Panel>
            </Accordion.Item>
            {version.recommendedResources.length > 0 && (
              <Accordion.Item value="recommended-resources">
                <Accordion.Control>Recommended Resources</Accordion.Control>
                <Accordion.Panel>
                  <Stack spacing={2}>
                    {version.recommendedResources.map((resource) => (
                      <Link
                        key={resource.id}
                        href={`/models/${resource.modelId}?modelVersion=${resource.id}`}
                        passHref
                      >
                        <Card
                          component="a"
                          radius={0}
                          py="xs"
                          sx={(theme) => ({
                            cursor: 'pointer',
                            backgroundColor:
                              theme.colorScheme === 'dark'
                                ? theme.colors.dark[6]
                                : theme.colors.gray[0],
                          })}
                        >
                          <Stack spacing={4}>
                            <Group position="apart" spacing={8} noWrap>
                              <Text size="xs" weight={500} lineClamp={2}>
                                {resource.modelName}
                              </Text>
                              <Badge size="xs">{getDisplayName(resource.modelType)}</Badge>
                            </Group>
                            <Text color="dimmed" size="xs">
                              {resource.name}
                            </Text>
                          </Stack>
                        </Card>
                      </Link>
                    ))}
                  </Stack>
                </Accordion.Panel>
              </Accordion.Item>
            )}
            {!model.locked && (
              <ResourceReviewSummary modelId={model.id} modelVersionId={version.id}>
                <Accordion.Item value="resource-reviews">
                  <Accordion.Control>
                    <Group>
                      <ResourceReviewSummary.Header
                        rating={version.rank?.ratingAllTime}
                        count={version.rank?.ratingCountAllTime}
                      />
                      <Stack spacing={4} ml="auto">
                        <Button
                          component={NextLink}
                          href={`/posts/create?modelId=${model.id}&modelVersionId=${version.id}&reviewing=true&returnUrl=${router.asPath}`}
                          variant="outline"
                          size="xs"
                          onClick={(e) => e.stopPropagation()}
                          compact
                        >
                          Add Review
                        </Button>
                        <Text
                          component={NextLink}
                          href={`/models/${model.id}/reviews?modelVersionId=${version.id}`}
                          variant="link"
                          size="sm"
                          onClick={(e) => e.stopPropagation()}
                        >
                          See Reviews
                        </Text>
                      </Stack>
                    </Group>
                  </Accordion.Control>
                  <Accordion.Panel px="sm" pb="sm">
                    <ResourceReviewSummary.Totals />
                  </Accordion.Panel>
                </Accordion.Item>
              </ResourceReviewSummary>
            )}
            {version.description && (
              <Accordion.Item value="version-description">
                <Accordion.Control>{`About this version`}</Accordion.Control>
                <Accordion.Panel px="sm" pb="sm">
                  <Stack spacing={4}>
                    {version.description && (
                      <Box sx={{ p: { fontSize: 14, marginBottom: 10 } }}>
                        <ContentClamp
                          maxHeight={200}
                          controlRef={controlRef}
                          styles={{ control: { display: 'none' } }}
                        >
                          <RenderHtml html={version.description} />
                        </ContentClamp>
                      </Box>
                    )}
                    {cleanDescription.length > 150 ? (
                      <Text
                        variant="link"
                        size="xs"
                        onClick={() =>
                          dialogStore.trigger({
                            component: VersionDescriptionModal,
                            props: { description: version.description },
                          })
                        }
                        tabIndex={0}
                        sx={{ cursor: 'pointer' }}
                      >
                        Show more
                      </Text>
                    ) : null}
                  </Stack>
                </Accordion.Panel>
              </Accordion.Item>
            )}
          </Accordion>
          <CreatorCard user={model.user} tipBuzzEntityType="Model" tipBuzzEntityId={model.id} />
          {onSite && (
            <Group
              align="flex-start"
              position="right"
              spacing={4}
              mt={-10}
              mb={-5}
              style={{ opacity: 0.5 }}
            >
              <IconCivitai size={14} />
              <Text size="xs" lh={1}>
                Created on Civitai
              </Text>
            </Group>
          )}

          <Group position="apart" align="flex-start" noWrap>
            {model.type === 'Checkpoint' && (
              <Group spacing={4} noWrap style={{ flex: 1, overflow: 'hidden' }} align="flex-start">
                <IconLicense size={16} />
                <Text
                  size="xs"
                  color="dimmed"
                  sx={{
                    whiteSpace: 'nowrap',
                    overflow: 'hidden',
                    textOverflow: 'ellipsis',
                    lineHeight: 1.1,
                  }}
                >
                  License{model.licenses.length > 0 ? 's' : ''}:
                </Text>
                <Stack spacing={0}>
                  {license && (
                    <Text
                      component="a"
                      href={license.url}
                      rel="nofollow noreferrer"
                      td="underline"
                      target="_blank"
                      size="xs"
                      color="dimmed"
                      sx={{ lineHeight: 1.1 }}
                    >
                      {license.name}
                    </Text>
                  )}
                  {model.licenses.map(({ url, name }) => (
                    <Text
                      key={name}
                      component="a"
                      rel="nofollow"
                      href={url}
                      td="underline"
                      size="xs"
                      color="dimmed"
                      target="_blank"
                      sx={{ lineHeight: 1.1 }}
                    >
                      {name}
                    </Text>
                  ))}
                </Stack>
              </Group>
            )}
            <PermissionIndicator spacing={5} size={28} permissions={model} ml="auto" />
          </Group>
          {hasPendingClaimReport && (
            <AlertWithIcon icon={<IconMessageCircle2 />}>
              {`A verified artist believes this model was fine-tuned on their art. We're discussing this with the model creator and artist`}
            </AlertWithIcon>
          )}
          {model.poi && <PoiAlert />}
        </Stack>
      </ContainerGrid.Col>

      <ContainerGrid.Col
        xs={12}
        md={8}
        orderMd={1}
        sx={(theme: MantineTheme) => ({
          [containerQuery.largerThan('xs')]: {
            padding: `0 ${theme.spacing.sm}px`,
            margin: `${theme.spacing.sm}px 0`,
          },
        })}
      >
        <Stack>
          {model.mode !== ModelModifier.TakenDown && (
            <ModelCarousel
              modelId={model.id}
              nsfw={model.nsfw}
              modelVersionId={version.id}
              modelUserId={model.user.id}
              limit={CAROUSEL_LIMIT}
              onBrowseClick={onBrowseClick}
            />
          )}
          {model.description ? (
            <ContentClamp maxHeight={300}>
              <RenderHtml html={model.description} withMentions />
            </ContentClamp>
          ) : null}
        </Stack>
      </ContainerGrid.Col>
      <ScheduleModal
        opened={scheduleModalOpened}
        onClose={() => setScheduleModalOpened((current) => !current)}
        onSubmit={(date: Date) => handlePublishClick(date)}
      />
    </ContainerGrid>
  );
}

type Props = {
  version: ModelById['modelVersions'][number];
  model: ModelById;
  onFavoriteClick: VoidFunction;
  user?: SessionUser | null;
  isFavorite?: boolean;
  onBrowseClick?: VoidFunction;
<<<<<<< HEAD
  hasAccess?: boolean;
};
=======
};

function VersionDescriptionModal({ description }: { description: string }) {
  const dialog = useDialogContext();
  return (
    <Modal {...dialog} title="About this version" overflow="inside" size="lg" centered>
      <RenderHtml html={description} />
    </Modal>
  );
}
>>>>>>> 1e339682
<|MERGE_RESOLUTION|>--- conflicted
+++ resolved
@@ -945,10 +945,7 @@
   user?: SessionUser | null;
   isFavorite?: boolean;
   onBrowseClick?: VoidFunction;
-<<<<<<< HEAD
   hasAccess?: boolean;
-};
-=======
 };
 
 function VersionDescriptionModal({ description }: { description: string }) {
@@ -958,5 +955,4 @@
       <RenderHtml html={description} />
     </Modal>
   );
-}
->>>>>>> 1e339682
+}