--- conflicted
+++ resolved
@@ -13,26 +13,11 @@
   Stack,
   Text,
   Tooltip,
-<<<<<<< HEAD
-  Paper,
-=======
-  UnstyledButton,
->>>>>>> c6a67f90
 } from '@mantine/core';
 import { useDisclosure } from '@mantine/hooks';
 import { NextLink } from '@mantine/next';
 import { ModelStatus } from '@prisma/client';
-<<<<<<< HEAD
 import { IconDownload, IconHeart, IconLicense, IconMessageCircle2, IconGavel } from '@tabler/icons';
-=======
-import {
-  IconChevronDown,
-  IconDownload,
-  IconHeart,
-  IconLicense,
-  IconMessageCircle2,
-} from '@tabler/icons';
->>>>>>> c6a67f90
 import { TRPCClientErrorBase } from '@trpc/client';
 import { DefaultErrorShape } from '@trpc/server';
 import { startCase } from 'lodash';
@@ -64,12 +49,7 @@
 import { RunButton } from '~/components/RunStrategy/RunButton';
 import { TrainedWords } from '~/components/TrainedWords/TrainedWords';
 import { VerifiedText } from '~/components/VerifiedText/VerifiedText';
-<<<<<<< HEAD
-import { chain } from '~/contract';
-import { RoutedContextLink } from '~/providers/RoutedContextProvider';
-=======
 import { RoutedContextLink, openRoutedContext } from '~/providers/RoutedContextProvider';
->>>>>>> c6a67f90
 import { CAROUSEL_LIMIT, ModelFileType } from '~/server/common/constants';
 import { createModelFileDownloadUrl } from '~/server/common/model-helpers';
 import { getPrimaryFile, getFileDisplayName } from '~/server/utils/model-helpers';
