--- conflicted
+++ resolved
@@ -325,19 +325,11 @@
         </Group>
       ),
       value: (
-<<<<<<< HEAD
         <Text variant="link" component="a" href={`/bounties/${model.meta?.bountyId as number}`}>
           Go to bounty
         </Text>
       ),
       visible: !!model.meta?.bountyId,
-=======
-        <Text variant="link" component="a" href={`/bounties/${model.meta?.bountyId}`}>
-          Go to bounty
-        </Text>
-      ),
-      visible: !!model.meta && !!model.meta.bountyId,
->>>>>>> 5743929c
     },
   ];
 
