--- conflicted
+++ resolved
@@ -80,13 +80,8 @@
 import { dialogStore } from '~/components/Dialog/dialogStore';
 import { ContainerGrid } from '~/components/ContainerGrid/ContainerGrid';
 import { IconBadge } from '~/components/IconBadge/IconBadge';
-<<<<<<< HEAD
-import { ClubRequirementButton } from '../../Club/ClubRequirementNotice';
-import { ResourceAccessWrap } from '~/components/Access/ResourceAccessWrap';
-=======
 import { ContentPolicyLink } from '~/components/ContentPolicyLink/ContentPolicyLink';
 import { DismissibleAlert } from '~/components/DismissibleAlert/DismissibleAlert';
->>>>>>> 6aefdb66
 import { Adunit } from '~/components/Ads/AdUnit';
 import { adsRegistry } from '~/components/Ads/adsRegistry';
 import {
@@ -768,47 +763,6 @@
                 </Accordion.Panel>
               </Accordion.Item>
             )}
-<<<<<<< HEAD
-=======
-            {!model.locked && (
-              <ResourceReviewSummary modelId={model.id} modelVersionId={version.id}>
-                <Accordion.Item value="resource-reviews">
-                  <Accordion.Control>
-                    <Group>
-                      <ResourceReviewSummary.Header
-                        rating={version.rank?.ratingAllTime}
-                        count={version.rank?.ratingCountAllTime}
-                      />
-                      <Stack spacing={4} ml="auto">
-                        <Button
-                          component={NextLink}
-                          href={`/posts/create?modelId=${model.id}&modelVersionId=${version.id}&reviewing=true&returnUrl=${router.asPath}`}
-                          variant="outline"
-                          size="xs"
-                          onClick={(e) => e.stopPropagation()}
-                          compact
-                        >
-                          Add Review
-                        </Button>
-                        <Text
-                          component={NextLink}
-                          href={`/models/${model.id}/reviews?modelVersionId=${version.id}`}
-                          variant="link"
-                          size="sm"
-                          onClick={(e) => e.stopPropagation()}
-                        >
-                          See Reviews
-                        </Text>
-                      </Stack>
-                    </Group>
-                  </Accordion.Control>
-                  <Accordion.Panel px="sm" pb="sm">
-                    <ResourceReviewSummary.Totals />
-                  </Accordion.Panel>
-                </Accordion.Item>
-              </ResourceReviewSummary>
-            )}
->>>>>>> 6aefdb66
             {version.description && (
               <Accordion.Item value="version-description">
                 <Accordion.Control>About this version</Accordion.Control>
