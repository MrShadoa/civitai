--- conflicted
+++ resolved
@@ -26,15 +26,12 @@
   IconLicense,
   IconMessageCircle2,
   IconShare3,
-<<<<<<< HEAD
   IconCloudCheck,
   IconCloudUp,
   IconCloudLock,
   IconLoader,
-=======
   IconHeart,
   IconPhotoPlus,
->>>>>>> 8fe290b1
 } from '@tabler/icons-react';
 import { TRPCClientErrorBase } from '@trpc/client';
 import { DefaultErrorShape } from '@trpc/server';
@@ -98,9 +95,7 @@
 import { Adunit } from '~/components/Ads/AdUnit';
 import { adsRegistry } from '~/components/Ads/adsRegistry';
 import { useLocalStorage } from '@mantine/hooks';
-<<<<<<< HEAD
 import { ToggleVaultButton } from '~/components/Vault/ToggleVaultButton';
-=======
 import { LoginRedirect } from '~/components/LoginRedirect/LoginRedirect';
 import { useQueryUserResourceReview } from '~/components/ResourceReview/resourceReview.utils';
 import { ModelVersionReview } from '~/components/Model/ModelVersions/ModelVersionReview';
@@ -112,7 +107,6 @@
 import { ResourceReviewThumbActions } from '~/components/ResourceReview/ResourceReviewThumbActions';
 import { ThumbsDownIcon, ThumbsUpIcon } from '~/components/ThumbsIcon/ThumbsIcon';
 import { openContext } from '~/providers/CustomModalsProvider';
->>>>>>> 8fe290b1
 
 export function ModelVersionDetails({
   model,
@@ -648,20 +642,24 @@
                     </ShareButton>
                   </div>
                 </Tooltip>
-<<<<<<< HEAD
-                <Tooltip label={isFavorite ? 'Unlike' : 'Like'} position="top" withArrow>
-                  <div>
-                    <LoginRedirect reason="favorite-model">
-                      <Button
-                        onClick={onFavoriteClick}
-                        color={isFavorite ? 'red' : 'gray'}
-                        sx={{ cursor: 'pointer', paddingLeft: 0, paddingRight: 0, width: '36px' }}
-                      >
-                        <IconHeart color="#fff" />
-                      </Button>
-                    </LoginRedirect>
-                  </div>
-                </Tooltip>
+
+                {onFavoriteClick && (
+                  <Tooltip label={isFavorite ? 'Unlike' : 'Like'} position="top" withArrow>
+                    <div>
+                      <LoginRedirect reason="favorite-model">
+                        <Button
+                          onClick={() =>
+                            onFavoriteClick({ versionId: version.id, setTo: !isFavorite })
+                          }
+                          color={isFavorite ? 'green' : 'gray'}
+                          sx={{ cursor: 'pointer', paddingLeft: 0, paddingRight: 0, width: '36px' }}
+                        >
+                          <ThumbsUpIcon color="#fff" filled={isFavorite} />
+                        </Button>
+                      </LoginRedirect>
+                    </div>
+                  </Tooltip>
+                )}
                 <ToggleVaultButton modelVersionId={version.id}>
                   {({ isLoading, isInVault, toggleVaultItem }) => (
                     <Tooltip
@@ -689,25 +687,6 @@
                     </Tooltip>
                   )}
                 </ToggleVaultButton>
-=======
-                {onFavoriteClick && (
-                  <Tooltip label={isFavorite ? 'Unlike' : 'Like'} position="top" withArrow>
-                    <div>
-                      <LoginRedirect reason="favorite-model">
-                        <Button
-                          onClick={() =>
-                            onFavoriteClick({ versionId: version.id, setTo: !isFavorite })
-                          }
-                          color={isFavorite ? 'green' : 'gray'}
-                          sx={{ cursor: 'pointer', paddingLeft: 0, paddingRight: 0, width: '36px' }}
-                        >
-                          <ThumbsUpIcon color="#fff" filled={isFavorite} />
-                        </Button>
-                      </LoginRedirect>
-                    </div>
-                  </Tooltip>
-                )}
->>>>>>> 8fe290b1
               </Group>
               {primaryFileDetails}
             </Stack>
