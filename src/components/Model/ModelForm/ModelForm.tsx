import {
  ActionIcon,
  Button,
  Container,
  Text,
  Grid,
  Group,
  Paper,
  Stack,
  Title,
  Alert,
  ThemeIcon,
  Divider,
  Input,
  Menu,
} from '@mantine/core';
import {
  CheckpointType,
  CommercialUse,
  Model,
  ModelStatus,
  ModelType,
  TagTarget,
} from '@prisma/client';
import { openConfirmModal } from '@mantine/modals';
import {
  IconAlertTriangle,
  IconArrowDown,
  IconArrowLeft,
  IconArrowUp,
  IconCurrencyDollarOff,
  IconExclamationMark,
  IconInfoCircle,
  IconBrush,
  IconPhoto,
  IconPlus,
  IconShoppingCart,
  IconTrash,
  IconLock,
} from '@tabler/icons';
import { TRPCClientErrorBase } from '@trpc/client';
import { DefaultErrorShape } from '@trpc/server';
import { useRouter } from 'next/router';
import React, { useCallback, useEffect, useMemo, useState } from 'react';
import { useFieldArray } from 'react-hook-form';
import { v4 as uuidv4 } from 'uuid';
import { z } from 'zod';

import { FileList } from '~/components/Model/ModelForm/FileList';
import {
  Form,
  InputCheckbox,
  InputImageUpload,
  InputMultiSelect,
  InputNumber,
  InputRTE,
  InputSegmentedControl,
  InputSelect,
  InputSwitch,
  InputText,
  useForm,
} from '~/libs/form';
import { modelSchema } from '~/server/schema/model.schema';
import { ModelFileInput, modelFileSchema } from '~/server/schema/model-file.schema';
import { modelVersionUpsertSchema } from '~/server/schema/model-version.schema';
import { ImageMetaProps } from '~/server/schema/image.schema';
import { ModelById } from '~/types/router';
import { showErrorNotification, showSuccessNotification } from '~/utils/notifications';
import { getDisplayName, slugit, splitUppercase } from '~/utils/string-helpers';
import { trpc } from '~/utils/trpc';
import { isDefined, isNumber } from '~/utils/type-guards';
import { BaseModel, constants, ModelFileType } from '~/server/common/constants';
import { AlertWithIcon } from '~/components/AlertWithIcon/AlertWithIcon';
// import { useCatchNavigation } from '~/hooks/useCatchNavigation';
import { isBetweenToday } from '~/utils/date-helpers';
import { useFeatureFlags } from '~/providers/FeatureFlagsProvider';
import { useIsMobile } from '~/hooks/useIsMobile';
import { uniq } from 'lodash';
import Link from 'next/link';
import { useCurrentUser } from '~/hooks/useCurrentUser';
import { DismissibleAlert } from '~/components/DismissibleAlert/DismissibleAlert';
import { NextLink } from '@mantine/next';
import { useCatchNavigation } from '~/store/catch-navigation.store';
import { useS3UploadStore } from '~/store/s3-upload.store';

/**NOTES**
  - If a model depicts an actual person, it cannot have nsfw content
  - If all of a models images are nsfw, then the model will be marked as nsfw
*/

const schema = modelSchema
  .extend({
    tagsOnModels: z.string().array(),
    modelVersions: z
      .array(
        modelVersionUpsertSchema
          .extend({
            uuid: z.string(),
            files: z.preprocess((val) => {
              const list = val as ModelFileInput[];
              return list.filter((file) => file.url);
            }, z.array(modelFileSchema)),
            skipTrainedWords: z.boolean().default(false),
            earlyAccessTimeFrame: z.string().refine(
              (data) => {
                const value = Number(data);
                const valid = isNumber(value);
                if (!valid) return false;

                return value >= 0 && value <= 5;
              },
              { message: 'Needs to be a number between 0 and 5', path: ['earlyAccessTimeFrame'] }
            ),
            createdAt: z.date().optional(),
          })
          .refine((data) => (!data.skipTrainedWords ? data.trainedWords.length > 0 : true), {
            message: 'You need to specify at least one trained word',
            path: ['trainedWords'],
          })
      )
      .min(1, 'At least one model version is required.'),
  })
  .refine(
    (data) => {
      if (data.type === 'Checkpoint') return !!data.checkpointType;
      return true;
    },
    { message: 'Please select the checkpoint type', path: ['checkpointType'] }
  );
type FormSchema = z.infer<typeof schema>;

type CreateModelProps = z.infer<typeof modelSchema>;
type UpdateModelProps = Omit<CreateModelProps, 'id'> & { id: number };

type Props = { model?: ModelById };

export function ModelForm({ model }: Props) {
  const router = useRouter();
  const queryUtils = trpc.useContext();
  const features = useFeatureFlags();
  const mobile = useIsMobile();
  const user = useCurrentUser();
  const editing = !!model;
  const test = useS3UploadStore((state) => state.upload);

  const { data: { items: tags } = { items: [] }, isLoading: loadingTags } =
    trpc.tag.getAll.useQuery(
      { limit: 0, entityType: [TagTarget.Model] },
      { cacheTime: Infinity, staleTime: Infinity, keepPreviousData: true }
    );
  const addMutation = trpc.model.add.useMutation();
  const updateMutation = trpc.model.update.useMutation();
  const [uploading, setUploading] = useState<Record<string, boolean>>({});
  const [complete, setComplete] = useState<Record<string, boolean>>({});
  const [blocked, setBlocked] = useState<Record<string, boolean>>({});
  const [error, setError] = useState<Record<string, boolean>>({});
  const isBlocked = Object.values(blocked).some((bool) => bool);
  const isComplete = Object.values(complete).every((bool) => bool);
  const isUploading = Object.values(uploading).some((bool) => bool);
  const isImageUploadError = Object.values(error).some((bool) => bool);

  const defaultModelFile = {
    name: '',
    url: '',
    sizeKB: 0,
    type: constants.modelFileTypes[0] as ModelFileType,
  };

  const defaultModelVersion: FormSchema['modelVersions'][number] = {
    name: '',
    uuid: uuidv4(),
    description: null,
    epochs: null,
    steps: null,
    trainedWords: [],
    skipTrainedWords: false,
    baseModel: 'SD 1.5',
    images: [],
    files: [defaultModelFile],
    earlyAccessTimeFrame: '0',
  };

  const defaultValues: FormSchema = {
    ...model,
    name: model?.name ?? '',
    allowCommercialUse: model?.allowCommercialUse ?? CommercialUse.Sell,
    allowDerivatives: model?.allowDerivatives ?? true,
    allowNoCredit: model?.allowNoCredit ?? true,
    allowDifferentLicense: model?.allowDifferentLicense ?? true,
    type: model?.type ?? ModelType.Checkpoint,
    status: model?.status ?? ModelStatus.Published,
    tagsOnModels: model?.tagsOnModels.map(({ tag }) => tag.name) ?? [],
    modelVersions: model?.modelVersions.map(({ images, files, baseModel, ...version }) => ({
      ...version,
      uuid: uuidv4(),
      baseModel: (baseModel as BaseModel) ?? defaultModelVersion.baseModel,
      skipTrainedWords:
        !version.trainedWords.length ||
<<<<<<< HEAD
        !['Checkpoint', 'TextualInversion', 'LORA'].includes(model?.type ?? ''),
=======
        !['Checkpoint', 'TextualInversion', 'LORA', 'LoCon', 'Wildcards'].includes(
          model?.type ?? ''
        ),
>>>>>>> d47737dc
      // HOTFIX: Casting image.meta type issue with generated prisma schema
      images: images.map((image) => ({ ...image, meta: image.meta as ImageMetaProps })) ?? [],
      // HOTFIX: Casting files to defaultModelFile[] to avoid type confusion and accept room for error
      files: files.length > 0 ? (files as (typeof defaultModelFile)[]) : [defaultModelFile],
      earlyAccessTimeFrame:
        version.earlyAccessTimeFrame && features.earlyAccessModel
          ? String(version.earlyAccessTimeFrame)
          : '0',
    })) ?? [defaultModelVersion],
  };

  const form = useForm({
    schema,
    shouldUnregister: false,
    mode: 'onChange',
    defaultValues,
  });
  const {
    fields: modelVersions,
    prepend,
    remove,
    swap,
  } = useFieldArray({
    control: form.control,
    name: 'modelVersions',
    rules: { minLength: 1, required: true },
  });

  const { isDirty, isSubmitted, errors } = form.formState;
  // useCatchNavigation({ unsavedChanges: isDirty && !isSubmitted });
  useCatchNavigation({
    name: 'model-form',
    predicate: isDirty && !isSubmitted,
  });

  const tagsOnModels = form.watch('tagsOnModels');

  // #region [poiNsfw]
  function getIsNsfwPoi({
    poi,
    nsfw,
    images,
  }: {
    poi?: boolean;
    nsfw?: boolean;
    images?: { nsfw?: boolean }[];
  }) {
    const hasNsfwImages = images?.some((image) => image?.nsfw);
    return poi && (nsfw || hasNsfwImages);
  }

  const [nsfwPoi, setNsfwPoi] = useState(
    getIsNsfwPoi({ ...defaultValues, images: defaultValues.modelVersions.flatMap((v) => v.images) })
  );
  useEffect(() => {
    const subscription = form.watch((value, { name }) => {
      const match = name?.match(/modelVersions\.[0-9]\.images/);
      if (name === 'poi' || name === 'nsfw' || match || name === undefined) {
        const { poi, nsfw, modelVersions } = value;
        const images = modelVersions?.flatMap((x) => x?.images).filter(isDefined);
        setNsfwPoi(
          getIsNsfwPoi({
            poi,
            nsfw,
            images,
          })
        );
      }
    });
    return () => subscription.unsubscribe();
  }, [form]);
  // #endregion

  const tagsData = useMemo(() => {
    return [...tags.map((x) => x.name), ...(tagsOnModels ?? [])?.filter(isDefined)];
  }, [tagsOnModels, tags]);

  const mutating = addMutation.isLoading || updateMutation.isLoading;
  const [type, allowDerivatives, status] = form.watch(['type', 'allowDerivatives', 'status']);

  const acceptsTrainedWords = [
    'Checkpoint',
    'TextualInversion',
    'LORA',
    'LoCon',
    'Wildcards',
  ].includes(type);
  const isTextualInversion = type === 'TextualInversion';

  const copyImages = ({ from, to }: { from: number; to: number }) => {
    const fromImages = modelVersions[from].images.map((x) => ({ ...x, id: undefined }));
    const toImages = modelVersions[to].images;
    // combine image arrays and filter out duplicate based on image url
    const combinedImages = [...toImages, ...fromImages].filter(
      (image, index, self) => index === self.findIndex((t) => t.url === image.url)
    );

    form.setValue(`modelVersions.${to}.images`, combinedImages);
    form.refresh();
  };

  const handleSubmit = (values: FormSchema) => {
    function runMutation(options = { asDraft: false }) {
      const { asDraft } = options;

      const commonOptions = {
        async onSuccess(results: Model | undefined, input: { id?: number }) {
          const modelLink = `/models/${results?.id}/${slugit(results?.name ?? '')}`;

          showSuccessNotification({
            title: 'Your model was saved',
            message: `Successfully ${editing ? 'updated' : 'created'} the model.`,
          });
          await queryUtils.model.invalidate();
          await queryUtils.tag.getAll.invalidate({ limit: 0, entityType: [TagTarget.Model] });
          router.push({ pathname: modelLink, query: { showNsfw: true } }, modelLink, {
            shallow: !!input.id,
          });
        },
        onError(error: TRPCClientErrorBase<DefaultErrorShape>) {
          showErrorNotification({
            title: 'Could not save model',
            error: new Error(`An error occurred while saving the model: ${error.message}`),
          });
        },
      };

      const data: CreateModelProps | UpdateModelProps = {
        ...values,
        status: asDraft ? ModelStatus.Draft : values.status,
        allowDifferentLicense: values.allowDerivatives ? values.allowDifferentLicense : false,
        tagsOnModels: values.tagsOnModels?.map((name) => {
          const match = tags.find((x) => x.name === name);
          return match ?? { name };
        }),
        modelVersions: values.modelVersions.map(({ earlyAccessTimeFrame, ...version }) => ({
          ...version,
          earlyAccessTimeFrame: Number(earlyAccessTimeFrame),
        })),
      };

      if (editing) updateMutation.mutate(data as UpdateModelProps, commonOptions);
      else addMutation.mutate(data as CreateModelProps, commonOptions);
    }

    const versionWithoutFile = values.modelVersions.find((version) => version.files.length === 0);
    if (versionWithoutFile) {
      return openConfirmModal({
        title: (
          <Group spacing="xs">
            <IconAlertTriangle color="gold" />
            Missing model file
          </Group>
        ),
        centered: true,
        children: editing ? (
          `It appears that you've added a model without any files attached to it. Please upload the file or remove that version`
        ) : (
          <Text>
            This model will be saved as{' '}
            <Text span weight="bold">
              draft
            </Text>{' '}
            because your version{' '}
            <Text span weight="bold">
              {`"${versionWithoutFile.name}"`}
            </Text>{' '}
            is missing a model file. Do you wish to continue?
          </Text>
        ),
        labels: editing ? { confirm: 'Ok', cancel: 'Cancel' } : undefined,
        onConfirm() {
          if (editing) return;
          runMutation({ asDraft: true });
        },
      });
    }

    runMutation();
  };

  // Used to add comma separated tags when creating new tags
  const [createdTags, setCreatedTags] = useState<string[]>([]);
  useEffect(() => {
    if (createdTags.length > 0) {
      const tags = uniq([...tagsOnModels, ...createdTags]);
      form.setValue('tagsOnModels', tags);
      setCreatedTags([]);
    }
    // eslint-disable-next-line react-hooks/exhaustive-deps
  }, [createdTags]);

  const handleModelTypeChange = (value: ModelType) => {
    form.setValue('checkpointType', null);
    switch (value) {
      case 'Checkpoint':
        form.setValue('checkpointType', CheckpointType.Merge);
        break;
      case 'TextualInversion':
        modelVersions.forEach((_, index) => {
          const modelVersion = form.getValues(`modelVersions.${index}`);
          const trainedWords = modelVersion.trainedWords ?? [];
          const [firstWord] = trainedWords;

          form.setValue(`modelVersions.${index}.skipTrainedWords`, false);
          if (firstWord) form.setValue(`modelVersions.${index}.trainedWords`, [firstWord]);
        });
        break;
      case 'Hypernetwork':
      case 'AestheticGradient':
      case 'Controlnet':
      case 'Poses':
        modelVersions.forEach((_, index) => {
          form.setValue(`modelVersions.${index}.trainedWords`, []);
          form.setValue(`modelVersions.${index}.skipTrainedWords`, true);
        });
        break;
      default:
        break;
    }
  };

  if (user?.muted)
    return (
      <Container size="xl" p="xl">
        <Stack align="center">
          <ThemeIcon size="xl" color="yellow">
            <IconLock />
          </ThemeIcon>
          <Title order={1}>Restricted Area</Title>
          <Text size="xl">
            You are not able to create/edit a model because your account has been muted
          </Text>
          <Link href="/" passHref>
            <Button component="a">Go back home</Button>
          </Link>
        </Stack>
      </Container>
    );

  return (
    <Container>
      <Stack mb="lg">
        <Group spacing="lg">
          <ActionIcon variant="outline" size="lg" onClick={() => router.back()}>
            <IconArrowLeft size={20} stroke={1.5} />
          </ActionIcon>
          <Title order={3}>{model ? 'Editing model' : 'Upload model'}</Title>
        </Group>
      </Stack>
      <Form
        form={form}
        onSubmit={handleSubmit}
        onError={(err) => {
          console.error(err);
          showErrorNotification({
            error: new Error('Please check the fields marked with red to fix the issues.'),
            title: 'Form Validation Failed',
          });
        }}
      >
        <Grid gutter="xl">
          <Grid.Col lg={8}>
            <Stack>
              <Paper radius="md" p="xl" withBorder>
                <Stack>
                  <InputText name="name" label="Name" placeholder="Name" withAsterisk />
                  <Stack spacing={5}>
                    <Group spacing={8} grow>
                      <InputSelect
                        name="type"
                        label="Type"
                        placeholder="Type"
                        data={Object.values(ModelType).map((type) => ({
                          label: getDisplayName(type),
                          value: type,
                        }))}
                        onChange={handleModelTypeChange}
                        withAsterisk
                      />
                      {type === 'Checkpoint' && (
                        <Input.Wrapper label="Checkpoint Type" withAsterisk>
                          <InputSegmentedControl
                            name="checkpointType"
                            data={Object.values(CheckpointType).map((type) => ({
                              label: splitUppercase(type),
                              value: type,
                            }))}
                            color="blue"
                            styles={(theme) => ({
                              root: {
                                border: `1px solid ${
                                  errors.checkpointType
                                    ? theme.colors.red[theme.fn.primaryShade()]
                                    : theme.colorScheme === 'dark'
                                    ? theme.colors.dark[4]
                                    : theme.colors.gray[4]
                                }`,
                                background: 'none',
                                height: 36,
                              },
                              label: {
                                padding: '2px 10px',
                              },
                            })}
                            fullWidth
                          />
                        </Input.Wrapper>
                      )}
                    </Group>
                    {errors.checkpointType && (
                      <Input.Error>{errors.checkpointType.message}</Input.Error>
                    )}
                  </Stack>
                  <InputMultiSelect
                    name="tagsOnModels"
                    label="Tags"
                    placeholder="e.g.: portraits, landscapes, anime, etc."
                    limit={50}
                    data={tagsData}
                    getCreateLabel={(query) => `+ Create ${query} tag`}
                    onCreate={(query) => {
                      const [first, ...rest] = query
                        .split(/\s*,\s*/)
                        .map((str) => str.trim())
                        .filter(Boolean);
                      if (rest.length > 0) setCreatedTags(rest);

                      return !tagsOnModels.includes(first) ? first : undefined;
                    }}
                    creatable
                    clearable
                    searchable
                  />
                  <InputRTE
                    name="description"
                    label="About your model"
                    description="Tell us what your model does"
                    includeControls={['heading', 'formatting', 'list', 'link', 'media', 'mentions']}
                    editorSize="md"
                  />
                </Stack>
              </Paper>
              <Group sx={{ justifyContent: 'space-between' }}>
                <Title order={4}>Model Versions</Title>
                <Button
                  size="xs"
                  leftIcon={<IconPlus size={16} />}
                  variant="outline"
                  onClick={() =>
                    prepend({
                      ...defaultModelVersion,
                      uuid: uuidv4(),
                      skipTrainedWords: !acceptsTrainedWords,
                    })
                  }
                  compact
                >
                  Add Version
                </Button>
              </Group>
              {/* Model Versions */}
              {modelVersions.map((version, index) => {
                const trainedWords = form.watch(`modelVersions.${index}.trainedWords`) ?? [];
                const skipTrainedWords =
                  !acceptsTrainedWords &&
                  (form.watch(`modelVersions.${index}.skipTrainedWords`) ?? false);
                const name = form.watch(`modelVersions.${index}.name`) ?? '';
                const showEarlyAccess =
                  features.earlyAccessModel &&
                  (!version.createdAt || status === 'Draft' || isBetweenToday(version.createdAt));

                return (
                  <Paper
                    data-version-index={index}
                    key={version.id ?? index}
                    radius="md"
                    p="xl"
                    withBorder
                  >
                    <Stack style={{ position: 'relative' }}>
                      <Grid gutter="md">
                        <Grid.Col span={12}>
                          <Stack>
                            <Group noWrap align="flex-end" spacing="xs">
                              <InputText
                                name={`modelVersions.${index}.name`}
                                label="Name"
                                placeholder="e.g.: v1.0"
                                withAsterisk
                                style={{ flex: 1 }}
                              />
                              {modelVersions.length > 1 && (
                                <>
                                  {index < modelVersions.length - 1 && (
                                    <ActionIcon
                                      variant="default"
                                      onClick={() => swap(index, index + 1)}
                                      size="lg"
                                    >
                                      <IconArrowDown size={16} />
                                    </ActionIcon>
                                  )}
                                  {index > 0 && (
                                    <ActionIcon
                                      variant="default"
                                      onClick={() => swap(index, index - 1)}
                                      size="lg"
                                    >
                                      <IconArrowUp size={16} />
                                    </ActionIcon>
                                  )}
                                  <ActionIcon
                                    color="red"
                                    onClick={() => remove(index)}
                                    variant="outline"
                                    size="lg"
                                  >
                                    <IconTrash size={16} stroke={1.5} />
                                  </ActionIcon>
                                </>
                              )}
                            </Group>
                            {name && name.toLowerCase().includes('safetensor') && (
                              <AlertWithIcon icon={<IconInfoCircle />}>
                                You can attach the SafeTensor file to an existing version, just add
                                a model file 😉
                              </AlertWithIcon>
                            )}
                            {name &&
                              (name.toLowerCase().includes('ckpt') ||
                                name.toLowerCase().includes('pickle')) && (
                                <AlertWithIcon icon={<IconInfoCircle />}>
                                  You can attach the ckpt file to an existing version, just add a
                                  model file 😉
                                </AlertWithIcon>
                              )}
                          </Stack>
                        </Grid.Col>
                        {showEarlyAccess && (
                          <Grid.Col span={12}>
                            <Input.Wrapper
                              label="Early Access"
                              description={
                                <DismissibleAlert
                                  id="ea-info"
                                  size="sm"
                                  title="Get feedback on your model before full release"
                                  content={
                                    <>
                                      {`This puts your model in the "Early Access" list of models
                                      available to `}
                                      <Text
                                        component={NextLink}
                                        href="/pricing"
                                        variant="link"
                                        target="_blank"
                                      >
                                        Supporter Tier members
                                      </Text>
                                      {
                                        ' of the community. This can be a great way to get feedback from an engaged community before your model is available to the general public. If you choose to enable Early Access, your model will be released to the public after the selected time frame.'
                                      }
                                    </>
                                  }
                                  mb="xs"
                                />
                              }
                              error={
                                form.formState.errors.modelVersions?.[index]?.earlyAccessTimeFrame
                                  ?.message
                              }
                            >
                              <InputSegmentedControl
                                name={`modelVersions.${index}.earlyAccessTimeFrame`}
                                orientation={mobile ? 'vertical' : 'horizontal'}
                                data={[
                                  { label: 'None', value: '0' },
                                  { label: '1 day', value: '1' },
                                  { label: '2 days', value: '2' },
                                  { label: '3 days', value: '3' },
                                  { label: '4 days', value: '4' },
                                  { label: '5 days', value: '5' },
                                ]}
                                color="blue"
                                size="xs"
                                styles={(theme) => ({
                                  root: {
                                    border: `1px solid ${
                                      theme.colorScheme === 'dark'
                                        ? theme.colors.dark[4]
                                        : theme.colors.gray[4]
                                    }`,
                                    background: 'none',
                                    marginTop: theme.spacing.xs * 0.5, // 5px
                                  },
                                })}
                                fullWidth
                              />
                            </Input.Wrapper>
                          </Grid.Col>
                        )}
                        <Grid.Col span={12}>
                          <Group noWrap align="flex-end" spacing="xs">
                            <InputSelect
                              name={`modelVersions.${index}.baseModel`}
                              label="Base Model"
                              placeholder="Base Model"
                              withAsterisk
                              style={{ flex: 1 }}
                              data={constants.baseModels.map((x) => ({ value: x, label: x }))}
                            />
                          </Group>
                        </Grid.Col>
                        <Grid.Col span={12}>
                          <InputRTE
                            key={`modelVersions.${index}.description`}
                            name={`modelVersions.${index}.description`}
                            label="Version changes or notes"
                            description="Tell us about this version"
                            includeControls={['formatting', 'list', 'link']}
                            editorSize="md"
                          />
                        </Grid.Col>
                        {acceptsTrainedWords && (
                          <Grid.Col span={12}>
                            <Stack spacing="xs">
                              {!skipTrainedWords && (
                                <InputMultiSelect
                                  name={`modelVersions.${index}.trainedWords`}
                                  label="Trigger Words"
                                  placeholder="e.g.: Master Chief"
                                  description={`Please input the words you have trained your model with${
                                    isTextualInversion ? ' (max 1 word)' : ''
                                  }`}
                                  data={trainedWords}
                                  getCreateLabel={(query) => `+ Create ${query}`}
                                  maxSelectedValues={isTextualInversion ? 1 : undefined}
                                  creatable
                                  clearable
                                  searchable
                                  required
                                  parsePaste
                                />
                              )}
                              {!isTextualInversion && (
                                <InputSwitch
                                  name={`modelVersions.${index}.skipTrainedWords`}
                                  label="This version doesn't require any trigger words"
                                  onChange={(e) =>
                                    e.target.checked
                                      ? form.setValue(`modelVersions.${index}.trainedWords`, [])
                                      : undefined
                                  }
                                />
                              )}
                            </Stack>
                          </Grid.Col>
                        )}
                        <Grid.Col span={6}>
                          <InputNumber
                            name={`modelVersions.${index}.epochs`}
                            label="Training Epochs"
                            placeholder="Training Epochs"
                            min={0}
                            max={100000}
                          />
                        </Grid.Col>
                        <Grid.Col span={6}>
                          <InputNumber
                            name={`modelVersions.${index}.steps`}
                            label="Training Steps"
                            placeholder="Training Steps"
                            min={0}
                            step={500}
                          />
                        </Grid.Col>

                        <Grid.Col span={12}>
                          <FileList parentIndex={index} form={form} />
                        </Grid.Col>
                        <Grid.Col span={12}>
                          <InputImageUpload
                            name={`modelVersions.${index}.images`}
                            label="Example Images"
                            extra={
                              <Menu
                                styles={{ item: { padding: '4px 12px', textAlign: 'center' } }}
                                withArrow
                              >
                                <Menu.Target>
                                  <Text variant="link" sx={{ cursor: 'pointer' }}>
                                    Copy to another version
                                  </Text>
                                </Menu.Target>
                                <Menu.Dropdown>
                                  <Menu.Label>Versions</Menu.Label>
                                  {modelVersions.map((version, i) => {
                                    if (i === index) return null;
                                    const versionName =
                                      form.getValues(`modelVersions.${i}.name`) ?? `Version ${i}`;
                                    return (
                                      <Menu.Item
                                        key={i}
                                        onClick={() => copyImages({ from: index, to: i })}
                                      >
                                        {versionName}
                                      </Menu.Item>
                                    );
                                  })}
                                </Menu.Dropdown>
                              </Menu>
                            }
                            max={20}
                            hasPrimaryImage
                            withAsterisk
                            onChange={(values) => {
                              const isBlocked = values.some((x) => x.status === 'blocked');
                              const isError = values.some((x) => x.status === 'error');
                              const isComplete = values
                                .filter((x) => x.status)
                                .every((x) => x.status === 'complete');
                              const isUploading = values.some((x) => x.status === 'uploading');
                              setUploading((state) => ({ ...state, [version.uuid]: isUploading }));
                              setBlocked((state) => ({ ...state, [version.uuid]: isBlocked }));
                              setComplete((state) => ({ ...state, [version.uuid]: isComplete }));
                              setError((state) => ({ ...state, [version.uuid]: isError }));
                            }}
                          />
                        </Grid.Col>
                      </Grid>
                    </Stack>
                  </Paper>
                );
              })}
            </Stack>
          </Grid.Col>
          <Grid.Col lg={4}>
            <Stack>
              <Paper radius="md" p="xl" withBorder>
                <Stack>
                  <InputSelect
                    name="status"
                    label="Status"
                    placeholder="Status"
                    data={[ModelStatus.Published, ModelStatus.Draft]}
                    withAsterisk
                  />
                  <InputCheckbox name="locked" label="Lock discussion area" />
                </Stack>
              </Paper>
              <Paper radius="md" p="xl" withBorder>
                <Stack spacing="xs">
                  <Text size="sm" weight={500} sx={{ lineHeight: 1.2 }} mb="xs">
                    {`When using this model, I give permission for users to:`}
                  </Text>
                  <InputCheckbox name="allowNoCredit" label="Use without crediting me" />
                  <InputCheckbox name="allowDerivatives" label="Share merges of this model" />
                  {allowDerivatives && (
                    <InputCheckbox
                      name="allowDifferentLicense"
                      label="Use different permissions on merges"
                    />
                  )}

                  <Divider label="Commercial Use" labelProps={{ weight: 'bold' }} />
                  <InputSegmentedControl
                    name="allowCommercialUse"
                    orientation="vertical"
                    fullWidth
                    color="blue"
                    styles={(theme) => ({
                      root: {
                        border: `1px solid ${
                          theme.colorScheme === 'dark' ? theme.colors.dark[4] : theme.colors.gray[4]
                        }`,
                        background: 'none',
                      },
                    })}
                    data={[
                      {
                        value: CommercialUse.None,
                        label: (
                          <Group>
                            <IconCurrencyDollarOff size={16} /> None
                          </Group>
                        ),
                      },
                      {
                        value: CommercialUse.Image,
                        label: (
                          <Group>
                            <IconPhoto size={16} /> Sell generated images
                          </Group>
                        ),
                      },
                      {
                        value: CommercialUse.Rent,
                        label: (
                          <Group>
                            <IconBrush size={16} /> Use on generation services
                          </Group>
                        ),
                      },
                      {
                        value: CommercialUse.Sell,
                        label: (
                          <Group>
                            <IconShoppingCart size={16} /> Sell this model or merges
                          </Group>
                        ),
                      },
                    ]}
                  />
                  <Text size="xs" color="dimmed">
                    These are requests, not a formal license.
                  </Text>
                </Stack>
              </Paper>
              <Paper radius="md" p="xl" withBorder>
                <Stack>
                  <Text size="sm" weight={500}>
                    {`This model:`}
                  </Text>
                  <InputCheckbox
                    name="poi"
                    label="Depicts an actual person"
                    description="For Example: Tom Cruise or Tom Cruise as Maverick"
                  />
                  <InputCheckbox name="nsfw" label="Is for an adult audience (NSFW)" />
                </Stack>
              </Paper>
              {nsfwPoi && (
                <>
                  <Alert color="red" pl={10}>
                    <Group noWrap spacing={10}>
                      <ThemeIcon color="red">
                        <IconExclamationMark />
                      </ThemeIcon>
                      <Text size="xs" sx={{ lineHeight: 1.2 }}>
                        NSFW content depicting actual people is not permitted.
                      </Text>
                    </Group>
                  </Alert>
                  <Text size="xs" color="dimmed" sx={{ lineHeight: 1.2 }}>
                    Please revise the content of this listing to ensure no actual person is depicted
                    in an NSFW context out of respect for the individual.
                  </Text>
                </>
              )}
              {isBlocked && (
                <>
                  <Alert color="red" pl={10}>
                    <Group noWrap spacing={10}>
                      <ThemeIcon color="red">
                        <IconExclamationMark />
                      </ThemeIcon>
                      <Text size="xs" sx={{ lineHeight: 1.2 }}>
                        TOS Violation
                      </Text>
                    </Group>
                  </Alert>
                  <Text size="xs" color="dimmed" sx={{ lineHeight: 1.2 }}>
                    Please revise the content of this listing to ensure no images contain content
                    that could constitute a TOS violation.
                  </Text>
                </>
              )}
              {isImageUploadError && (
                <>
                  <Alert color="red" pl={10}>
                    <Group noWrap spacing={10}>
                      <ThemeIcon color="red">
                        <IconExclamationMark />
                      </ThemeIcon>
                      <Text size="xs" sx={{ lineHeight: 1.2 }}>
                        Image Upload Error
                      </Text>
                    </Group>
                  </Alert>
                </>
              )}
              <Group position="right">
                <Button
                  variant="outline"
                  onClick={() => form.reset()}
                  disabled={!isDirty || mutating}
                >
                  Discard changes
                </Button>
                <Button
                  type="submit"
                  loading={mutating}
                  disabled={nsfwPoi || !isComplete || loadingTags}
                >
                  {isUploading ? 'Uploading...' : mutating ? 'Saving...' : 'Save'}
                </Button>
              </Group>
            </Stack>
          </Grid.Col>
        </Grid>
      </Form>
    </Container>
  );
}<|MERGE_RESOLUTION|>--- conflicted
+++ resolved
@@ -196,13 +196,9 @@
       baseModel: (baseModel as BaseModel) ?? defaultModelVersion.baseModel,
       skipTrainedWords:
         !version.trainedWords.length ||
-<<<<<<< HEAD
-        !['Checkpoint', 'TextualInversion', 'LORA'].includes(model?.type ?? ''),
-=======
         !['Checkpoint', 'TextualInversion', 'LORA', 'LoCon', 'Wildcards'].includes(
           model?.type ?? ''
         ),
->>>>>>> d47737dc
       // HOTFIX: Casting image.meta type issue with generated prisma schema
       images: images.map((image) => ({ ...image, meta: image.meta as ImageMetaProps })) ?? [],
       // HOTFIX: Casting files to defaultModelFile[] to avoid type confusion and accept room for error
