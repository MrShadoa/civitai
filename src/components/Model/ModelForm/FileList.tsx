--- conflicted
+++ resolved
@@ -33,10 +33,7 @@
   Hypernetwork: ['Model', 'Training Data'],
   Controlnet: ['Model'],
   Poses: ['Archive'],
-<<<<<<< HEAD
-=======
   Wildcards: ['Archive'],
->>>>>>> d47737dc
 };
 
 export function FileList({ parentIndex, form }: Props) {
