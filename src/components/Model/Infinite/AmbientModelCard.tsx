--- conflicted
+++ resolved
@@ -63,11 +63,8 @@
 import { ImageGuard2 } from '~/components/ImageGuard/ImageGuard2';
 import { ThumbsUpIcon } from '~/components/ThumbsIcon/ThumbsIcon';
 import { getIsSdxl } from '~/shared/constants/generation.constants';
-<<<<<<< HEAD
 import { NextLink as Link } from '~/components/NextLink/NextLink';
-=======
 import { openReportModal } from '~/components/Dialog/dialog-registry';
->>>>>>> 13522121
 
 const useStyles = createStyles((theme, _, getRef) => {
   const infoRef = getRef('info');
