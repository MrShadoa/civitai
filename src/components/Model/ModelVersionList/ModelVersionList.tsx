--- conflicted
+++ resolved
@@ -32,16 +32,10 @@
 import { useCurrentUser } from '~/hooks/useCurrentUser';
 import { openContext } from '~/providers/CustomModalsProvider';
 import { useFeatureFlags } from '~/providers/FeatureFlagsProvider';
-<<<<<<< HEAD
 import { containerQuery } from '~/utils/mantine-css-helpers';
-
 import { ModelById } from '~/types/router';
-import { useToggleCheckpointCoverageMutation } from '~/components/Model/model.utils';
 import { CurrencyIcon } from '~/components/Currency/CurrencyIcon';
 import { Currency } from '@prisma/client';
-=======
-import type { ModelById } from '~/types/router';
->>>>>>> c4ed96c8
 
 const useStyles = createStyles((theme) => ({
   scrollContainer: { position: 'relative' },
