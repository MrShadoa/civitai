--- conflicted
+++ resolved
@@ -1,10 +1,6 @@
 import { Button, Center, Grid, LoadingOverlay, Paper, Stack, Text } from '@mantine/core';
 import { usePrevious } from '@mantine/hooks';
-<<<<<<< HEAD
-=======
-import React from 'react';
->>>>>>> 6cd0dd4c
-import { useMemo } from 'react';
+import React, { useMemo } from 'react';
 import { InView } from 'react-intersection-observer';
 
 import { MasonryGrid } from '~/components/MasonryGrid/MasonryGrid';
