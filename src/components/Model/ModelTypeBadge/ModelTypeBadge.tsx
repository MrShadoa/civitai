import { Badge, BadgeProps, Divider, Text } from '@mantine/core';
import { ModelType } from '@prisma/client';
import { IconHorse } from '@tabler/icons-react';
import { IconNose } from '~/components/SVG/IconNose';
import { BaseModel } from '~/server/common/constants';
import { getDisplayName } from '~/utils/string-helpers';

const BaseModelIndicator: Partial<Record<BaseModel, React.ReactNode | string>> = {
  'SDXL 1.0': 'XL',
  'SDXL 0.9': 'XL',
  'SDXL Lightning': 'XL',
  'SDXL 1.0 LCM': 'XL',
  'SDXL Distilled': 'XL',
  'SDXL Turbo': 'XL',
  'SDXL Hyper': 'XL',
  Pony: <IconHorse size={16} strokeWidth={2.5} />,
  'Flux.1 D': 'F1',
  'Flux.1 S': 'F1',
  'SD 1.4': 'SD1',
  'SD 1.5': 'SD1',
  'SD 1.5 LCM': 'SD1',
  'SD 1.5 Hyper': 'SD1',
  'SD 2.0': 'SD2',
  'SD 2.0 768': 'SD2',
  'SD 2.1': 'SD2',
  'SD 2.1 768': 'SD2',
  'SD 2.1 Unclip': 'SD2',
  'SD 3': 'SD3',
  'SD 3.5': 'SD3',
<<<<<<< HEAD
=======
  'SD 3.5 Medium': 'SD3',
  'SD 3.5 Large': 'SD3',
  'SD 3.5 Large Turbo': 'SD3',
>>>>>>> 9f426ba5
  SVD: 'SVD',
  'SVD XT': 'SVD',
  'PixArt E': 'Σ',
  'PixArt a': 'α',
  'Hunyuan 1': 'HY',
  Lumina: 'L',
  ODOR: <IconNose size={16} strokeWidth={2} />,
  Illustrious: 'IL',
};

export function ModelTypeBadge({ type, baseModel, ...badgeProps }: Props) {
  const baseModelIndicator = BaseModelIndicator[baseModel];
  return (
    <Badge variant="light" radius="xl" {...badgeProps}>
      <Text size="xs" transform="capitalize">
        {getDisplayName(type)}
      </Text>

      {baseModelIndicator && (
        <>
          <Divider orientation="vertical" />
          {typeof baseModelIndicator === 'string' ? (
            <Text size="xs" inherit>
              {baseModelIndicator}
            </Text>
          ) : (
            baseModelIndicator
          )}
        </>
      )}
    </Badge>
  );
}

type Props = Omit<BadgeProps, 'children'> & { type: ModelType; baseModel: BaseModel };<|MERGE_RESOLUTION|>--- conflicted
+++ resolved
@@ -27,12 +27,9 @@
   'SD 2.1 Unclip': 'SD2',
   'SD 3': 'SD3',
   'SD 3.5': 'SD3',
-<<<<<<< HEAD
-=======
   'SD 3.5 Medium': 'SD3',
   'SD 3.5 Large': 'SD3',
   'SD 3.5 Large Turbo': 'SD3',
->>>>>>> 9f426ba5
   SVD: 'SVD',
   'SVD XT': 'SVD',
   'PixArt E': 'Σ',
