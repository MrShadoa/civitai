--- conflicted
+++ resolved
@@ -418,14 +418,11 @@
                     modelName={name}
                     modelType={data.type}
                     hashes={data.hashes}
-<<<<<<< HEAD
-=======
                     tooltipProps={{
                       position: 'right',
                       transition: 'slide-right',
                       variant: 'smallRounded',
                     }}
->>>>>>> d47737dc
                   >
                     {({ color, onClick, ref, icon }) => (
                       <ActionIcon
