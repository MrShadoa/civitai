--- conflicted
+++ resolved
@@ -1,9 +1,5 @@
 import { Alert, Center, Group, Text } from '@mantine/core';
-<<<<<<< HEAD
-import { NextLink as Link } from '~/components/NextLink/NextLink'
-=======
-import { NextLink } from '@mantine/next';
->>>>>>> 648a5fa8
+import { NextLink as Link } from '~/components/NextLink/NextLink';
 import router from 'next/router';
 import { CommentForm } from './CommentForm';
 import { UserAvatar } from '~/components/UserAvatar/UserAvatar';
@@ -38,7 +34,7 @@
             You must{' '}
             <Text
               variant="link"
-              component={NextLink}
+              component={Link}
               href={`/login?returnUrl=${router.asPath}`}
               rel="nofollow"
               inline
