import {
  ActionIcon,
  Alert,
  AspectRatio,
  Badge,
  Box,
  Group,
  Loader,
  Stack,
  Text,
  createStyles,
  Tooltip,
  ThemeIcon,
} from '@mantine/core';
import { ImageIngestionStatus, CosmeticType } from '@prisma/client';
import { IconInfoCircle, IconBrush, IconAlertTriangle, IconClock2 } from '@tabler/icons-react';
import { useMemo } from 'react';
import { RoutedDialogLink } from '~/components/Dialog/RoutedDialogProvider';
import { EdgeMedia } from '~/components/EdgeMedia/EdgeMedia';
import { useImagesContext } from '~/components/Image/Providers/ImagesProvider';
import { MediaHash } from '~/components/ImageHash/ImageHash';
import { ImageMetaPopover } from '~/components/ImageMeta/ImageMeta';
import { MasonryCard } from '~/components/MasonryGrid/MasonryCard';
import { Reactions } from '~/components/Reaction/Reactions';
import { VotableTags } from '~/components/VotableTags/VotableTags';
import { ImagesInfiniteModel } from '~/server/services/image.service';
import HoverActionButton from '~/components/Cards/components/HoverActionButton';
import { generationPanel } from '~/store/generation.store';
import { useFeatureFlags } from '~/providers/FeatureFlagsProvider';
import { OnsiteIndicator } from '~/components/Image/Indicators/OnsiteIndicator';
import { useInView } from '~/hooks/useInView';
import { HolidayFrame } from '~/components/Decorations/HolidayFrame';
import { truncate } from 'lodash-es';
import { constants } from '~/server/common/constants';
import { useImageStore } from '~/store/image.store';
import { ImageGuard2 } from '~/components/ImageGuard/ImageGuard2';
import { ImageContextMenu } from '~/components/Image/ContextMenu/ImageContextMenu';
import { getIsPublicBrowsingLevel } from '~/shared/constants/browsingLevel.constants';

export function ImagesCard({ data, height }: { data: ImagesInfiniteModel; height: number }) {
  const { ref, inView } = useInView({ rootMargin: '200% 0px' });
  const { classes, cx } = useStyles();
  const { images } = useImagesContext();
  const features = useFeatureFlags();

  const image = useImageStore(data);

  const isBlocked = image.ingestion === ImageIngestionStatus.Blocked;
  const isPending = image.ingestion === ImageIngestionStatus.Pending;
  const isScanned = image.ingestion === ImageIngestionStatus.Scanned;

  const tags = useMemo(() => {
    if (!image.tags) return undefined;
    return image.tags.filter((x) => !getIsPublicBrowsingLevel(x.nsfwLevel));
  }, [image.tags]);

  const showVotes = !!tags?.length && isScanned;

  const onSite = image.meta && 'civitaiResources' in image.meta;
  const notPublished = image.publishedAt === null;
  const scheduled = image.publishedAt && new Date(image.publishedAt) > new Date();

  const cardDecoration = image.user.cosmetics?.find(
    ({ cosmetic }) => cosmetic.type === CosmeticType.ContentDecoration
  ) as (typeof image.user.cosmetics)[number] & {
    data?: { lights?: number; upgradedLights?: number };
  };

  return (
    <HolidayFrame {...cardDecoration}>
      <RoutedDialogLink name="imageDetail" state={{ imageId: image.id, images }}>
        <MasonryCard withBorder shadow="sm" p={0} height={height} ref={ref}>
          <AspectRatio
            className={classes.blurHash}
            ratio={(image?.width ?? 1) / (image?.height ?? 1)}
          >
            <MediaHash {...image} />
          </AspectRatio>

          <div className={classes.content} style={{ opacity: inView ? 1 : 0 }}>
            {inView && (
              <>
                {onSite && <OnsiteIndicator />}
<<<<<<< HEAD
                <ImageGuard2 image={image}>
                  {(safe) => (
                    <>
                      <Group
                        position="apart"
                        align="start"
                        spacing={4}
                        className="absolute top-2 left-2 right-2 z-10"
                      >
                        <ImageGuard2.BlurToggle />
                        {safe && (
                          <Stack spacing="xs" ml="auto">
                            {!isBlocked && <ImageContextMenu image={image} />}
                            {features.imageGeneration && image.meta && (
                              <HoverActionButton
                                label="Remix"
                                size={30}
                                color="white"
=======
                <ImageGuard
                  images={[image]}
                  render={(image) => (
                    <ImageGuard.Content>
                      {({ safe }) => (
                        <>
                          <Group
                            position="apart"
                            align="start"
                            spacing={4}
                            style={{
                              position: 'absolute',
                              top: 0,
                              left: 0,
                              width: '100%',
                              zIndex: 10,
                              padding: 8,
                              pointerEvents: 'none',
                            }}
                          >
                            <ImageGuard.ToggleImage
                              position="static"
                              sx={{ pointerEvents: 'auto' }}
                            />
                            {safe && (
                              <Stack spacing="xs" ml="auto" style={{ pointerEvents: 'auto' }}>
                                {!isBlocked && (
                                  <ImageGuard.Report
                                    context="image"
                                    position="static"
                                    withinPortal
                                  />
                                )}
                                {features.imageGeneration && image.meta && (
                                  <HoverActionButton
                                    label="Remix"
                                    size={30}
                                    color="white"
                                    variant="filled"
                                    data-activity="remix:image-card"
                                    onClick={(e) => {
                                      e.preventDefault();
                                      e.stopPropagation();
                                      generationPanel.open({
                                        type: 'image',
                                        id: image.id,
                                      });
                                    }}
                                  >
                                    <IconBrush stroke={2.5} size={16} />
                                  </HoverActionButton>
                                )}
                                {scheduled && (
                                  <Tooltip label="Scheduled">
                                    <ThemeIcon size={30} radius="xl" variant="filled" color="blue">
                                      <IconClock2 size={16} strokeWidth={2.5} />
                                    </ThemeIcon>
                                  </Tooltip>
                                )}
                                {notPublished && (
                                  <Tooltip label="Not published">
                                    <ThemeIcon
                                      size={30}
                                      radius="xl"
                                      variant="filled"
                                      color="yellow"
                                    >
                                      <IconAlertTriangle size={16} strokeWidth={2.5} />
                                    </ThemeIcon>
                                  </Tooltip>
                                )}
                              </Stack>
                            )}
                          </Group>
                          {safe && (
                            <EdgeMedia
                              src={image.url}
                              className={cx({ [classes.blocked]: isBlocked })}
                              name={image.name ?? image.id.toString()}
                              alt={
                                image.meta
                                  ? truncate(image.meta.prompt, {
                                      length: constants.altTruncateLength,
                                    })
                                  : image.name ?? undefined
                              }
                              type={image.type}
                              width={450}
                              placeholder="empty"
                              style={{ width: '100%' }}
                              fadeIn
                            />
                          )}

                          <div className="footer-abs">
                            {showVotes ? (
                              <div className={classes.footer}>
                                <VotableTags entityType="image" entityId={image.id} tags={tags} />
                              </div>
                            ) : !isBlocked ? (
                              isPending ? (
                                <Box className={classes.footer} p="xs" sx={{ width: '100%' }}>
                                  <Stack spacing={4}>
                                    <Group spacing={8} noWrap>
                                      <Loader size={20} />
                                      <Badge size="xs" color="yellow">
                                        Analyzing
                                      </Badge>
                                    </Group>
                                    <Text size="sm" inline>
                                      This image will be available to the community once processing
                                      is done.
                                    </Text>
                                  </Stack>
                                </Box>
                              ) : (
                                // TODO.Briant - don't use group since group prevents clicking smaller images, or change pointer event?
                                <Group className={classes.info} spacing={4} position="apart" noWrap>
                                  <Reactions
                                    entityId={image.id}
                                    entityType="image"
                                    reactions={image.reactions}
                                    metrics={{
                                      likeCount: image.stats?.likeCountAllTime,
                                      dislikeCount: image.stats?.dislikeCountAllTime,
                                      heartCount: image.stats?.heartCountAllTime,
                                      laughCount: image.stats?.laughCountAllTime,
                                      cryCount: image.stats?.cryCountAllTime,
                                      tippedAmountCount: image.stats?.tippedAmountCountAllTime,
                                    }}
                                    targetUserId={image.user.id}
                                    readonly={!safe}
                                    className={classes.reactions}
                                  />
                                  {!image.hideMeta && image.meta && (
                                    <ImageMetaPopover
                                      meta={image.meta}
                                      generationProcess={image.generationProcess ?? undefined}
                                      imageId={image.id}
                                      mainResourceId={image.modelVersionId ?? undefined}
                                    >
                                      <ActionIcon variant="transparent" size="lg">
                                        <IconInfoCircle
                                          color="white"
                                          filter="drop-shadow(1px 1px 2px rgb(0 0 0 / 50%)) drop-shadow(0px 5px 15px rgb(0 0 0 / 60%))"
                                          opacity={0.8}
                                          strokeWidth={2.5}
                                          size={26}
                                        />
                                      </ActionIcon>
                                    </ImageMetaPopover>
                                  )}
                                </Group>
                              )
                            ) : (
                              <Alert
                                color="red"
>>>>>>> 062e87ea
                                variant="filled"
                                data-activity="remix:image-card"
                                onClick={(e) => {
                                  e.preventDefault();
                                  e.stopPropagation();
                                  generationPanel.open({
                                    type: 'image',
                                    id: image.id,
                                  });
                                }}
                              >
                                <IconBrush stroke={2.5} size={16} />
                              </HoverActionButton>
                            )}
                            {scheduled && (
                              <Tooltip label="Scheduled">
                                <ThemeIcon size={30} radius="xl" variant="filled" color="blue">
                                  <IconClock2 size={16} strokeWidth={2.5} />
                                </ThemeIcon>
                              </Tooltip>
                            )}
                            {notPublished && (
                              <Tooltip label="Not published">
                                <ThemeIcon size={30} radius="xl" variant="filled" color="yellow">
                                  <IconAlertTriangle size={16} strokeWidth={2.5} />
                                </ThemeIcon>
                              </Tooltip>
                            )}
                          </Stack>
                        )}
                      </Group>
                      {safe && (
                        <EdgeMedia
                          src={image.url}
                          className={cx({ [classes.blocked]: isBlocked })}
                          name={image.name ?? image.id.toString()}
                          alt={
                            image.meta
                              ? truncate(image.meta.prompt, {
                                  length: constants.altTruncateLength,
                                })
                              : image.name ?? undefined
                          }
                          type={image.type}
                          width={450}
                          placeholder="empty"
                          style={{ width: '100%' }}
                          fadeIn
                        />
                      )}

                      <div className="footer-abs">
                        {showVotes ? (
                          <div className={classes.footer}>
                            <VotableTags entityType="image" entityId={image.id} tags={tags} />
                          </div>
                        ) : !isBlocked ? (
                          isPending ? (
                            <Box className={classes.footer} p="xs" sx={{ width: '100%' }}>
                              <Stack spacing={4}>
                                <Group spacing={8} noWrap>
                                  <Loader size={20} />
                                  <Badge size="xs" color="yellow">
                                    Analyzing
                                  </Badge>
                                </Group>
                                <Text size="sm" inline>
                                  This image will be available to the community once processing is
                                  done.
                                </Text>
                              </Stack>
                            </Box>
                          ) : (
                            <Group className={classes.info} spacing={4} position="apart" noWrap>
                              <Reactions
                                entityId={image.id}
                                entityType="image"
                                reactions={image.reactions}
                                metrics={{
                                  likeCount: image.stats?.likeCountAllTime,
                                  dislikeCount: image.stats?.dislikeCountAllTime,
                                  heartCount: image.stats?.heartCountAllTime,
                                  laughCount: image.stats?.laughCountAllTime,
                                  cryCount: image.stats?.cryCountAllTime,
                                  tippedAmountCount: image.stats?.tippedAmountCountAllTime,
                                }}
                                targetUserId={image.user.id}
                                readonly={!safe}
                                className={classes.reactions}
                              />
                              {!image.hideMeta && image.meta && (
                                <ImageMetaPopover
                                  meta={image.meta}
                                  generationProcess={image.generationProcess ?? undefined}
                                  imageId={image.id}
                                  mainResourceId={image.modelVersionId ?? undefined}
                                >
                                  <ActionIcon variant="transparent" size="lg">
                                    <IconInfoCircle
                                      color="white"
                                      filter="drop-shadow(1px 1px 2px rgb(0 0 0 / 50%)) drop-shadow(0px 5px 15px rgb(0 0 0 / 60%))"
                                      opacity={0.8}
                                      strokeWidth={2.5}
                                      size={26}
                                    />
                                  </ActionIcon>
                                </ImageMetaPopover>
                              )}
                            </Group>
                          )
                        ) : (
                          <Alert
                            color="red"
                            variant="filled"
                            radius={0}
                            className={classes.info}
                            title={
                              <Group spacing={4}>
                                <IconInfoCircle />
                                <Text inline>TOS Violation</Text>
                              </Group>
                            }
                          >
                            <Stack align="flex-end" spacing={0}>
                              <Text size="sm" inline>
                                The image you uploaded was determined to violate our TOS and will be
                                completely removed from our service.
                              </Text>
                            </Stack>
                          </Alert>
                        )}
                      </div>
                    </>
                  )}
                </ImageGuard2>
              </>
            )}
          </div>
        </MasonryCard>
      </RoutedDialogLink>
    </HolidayFrame>
  );
}

const useStyles = createStyles((theme, _, getRef) => {
  const footerRef = getRef('footer');
  const infoRef = getRef('info');

  return {
    title: {
      lineHeight: 1.1,
      fontSize: 14,
      color: 'white',
      fontWeight: 500,
    },
    footer: {
      ref: footerRef,

      display: 'flex',
      flexDirection: 'row',
      justifyContent: 'space-between',
      alignItems: 'center',
      position: 'absolute',
      bottom: 0,
      left: 0,
      right: 0,
      background: theme.fn.gradient({
        from: 'rgba(37,38,43,0.8)',
        to: 'rgba(37,38,43,0)',
        deg: 0,
      }),
      // backdropFilter: 'blur(5px) saturate(160%)',
      boxShadow: '0 -2px 6px 1px rgba(0,0,0,0.16)',
      zIndex: 10,
      gap: 6,
      padding: theme.spacing.xs,
    },
    reactions: {
      borderRadius: theme.radius.sm,
      background: theme.fn.rgba(
        theme.colorScheme === 'dark' ? theme.colors.dark[6] : theme.colors.gray[0],
        0.6
      ),
      // backdropFilter: 'blur(5px) saturate(160%)',
      boxShadow: '0 -2px 6px 1px rgba(0,0,0,0.16)',
      padding: 4,
    },
    info: {
      ref: infoRef,

      position: 'absolute',
      bottom: 0,
      left: 0,
      width: '100%',
      padding: 5,
    },
    blocked: { opacity: 0.3 },
    blurHash: {
      position: 'absolute',
      top: 0,
      left: 0,
      width: '100%',
      height: '100%',
      zIndex: 1,
      opacity: 0.7,
    },
    content: {
      position: 'absolute',
      zIndex: 2,
      width: '100%',
      height: '100%',
      opacity: 0,
      transition: theme.other.fadeIn,
    },

    link: {
      [`&:has(~ .frame-decor) .${footerRef}, &:has(~ .frame-decor) .${infoRef}`]: {
        paddingBottom: '36px !important',
      },
    },
  };
});<|MERGE_RESOLUTION|>--- conflicted
+++ resolved
@@ -81,7 +81,6 @@
             {inView && (
               <>
                 {onSite && <OnsiteIndicator />}
-<<<<<<< HEAD
                 <ImageGuard2 image={image}>
                   {(safe) => (
                     <>
@@ -90,175 +89,17 @@
                         align="start"
                         spacing={4}
                         className="absolute top-2 left-2 right-2 z-10"
+                        style={{ pointerEvents: 'none' }}
                       >
-                        <ImageGuard2.BlurToggle />
+                        <ImageGuard2.BlurToggle sx={{ pointerEvents: 'auto' }} />
                         {safe && (
-                          <Stack spacing="xs" ml="auto">
+                          <Stack spacing="xs" ml="auto" sx={{ pointerEvents: 'auto' }}>
                             {!isBlocked && <ImageContextMenu image={image} />}
                             {features.imageGeneration && image.meta && (
                               <HoverActionButton
                                 label="Remix"
                                 size={30}
                                 color="white"
-=======
-                <ImageGuard
-                  images={[image]}
-                  render={(image) => (
-                    <ImageGuard.Content>
-                      {({ safe }) => (
-                        <>
-                          <Group
-                            position="apart"
-                            align="start"
-                            spacing={4}
-                            style={{
-                              position: 'absolute',
-                              top: 0,
-                              left: 0,
-                              width: '100%',
-                              zIndex: 10,
-                              padding: 8,
-                              pointerEvents: 'none',
-                            }}
-                          >
-                            <ImageGuard.ToggleImage
-                              position="static"
-                              sx={{ pointerEvents: 'auto' }}
-                            />
-                            {safe && (
-                              <Stack spacing="xs" ml="auto" style={{ pointerEvents: 'auto' }}>
-                                {!isBlocked && (
-                                  <ImageGuard.Report
-                                    context="image"
-                                    position="static"
-                                    withinPortal
-                                  />
-                                )}
-                                {features.imageGeneration && image.meta && (
-                                  <HoverActionButton
-                                    label="Remix"
-                                    size={30}
-                                    color="white"
-                                    variant="filled"
-                                    data-activity="remix:image-card"
-                                    onClick={(e) => {
-                                      e.preventDefault();
-                                      e.stopPropagation();
-                                      generationPanel.open({
-                                        type: 'image',
-                                        id: image.id,
-                                      });
-                                    }}
-                                  >
-                                    <IconBrush stroke={2.5} size={16} />
-                                  </HoverActionButton>
-                                )}
-                                {scheduled && (
-                                  <Tooltip label="Scheduled">
-                                    <ThemeIcon size={30} radius="xl" variant="filled" color="blue">
-                                      <IconClock2 size={16} strokeWidth={2.5} />
-                                    </ThemeIcon>
-                                  </Tooltip>
-                                )}
-                                {notPublished && (
-                                  <Tooltip label="Not published">
-                                    <ThemeIcon
-                                      size={30}
-                                      radius="xl"
-                                      variant="filled"
-                                      color="yellow"
-                                    >
-                                      <IconAlertTriangle size={16} strokeWidth={2.5} />
-                                    </ThemeIcon>
-                                  </Tooltip>
-                                )}
-                              </Stack>
-                            )}
-                          </Group>
-                          {safe && (
-                            <EdgeMedia
-                              src={image.url}
-                              className={cx({ [classes.blocked]: isBlocked })}
-                              name={image.name ?? image.id.toString()}
-                              alt={
-                                image.meta
-                                  ? truncate(image.meta.prompt, {
-                                      length: constants.altTruncateLength,
-                                    })
-                                  : image.name ?? undefined
-                              }
-                              type={image.type}
-                              width={450}
-                              placeholder="empty"
-                              style={{ width: '100%' }}
-                              fadeIn
-                            />
-                          )}
-
-                          <div className="footer-abs">
-                            {showVotes ? (
-                              <div className={classes.footer}>
-                                <VotableTags entityType="image" entityId={image.id} tags={tags} />
-                              </div>
-                            ) : !isBlocked ? (
-                              isPending ? (
-                                <Box className={classes.footer} p="xs" sx={{ width: '100%' }}>
-                                  <Stack spacing={4}>
-                                    <Group spacing={8} noWrap>
-                                      <Loader size={20} />
-                                      <Badge size="xs" color="yellow">
-                                        Analyzing
-                                      </Badge>
-                                    </Group>
-                                    <Text size="sm" inline>
-                                      This image will be available to the community once processing
-                                      is done.
-                                    </Text>
-                                  </Stack>
-                                </Box>
-                              ) : (
-                                // TODO.Briant - don't use group since group prevents clicking smaller images, or change pointer event?
-                                <Group className={classes.info} spacing={4} position="apart" noWrap>
-                                  <Reactions
-                                    entityId={image.id}
-                                    entityType="image"
-                                    reactions={image.reactions}
-                                    metrics={{
-                                      likeCount: image.stats?.likeCountAllTime,
-                                      dislikeCount: image.stats?.dislikeCountAllTime,
-                                      heartCount: image.stats?.heartCountAllTime,
-                                      laughCount: image.stats?.laughCountAllTime,
-                                      cryCount: image.stats?.cryCountAllTime,
-                                      tippedAmountCount: image.stats?.tippedAmountCountAllTime,
-                                    }}
-                                    targetUserId={image.user.id}
-                                    readonly={!safe}
-                                    className={classes.reactions}
-                                  />
-                                  {!image.hideMeta && image.meta && (
-                                    <ImageMetaPopover
-                                      meta={image.meta}
-                                      generationProcess={image.generationProcess ?? undefined}
-                                      imageId={image.id}
-                                      mainResourceId={image.modelVersionId ?? undefined}
-                                    >
-                                      <ActionIcon variant="transparent" size="lg">
-                                        <IconInfoCircle
-                                          color="white"
-                                          filter="drop-shadow(1px 1px 2px rgb(0 0 0 / 50%)) drop-shadow(0px 5px 15px rgb(0 0 0 / 60%))"
-                                          opacity={0.8}
-                                          strokeWidth={2.5}
-                                          size={26}
-                                        />
-                                      </ActionIcon>
-                                    </ImageMetaPopover>
-                                  )}
-                                </Group>
-                              )
-                            ) : (
-                              <Alert
-                                color="red"
->>>>>>> 062e87ea
                                 variant="filled"
                                 data-activity="remix:image-card"
                                 onClick={(e) => {
