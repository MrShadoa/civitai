--- conflicted
+++ resolved
@@ -32,12 +32,8 @@
 
 export function ImagesCard({ data: image, height }: { data: ImagesInfiniteModel; height: number }) {
   const { classes, cx } = useStyles();
-<<<<<<< HEAD
   const { images } = useImagesContext();
-=======
-  const filters = useImagesInfiniteContext();
   const features = useFeatureFlags();
->>>>>>> 68659384
 
   const ingestionData = useImageIngestionContext(
     useCallback(
@@ -75,11 +71,6 @@
                   <ImageGuard.Content>
                     {({ safe }) => (
                       <>
-<<<<<<< HEAD
-                        {!isBlocked && <ImageGuard.Report context="image" position="top-right" />}
-                        <ImageGuard.ToggleImage position="top-left" />
-                        <RoutedDialogLink name="imageDetail" state={{ imageId: image.id, images }}>
-=======
                         <Group
                           position="apart"
                           align="start"
@@ -116,8 +107,7 @@
                             )}
                           </Stack>
                         </Group>
-                        <RoutedContextLink modal="imageDetailModal" imageId={image.id} {...filters}>
->>>>>>> 68659384
+                        <RoutedDialogLink name="imageDetail" state={{ imageId: image.id, images }}>
                           {!safe ? (
                             <AspectRatio ratio={(image?.width ?? 1) / (image?.height ?? 1)}>
                               <MediaHash {...image} />
