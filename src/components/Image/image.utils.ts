--- conflicted
+++ resolved
@@ -99,30 +99,6 @@
   };
 };
 
-<<<<<<< HEAD
-export const useQueryImageCategories = (
-  filters?: Partial<GetImagesByCategoryInput>,
-  options?: { keepPreviousData?: boolean; enabled?: boolean }
-) => {
-  filters ??= {};
-  const { data, ...rest } = trpc.image.getImagesByCategory.useInfiniteQuery(
-    { ...filters },
-    {
-      getNextPageParam: (lastPage) => (!!lastPage ? lastPage.nextCursor : 0),
-      getPreviousPageParam: (firstPage) => (!!firstPage ? firstPage.nextCursor : 0),
-      trpc: { context: { skipBatch: true } },
-      keepPreviousData: true,
-      ...options,
-    }
-  );
-
-  const categories = useMemo(() => data?.pages.flatMap((x) => x.items) ?? [], [data]);
-
-  return { data, categories, ...rest };
-};
-
-=======
->>>>>>> f3a8f890
 const CSAM_NOTIFICATION_ID = 'sending-report';
 export function useReportCsamImages(
   options?: Parameters<typeof trpc.image.reportCsamImages.useMutation>[0]
