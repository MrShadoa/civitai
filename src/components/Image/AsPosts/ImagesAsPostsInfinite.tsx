--- conflicted
+++ resolved
@@ -295,11 +295,6 @@
                   .
                 </Text>
               ) : null}
-<<<<<<< HEAD
-              {/* TODO.imageTags: Bring back once we support tags again.  */}
-              {/* TODO.metricSearch can we enable this? */}
-=======
->>>>>>> a0f0b637
               <ImageCategories />
               {enabled && isLoading ? (
                 <Paper style={{ minHeight: 200, position: 'relative' }}>
