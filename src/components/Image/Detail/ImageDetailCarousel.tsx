--- conflicted
+++ resolved
@@ -109,8 +109,8 @@
                   variant="light"
                   className={classes.actionIcon}
                 >
-                  <Group spacing={2}>
-                    <IconEye size={16} stroke={1.5} color="white" />
+                  <Group spacing={4}>
+                    <IconEye size={18} stroke={2} color="white" />
                     <Text color="white" size="xs" align="center" weight={500}>
                       {abbreviateNumber(image.stats?.viewCountAllTime ?? 0)}
                     </Text>
@@ -129,17 +129,9 @@
                     variant="default"
                     className={cx(classes.generateButton)}
                   >
-<<<<<<< HEAD
                     <Group spacing={4} noWrap>
                       <IconBrush size={16} />
                       <Text size="xs">Remix</Text>
-=======
-                    <Group spacing={4}>
-                      <IconEye size={18} stroke={2} color="white" />
-                      <Text color="white" size="xs" align="center" weight={500}>
-                        {abbreviateNumber(image.stats?.viewCountAllTime ?? 0)}
-                      </Text>
->>>>>>> 31e97d2a
                     </Group>
                   </Button>
                 )}
@@ -207,7 +199,6 @@
                   targetUserId={image.user.id}
                 />
 
-<<<<<<< HEAD
                 <ActionIcon
                   size={30}
                   onClick={toggleInfo}
@@ -216,7 +207,7 @@
                   variant="light"
                   className={classes.actionIcon}
                 >
-                  <IconInfoCircle size={16} color="white" />
+                  <IconInfoCircle size={20} color="white" />
                 </ActionIcon>
               </Group>
             </Stack>
@@ -229,20 +220,6 @@
                 bottom: 0,
               }}
             >
-=======
-                  <ActionIcon
-                    size={30}
-                    onClick={toggleInfo}
-                    radius="xl"
-                    color="gray.8"
-                    variant="light"
-                    className={classes.actionIcon}
-                  >
-                    <IconInfoCircle size={20} color="white" />
-                  </ActionIcon>
-                </Group>
-              </Stack>
->>>>>>> 31e97d2a
               <Center
                 style={{
                   position: 'relative',
