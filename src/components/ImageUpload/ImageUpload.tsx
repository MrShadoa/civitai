--- conflicted
+++ resolved
@@ -35,10 +35,7 @@
   Box,
   Alert,
   HoverCard,
-<<<<<<< HEAD
-=======
   Title,
->>>>>>> d47737dc
 } from '@mantine/core';
 import { FileWithPath, Dropzone, IMAGE_MIME_TYPE } from '@mantine/dropzone';
 import { useDidUpdate, useLocalStorage } from '@mantine/hooks';
