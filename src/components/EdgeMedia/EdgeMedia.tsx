--- conflicted
+++ resolved
@@ -3,13 +3,10 @@
 import { EdgeUrlProps } from '~/client-utils/cf-images-utils';
 import { getEdgeUrl } from '~/client-utils/cf-images-utils';
 import { EdgeVideo } from '~/components/EdgeMedia/EdgeVideo';
-<<<<<<< HEAD
-=======
 import { CSSProperties, ReactNode, useRef } from 'react';
 import { MediaType } from '@prisma/client';
 import { constants } from '~/server/common/constants';
 import { useIsClient } from '~/providers/IsClientProvider';
->>>>>>> 258a4c26
 
 export type EdgeMediaProps = EdgeUrlProps &
   Omit<JSX.IntrinsicElements['img'], 'src' | 'srcSet' | 'ref' | 'width' | 'height' | 'metadata'> & {
