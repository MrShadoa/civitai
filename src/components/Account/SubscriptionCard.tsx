--- conflicted
+++ resolved
@@ -1,9 +1,5 @@
 import { Button, Card, Stack, Center, Loader, Title, Text, Group, Box } from '@mantine/core';
-<<<<<<< HEAD
-import { NextLink as Link } from '~/components/NextLink/NextLink'
-=======
-import { NextLink } from '@mantine/next';
->>>>>>> 648a5fa8
+import { NextLink as Link } from '~/components/NextLink/NextLink';
 import { IconRotateClockwise, IconSettings } from '@tabler/icons-react';
 import { dialogStore } from '~/components/Dialog/dialogStore';
 import { EdgeMedia } from '~/components/EdgeMedia/EdgeMedia';
@@ -37,7 +33,7 @@
             radius="xl"
             color="gray"
             rightIcon={<IconSettings size={16} />}
-            component={NextLink}
+            component={Link}
             href="/user/membership"
           >
             Manage
