import {
  Stack,
  Card,
  Title,
  Text,
  Center,
  createStyles,
  Group,
  Select,
  Button,
} from '@mantine/core';
import { IconAdCircleOff, IconBolt, IconChevronDown, IconCloud } from '@tabler/icons-react';
import { EdgeMedia } from '~/components/EdgeMedia/EdgeMedia';
import { benefitIconSize, BenefitItem, PlanBenefitList } from '~/components/Stripe/PlanBenefitList';
import { CurrencyBadge } from '../Currency/CurrencyBadge';
import { Currency } from '@prisma/client';
import { containerQuery } from '~/utils/mantine-css-helpers';
import type { StripePlan, StripeSubscription } from '~/server/services/stripe.service';
import { useState } from 'react';
import { SubscribeButton } from '~/components/Stripe/SubscribeButton';
import { getStripeCurrencyDisplay } from '~/utils/string-helpers';
<<<<<<< HEAD
import { ProductMetadata } from '~/server/schema/stripe.schema';
import { isDefined } from '~/utils/type-guards';
import { formatKBytes } from '~/utils/number-helpers';
=======
import { constants } from '~/server/common/constants';
>>>>>>> 8fe290b1

type PlanCardProps = {
  product: StripePlan;
  subscription?: StripeSubscription | null;
};

export function PlanCard({ product, subscription }: PlanCardProps) {
  const { classes } = useStyles();
  const meta = (product.metadata ?? {}) as ProductMetadata;
  const { benefits, image } = getPlanDetails(meta).find((x) => x.name === product.name) ?? {};
  const defaultPriceId = subscription?.price.id ?? product.defaultPriceId;
  const [priceId, setPriceId] = useState<string | null>(defaultPriceId);
  const price = product.prices.find((p) => p.id === priceId) ?? product.prices[0];
  const canSubscribe = (!subscription || !!subscription.canceledAt) && priceId;

  return (
    <Card withBorder style={{ height: '100%' }}>
      <Stack justify="space-between" style={{ height: '100%' }}>
        <Stack>
          <Stack spacing={0} mb="md">
            {image && (
              <Center>
                <EdgeMedia src={image} width={128} className={classes.image} />
              </Center>
            )}
            <Title className={classes.title} order={2} align="center" mb="sm">
              {product.name}
            </Title>
            <Group position="center" spacing={4}>
              <Text className={classes.price} align="center" size={18} weight={500} lh={1}>
                {getStripeCurrencyDisplay(price.unitAmount, price.currency)}
              </Text>
              <Select
                data={product.prices.map((p) => ({ label: p.currency, value: p.id }))}
                value={priceId}
                onChange={setPriceId}
                variant="unstyled"
                w={50}
                rightSection={<IconChevronDown size={14} />}
                rightSectionWidth={20}
                styles={(theme) => ({
                  root: {
                    marginTop: 2,
                    borderBottom: `2px solid ${theme.colors.blue[theme.fn.primaryShade()]}`,
                  },
                  input: {
                    textTransform: 'uppercase',
                    textAlign: 'left',
                    height: 20,
                    minHeight: 20,
                  },
                  item: {
                    textTransform: 'uppercase',
                    padding: '0 4px',
                    textAlign: 'center',
                  },
                  rightSection: {
                    marginRight: 0,
                  },
                })}
              />
            </Group>
            <Text className={classes.price} align="center" color="dimmed">
              per {price.interval}
            </Text>
          </Stack>
          {benefits && <PlanBenefitList benefits={benefits} />}
          {product.description && <Text>{product.description}</Text>}
        </Stack>
        {canSubscribe && (
          <SubscribeButton priceId={priceId}>
            <Button>Subscribe</Button>
          </SubscribeButton>
        )}
      </Stack>
    </Card>
  );
}

export const getPlanDetails: (metadata: ProductMetadata) => PlanMeta[] = (
  metadata: ProductMetadata = {}
) => [
  {
    name: 'Supporter Tier',
    image: constants.supporterBadge,
    benefits: [
      { content: 'Ad-free Browsing', icon: <IconAdCircleOff size={benefitIconSize} /> },
      { content: 'Early access to new features' },
      {
        content: (
          <Text
            variant="link"
            td="underline"
            component="a"
            href="https://www.youtube.com/watch?v=MaSRXvM05x4"
            target="_blank"
          >
            One-click model loading
          </Text>
        ),
      },
      { content: 'Monthly Supporter Badge' },
      { content: 'Unique nameplate color' },
      { content: 'Unique Discord role' },
      {
        icon: <IconBolt size={benefitIconSize} />,
        iconColor: 'yellow',
        content: (
          <Text>
            <Text span>
              <CurrencyBadge currency={Currency.BUZZ} unitAmount={5000} /> each month
            </Text>
          </Text>
        ),
      },
      metadata.vaultSizeKb
        ? {
            content: `Vault size: ${formatKBytes(metadata.vaultSizeKb)}`,
            icon: <IconCloud />,
            iconColor: 'blue',
          }
        : undefined,
    ].filter(isDefined),
  },
];

type PlanMeta = {
  name: string;
  image: string;
  benefits: BenefitItem[];
};

const useStyles = createStyles((theme) => ({
  image: {
    [containerQuery.smallerThan('sm')]: {
      width: 96,
      marginBottom: theme.spacing.xs,
    },
  },
  title: {
    [containerQuery.smallerThan('sm')]: {
      fontSize: 20,
    },
  },
  price: {
    [containerQuery.smallerThan('sm')]: {
      fontSize: 16,
    },
  },
}));<|MERGE_RESOLUTION|>--- conflicted
+++ resolved
@@ -19,13 +19,10 @@
 import { useState } from 'react';
 import { SubscribeButton } from '~/components/Stripe/SubscribeButton';
 import { getStripeCurrencyDisplay } from '~/utils/string-helpers';
-<<<<<<< HEAD
 import { ProductMetadata } from '~/server/schema/stripe.schema';
 import { isDefined } from '~/utils/type-guards';
 import { formatKBytes } from '~/utils/number-helpers';
-=======
 import { constants } from '~/server/common/constants';
->>>>>>> 8fe290b1
 
 type PlanCardProps = {
   product: StripePlan;
