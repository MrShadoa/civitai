--- conflicted
+++ resolved
@@ -13,14 +13,10 @@
 import { MetricTimeframe } from '@prisma/client';
 import { useDumbImageFilters, useQueryImages } from '~/components/Image/image.utils';
 import { ImageCard } from '~/components/Cards/ImageCard';
-<<<<<<< HEAD
-import { ModelCard } from '~/components/Cards/ModelCard';
+import Link from 'next/link';
 import { ImagesProvider } from '~/components/Image/Providers/ImagesProvider';
-=======
-import Link from 'next/link';
 
 const MAX_IMAGES_DISPLAY = 32; // 2 rows of 7
->>>>>>> 540e431a
 
 export const MyImagesSection = ({ user }: ProfileSectionProps) => {
   const { ref, inView } = useInView({
