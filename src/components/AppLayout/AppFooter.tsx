--- conflicted
+++ resolved
@@ -39,137 +39,95 @@
 
   return (
     <Footer className={cx(classes.root)} height="auto" p="sm" py={4}>
-      {!cookies && isClient ? (
-        <ConsentForm />
-      ) : (
-        <Group spacing={mobile ? 'sm' : 'lg'} sx={{ flexWrap: 'nowrap' }}>
-          <Text
-            weight={700}
-            sx={{ whiteSpace: 'nowrap', userSelect: 'none' }}
-            onDoubleClick={() => {
-              if (hash) setShowHash((x) => !x);
-            }}
-          >
-            &copy; Civitai {new Date().getFullYear()}
-          </Text>
-          {showHash && hash && (
-            <Stack spacing={2}>
-              <Text weight={500} size="xs" sx={{ lineHeight: 1.1 }}>
-                Site Version
-              </Text>
-              <Anchor
-                target="_blank"
-                href={`/github/commit/${hash}`}
-                w="100%"
-                sx={{ '&:hover': { textDecoration: 'none' } }}
-              >
-                <Code sx={{ textAlign: 'center', lineHeight: 1.1, display: 'block' }}>
-                  {hash.substring(0, 7)}
-                </Code>
-              </Anchor>
-            </Stack>
+      <Group spacing={mobile ? 'sm' : 'lg'} sx={{ flexWrap: 'nowrap' }}>
+        <Text
+          weight={700}
+          sx={{ whiteSpace: 'nowrap', userSelect: 'none' }}
+          onDoubleClick={() => {
+            if (hash) setShowHash((x) => !x);
+          }}
+        >
+          &copy; Civitai {new Date().getFullYear()}
+        </Text>
+        {showHash && hash && (
+          <Stack spacing={2}>
+            <Text weight={500} size="xs" sx={{ lineHeight: 1.1 }}>
+              Site Version
+            </Text>
+            <Anchor
+              target="_blank"
+              href={`/github/commit/${hash}`}
+              w="100%"
+              sx={{ '&:hover': { textDecoration: 'none' } }}
+            >
+              <Code sx={{ textAlign: 'center', lineHeight: 1.1, display: 'block' }}>
+                {hash.substring(0, 7)}
+              </Code>
+            </Anchor>
+          </Stack>
+        )}
+        <Group spacing={0} sx={{ flexWrap: 'nowrap' }}>
+          <Button
+            component={NextLink}
+            prefetch={false}
+            href="/content/careers"
+            {...buttonProps}
+            variant="subtle"
+            color="green"
+            px={mobile ? 5 : 'xs'}
+          >
+            Join Us 💼
+          </Button>
+          <Button
+            component={NextLink}
+            prefetch={false}
+            href="/advertise-with-us"
+            {...buttonProps}
+            variant="subtle"
+            color="yellow"
+            target="_blank"
+            rel="nofollow noreferrer"
+            px={mobile ? 5 : 'xs'}
+          >
+            Advertise 📰
+          </Button>
+          <Button
+            component={NextLink}
+            prefetch={false}
+            href="/creators-program"
+            {...buttonProps}
+            color="blue"
+            px={mobile ? 5 : 'xs'}
+          >
+            Creators
+          </Button>
+          <Button
+            component={NextLink}
+            prefetch={false}
+            href="/content/tos"
+            {...buttonProps}
+            px={mobile ? 5 : 'xs'}
+          >
+            Terms of Service
+          </Button>
+          <Button
+            component={NextLink}
+            prefetch={false}
+            href="/content/privacy"
+            {...buttonProps}
+            px={mobile ? 5 : 'xs'}
+          >
+            Privacy
+          </Button>
+          {features.safety && (
+            <Button component={NextLink} href="/safety" {...buttonProps}>
+              Safety
+            </Button>
           )}
-          <Group spacing={0} sx={{ flexWrap: 'nowrap' }}>
-            <Button
-              component={NextLink}
-              prefetch={false}
-              href="/content/careers"
-              {...buttonProps}
-              variant="subtle"
-              color="green"
-              px={mobile ? 5 : 'xs'}
-            >
-              Join Us 💼
-            </Button>
-            <Button
-              component={NextLink}
-              prefetch={false}
-              href="/advertise-with-us"
-              {...buttonProps}
-              variant="subtle"
-              color="yellow"
-              target="_blank"
-              rel="nofollow noreferrer"
-              px={mobile ? 5 : 'xs'}
-            >
-              Advertise 📰
-            </Button>
-            <Button
-              component={NextLink}
-              prefetch={false}
-              href="/creators-program"
-              {...buttonProps}
-              color="blue"
-              px={mobile ? 5 : 'xs'}
-            >
-              Creators
-            </Button>
-            <Button
-              component={NextLink}
-              prefetch={false}
-              href="/content/tos"
-              {...buttonProps}
-              px={mobile ? 5 : 'xs'}
-            >
-              Terms of Service
-            </Button>
-            <Button
-              component={NextLink}
-              prefetch={false}
-              href="/content/privacy"
-              {...buttonProps}
-              px={mobile ? 5 : 'xs'}
-            >
-              Privacy
-            </Button>
-            {features.safety && (
-              <Button component={NextLink} href="/safety" {...buttonProps}>
-                Safety
-              </Button>
-            )}
-            {features.newsroom && (
-              <Button component={NextLink} href="/newsroom" {...buttonProps}>
-                Newsroom
-              </Button>
-            )}
-            <Button
-              component="a"
-              href="/github/wiki/REST-API-Reference"
-              {...buttonProps}
-              target="_blank"
-              rel="nofollow noreferrer"
-            >
-              API
-            </Button>
-            <Button
-              component="a"
-              href="https://status.civitai.com"
-              {...buttonProps}
-              target="_blank"
-              rel="nofollow noreferrer"
-            >
-              Status
-            </Button>
-            <Button
-              component="a"
-              href="/wiki"
-              {...buttonProps}
-              target="_blank"
-              rel="nofollow noreferrer"
-            >
-              Wiki
-            </Button>
-            <Button
-              component="a"
-              href="/education"
-              {...buttonProps}
-              target="_blank"
-              rel="nofollow noreferrer"
-            >
-              Education
-            </Button>
-<<<<<<< HEAD
-=======
+          {features.newsroom && (
+            <Button component={NextLink} href="/newsroom" {...buttonProps}>
+              Newsroom
+            </Button>
           )}
           <Button
             component="a"
@@ -216,7 +174,6 @@
           >
             Residency
           </Button>
->>>>>>> 119fbcff
 
             <SocialLinks />
           </Group>
