import {
  ActionIcon,
  Anchor,
  Badge,
  Box,
  Burger,
  Button,
  createStyles,
  Divider,
  Grid,
  Group,
  GroupProps,
  Header,
  MantineSize,
  Menu,
  Paper,
  Portal,
  ScrollArea,
  Switch,
  Text,
  Transition,
  UnstyledButton,
  useMantineColorScheme,
} from '@mantine/core';
import { NextLink } from '@mantine/next';
import { Currency } from '@prisma/client';
import {
  IconBarbell,
  IconBookmark,
  IconBookmarkEdit,
  IconBrush,
  IconChevronDown,
  IconChevronRight,
  IconCloudLock,
  IconClubs,
  IconCrown,
  IconHeart,
  IconHistory,
  IconInfoSquareRounded,
  IconLink,
  IconLogout,
  IconMoneybag,
  IconMoonStars,
  IconPalette,
  IconPhotoUp,
  IconPlayerPlayFilled,
  IconPlus,
  IconProgressBolt,
  IconSearch,
  IconSettings,
  IconSun,
  IconUpload,
  IconUser,
  IconUserCircle,
  IconUsers,
  IconVideoPlus,
  IconWriting,
} from '@tabler/icons-react';
import { signOut } from 'next-auth/react';
import Link from 'next/link';
import { useRouter } from 'next/router';
import {
  Fragment,
  ReactElement,
  ReactNode,
  RefObject,
  useCallback,
  useEffect,
  useMemo,
  useRef,
  useState,
} from 'react';
import { AccountSwitcher } from '~/components/AppLayout/AccountSwitcher';
import { BrowsingModeIcon, BrowsingModeMenu } from '~/components/BrowsingMode/BrowsingMode';
import { ChatButton } from '~/components/Chat/ChatButton';
import { CivitaiLinkPopover } from '~/components/CivitaiLink/CivitaiLinkPopover';
import { useSystemCollections } from '~/components/Collections/collection.utils';
import { CurrencyIcon } from '~/components/Currency/CurrencyIcon';
import { dialogStore } from '~/components/Dialog/dialogStore';
import { FeatureIntroductionModal } from '~/components/FeatureIntroduction/FeatureIntroduction';
import { ListSearch } from '~/components/ListSearch/ListSearch';
import { LoginRedirect } from '~/components/LoginRedirect/LoginRedirect';
import { Logo } from '~/components/Logo/Logo';
import { ModerationNav } from '~/components/Moderation/ModerationNav';
import { NotificationBell } from '~/components/Notifications/NotificationBell';
import { UploadTracker } from '~/components/Resource/UploadTracker';
import { SupportButton } from '~/components/SupportButton/SupportButton';
import { UserAvatar } from '~/components/UserAvatar/UserAvatar';
import { useCurrentUser } from '~/hooks/useCurrentUser';
import { useIsMobile } from '~/hooks/useIsMobile';
import { useFeatureFlags } from '~/providers/FeatureFlagsProvider';
import { constants } from '~/server/common/constants';
import { deleteCookies } from '~/utils/cookies-helpers';
import { LoginRedirectReason } from '~/utils/login-helpers';
import { containerQuery } from '~/utils/mantine-css-helpers';
import { AutocompleteSearch } from '../AutocompleteSearch/AutocompleteSearch';
import { openBuyBuzzModal } from '../Modals/BuyBuzzModal';
import { GenerateButton } from '../RunStrategy/GenerateButton';
import { UserBuzz } from '../User/UserBuzz';

const HEADER_HEIGHT = 70;

const useStyles = createStyles((theme) => ({
  header: {
    display: 'flex',
    alignItems: 'center',
    justifyContent: 'space-between',
    height: '100%',
    flexWrap: 'nowrap',
    paddingLeft: theme.spacing.xs * 1.6, // 16px
    paddingRight: theme.spacing.xs * 1.6, // 16px

    [containerQuery.smallerThan('md')]: {
      paddingLeft: theme.spacing.xs * 0.8, // 8px
      paddingRight: theme.spacing.xs * 0.8, // 8px
    },
  },

  burger: {
    display: 'flex',
    justifyContent: 'flex-end',
    [containerQuery.largerThan('md')]: {
      display: 'none',
    },
  },

  dropdown: {
    position: 'absolute',
    top: HEADER_HEIGHT,
    left: 0,
    right: 0,
    zIndex: 0,
    borderTopRightRadius: 0,
    borderTopLeftRadius: 0,
    borderTopWidth: 0,
    overflow: 'hidden',
    height: `calc(100% - ${HEADER_HEIGHT}px)`,

    [containerQuery.largerThan('md')]: {
      display: 'none',
    },
  },

  search: {
    [containerQuery.smallerThan('md')]: {
      display: 'none',
    },
  },

  searchArea: {
    [containerQuery.smallerThan('md')]: {
      display: 'none',
    },
  },

  links: {
    display: 'flex',
    [containerQuery.smallerThan('md')]: {
      display: 'none',
    },
  },

  link: {
    display: 'block',
    lineHeight: 1,
    padding: `${theme.spacing.xs}px ${theme.spacing.sm}px`,
    borderRadius: theme.radius.sm,
    textDecoration: 'none',
    color: theme.colorScheme === 'dark' ? theme.colors.dark[0] : theme.colors.gray[7],
    fontSize: theme.fontSizes.sm,
    fontWeight: 500,

    '&:hover': {
      backgroundColor: theme.colorScheme === 'dark' ? theme.colors.dark[6] : theme.colors.gray[0],
    },

    [containerQuery.smallerThan('md')]: {
      borderRadius: 0,
      padding: theme.spacing.md,
      display: 'flex',
      alignItems: 'center',
      justifyContent: 'space-between',
      width: '100%',
    },
  },

  linkActive: {
    '&, &:hover': {
      backgroundColor: theme.fn.variant({ variant: 'light', color: theme.primaryColor }).background,
      color: theme.fn.variant({ variant: 'light', color: theme.primaryColor }).color,
    },
  },

  user: {
    color: theme.colorScheme === 'dark' ? theme.colors.dark[0] : theme.black,
    borderRadius: theme.radius.xl,
    transition: 'background-color 100ms ease',

    '&:hover': {
      backgroundColor: theme.colorScheme === 'dark' ? theme.colors.dark[8] : theme.colors.gray[0],
    },

    [containerQuery.smallerThan('md')]: {
      display: 'none',
    },
  },

  userActive: {
    backgroundColor: theme.colorScheme === 'dark' ? theme.colors.dark[8] : theme.colors.gray[0],
  },

  mobileSearchWrapper: {
    height: '100%',
  },

  dNone: {
    display: 'none',
  },
}));

type MenuLink = {
  label: ReactNode;
  href: string;
  redirectReason?: LoginRedirectReason;
  visible?: boolean;
  as?: string;
  rel?: string;
};

function defaultRenderSearchComponent({ onSearchDone, isMobile, ref }: RenderSearchComponentProps) {
  if (isMobile) {
    return (
      <AutocompleteSearch
        variant="filled"
        onClear={onSearchDone}
        onSubmit={onSearchDone}
        rightSection={null}
        ref={ref}
      />
    );
  }

  return <AutocompleteSearch />;
}

export function AppHeader({
  renderSearchComponent = defaultRenderSearchComponent,
  fixed = true,
}: Props) {
  const currentUser = useCurrentUser();
  const { classes, cx, theme } = useStyles();
  const { colorScheme, toggleColorScheme } = useMantineColorScheme();
  const router = useRouter();
  const features = useFeatureFlags();
  const isMobile = useIsMobile();
  const [burgerOpened, setBurgerOpened] = useState(false);
  const [userMenuOpened, setUserMenuOpened] = useState(false);
  const [userSwitching, setUserSwitching] = useState(false);
  // const ref = useClickOutside(() => setBurgerOpened(false));
  const searchRef = useRef<HTMLInputElement>(null);

  const isMuted = currentUser?.muted ?? false;
  const isMember = !!currentUser?.tier;
  const {
    groupedCollections: {
      Article: bookmarkedArticlesCollection,
      Model: bookmarkedModelsCollection,
    },
  } = useSystemCollections();

  const mainActions = useMemo<MenuLink[]>(
    () => [
      {
        href: '/generate',
        visible: !isMuted,
        label: (
          <Group align="center" spacing="xs">
            <IconBrush stroke={1.5} color={theme.colors.blue[theme.fn.primaryShade()]} />
            Generate images
          </Group>
        ),
        rel: 'nofollow',
      },
      {
        href: '/posts/create',
        visible: !isMuted,
        redirectReason: 'post-images',
        label: (
          <Group align="center" spacing="xs">
            <IconPhotoUp stroke={1.5} color={theme.colors.blue[theme.fn.primaryShade()]} />
            Post images
          </Group>
        ),
        rel: 'nofollow',
      },
      {
        href: '/posts/create?video',
        visible: !isMuted,
        redirectReason: 'post-images',
        label: (
          <Group align="center" spacing="xs">
            <IconVideoPlus stroke={1.5} color={theme.colors.blue[theme.fn.primaryShade()]} />
            Post videos
          </Group>
        ),
        rel: 'nofollow',
      },
      {
        href: '/models/create',
        visible: !isMuted,
        redirectReason: 'upload-model',
        label: (
          <Group align="center" spacing="xs">
            <IconUpload stroke={1.5} color={theme.colors.blue[theme.fn.primaryShade()]} />
            Upload a model
          </Group>
        ),
        rel: 'nofollow',
      },
      {
        href: '/models/train',
        visible: !isMuted && features.imageTraining,
        redirectReason: 'train-model',
        label: (
          <Group align="center" spacing="xs">
            <IconBarbell stroke={1.5} color={theme.colors.blue[theme.fn.primaryShade()]} />
            <Text span inline>
              Train a LoRA
            </Text>
            <CurrencyIcon currency={Currency.BUZZ} size={16} />
          </Group>
        ),
        rel: 'nofollow',
      },
      {
        href: '/articles/create',
        visible: !isMuted,
        redirectReason: 'create-article',
        label: (
          <Group align="center" spacing="xs">
            <IconWriting stroke={1.5} color={theme.colors.blue[theme.fn.primaryShade()]} />
            Write an article
          </Group>
        ),
        rel: 'nofollow',
      },
      {
        href: '/bounties/create',
        visible: !isMuted && features.bounties,
        redirectReason: 'create-bounty',
        label: (
          <Group align="center" spacing="xs">
            <IconMoneybag stroke={1.5} color={theme.colors.blue[theme.fn.primaryShade()]} />
            <Text>Create a bounty</Text>
            <CurrencyIcon currency={Currency.BUZZ} size={16} />
          </Group>
        ),
        rel: 'nofollow',
      },
      {
        href: '/clubs/create',
        visible: !isMuted && features.clubs,
        redirectReason: 'create-club',
        label: (
          <Group align="center" spacing="xs">
            <IconClubs stroke={1.5} color={theme.colors.blue[theme.fn.primaryShade()]} />
            <Text>Create a club</Text>
          </Group>
        ),
        rel: 'nofollow',
      },
    ],
    [features.bounties, features.imageTraining, isMuted, theme]
  );
  const links = useMemo<MenuLink[]>(
    () => [
      {
        href: `/user/${currentUser?.username}`,
        visible: !!currentUser,
        label: (
          <Group align="center" spacing="xs">
            <IconUser stroke={1.5} color={theme.colors.blue[theme.fn.primaryShade()]} />
            Your profile
          </Group>
        ),
      },
      {
        href: `/user/${currentUser?.username}/models?section=training`,
        visible: !!currentUser && features.imageTrainingResults,
        label: (
          <Group align="center" spacing="xs">
            <IconBarbell stroke={1.5} color={theme.colors.green[theme.fn.primaryShade()]} />
            Training
          </Group>
        ),
      },
      {
        href: `/collections`,
        visible: !!currentUser,
        label: (
          <Group align="center" spacing="xs">
            <IconBookmark stroke={1.5} color={theme.colors.green[theme.fn.primaryShade()]} />
            My collections
          </Group>
        ),
      },
      {
        href: `/collections/${bookmarkedModelsCollection?.id}`,
        visible: !!currentUser,
        label: (
          <Group align="center" spacing="xs">
            <IconHeart stroke={1.5} color={theme.colors.pink[theme.fn.primaryShade()]} />
            Liked models
          </Group>
        ),
      },
      {
        href: `/collections/${bookmarkedArticlesCollection?.id}`,
        visible: !!currentUser && !!bookmarkedArticlesCollection,
        label: (
          <Group align="center" spacing="xs">
            <IconBookmarkEdit stroke={1.5} color={theme.colors.pink[theme.fn.primaryShade()]} />
            Bookmarked articles
          </Group>
        ),
      },
      {
        href: '/bounties?engagement=favorite',
        as: '/bounties',
        visible: !!currentUser && features.bounties,
        label: (
          <Group align="center" spacing="xs">
            <IconMoneybag stroke={1.5} color={theme.colors.pink[theme.fn.primaryShade()]} />
            My bounties
          </Group>
        ),
      },
      {
        href: '/clubs?engagement=engaged',
        as: '/clubs',
        visible: !!currentUser && features.clubs,
        label: (
          <Group align="center" spacing="xs">
            <IconClubs stroke={1.5} color={theme.colors.pink[theme.fn.primaryShade()]} />
            My clubs
          </Group>
        ),
      },
      {
        href: '/user/buzz-dashboard',
        visible: !!currentUser && features.buzz,
        label: (
          <Group align="center" spacing="xs">
            <IconProgressBolt stroke={1.5} color={theme.colors.yellow[7]} />
            Buzz dashboard
          </Group>
        ),
      },
      {
        href: '/user/vault',
        visible: !!currentUser && features.vault,
        label: (
          <Group align="center" spacing="xs">
            <IconCloudLock stroke={1.5} color={theme.colors.yellow[7]} />
            My vault
          </Group>
        ),
      },
      {
        href: '',
        visible: !!currentUser,
        label: <Divider my={4} />,
      },
      {
        href: '/leaderboard/overall',
        label: (
          <Group align="center" spacing="xs">
            <IconCrown stroke={1.5} color={theme.colors.yellow[theme.fn.primaryShade()]} />
            Leaderboard
          </Group>
        ),
      },
      {
        href: '/product/link',
        label: (
          <Group align="center" spacing="xs">
            <IconLink stroke={1.5} />
            Download Link App
          </Group>
        ),
      },
      {
        href: `/user/${currentUser?.username}/following`,
        visible: !!currentUser,
        label: (
          <Group align="center" spacing="xs">
            <IconUsers stroke={1.5} />
            Creators you follow
          </Group>
        ),
      },
      {
        href: '/user/downloads',
        visible: !!currentUser,
        label: (
          <Group align="center" spacing="xs">
            <IconHistory stroke={1.5} />
            Download history
          </Group>
        ),
      },
      {
        href: `/login?returnUrl=${router.asPath}`,
        visible: !currentUser,
        label: (
          <Group align="center" spacing="xs">
            <IconUserCircle stroke={1.5} />
            Sign In/Sign up
          </Group>
        ),
        rel: 'nofollow',
      },
      {
        href: '/questions',
        visible: !!currentUser && features.questions,
        label: (
          <Group align="center" spacing="xs">
            <IconInfoSquareRounded stroke={1.5} />
            Questions{' '}
            <Badge color="yellow" size="xs">
              Beta
            </Badge>
          </Group>
        ),
      },
      {
        href: '#!',
        visible: !!currentUser,
        label: (
          <UnstyledButton
            onClick={() => {
              dialogStore.trigger({
                component: FeatureIntroductionModal,
                props: {
                  feature: 'getting-started',
                  contentSlug: ['feature-introduction', 'welcome'],
                },
              });
            }}
          >
            <Group align="center" spacing="xs">
              <IconPlayerPlayFilled stroke={1.5} />
              Getting Started
            </Group>
          </UnstyledButton>
        ),
      },
    ],
    [
      currentUser,
      features.imageTrainingResults,
      features.bounties,
      features.buzz,
      features.questions,
      bookmarkedModelsCollection,
      bookmarkedArticlesCollection,
      router.asPath,
    ]
  );

  const burgerMenuItems = useMemo(
    () =>
      mainActions
        .concat([{ href: '', label: <Divider /> }, ...links])
        .filter(({ visible }) => visible !== false)
        .map((link, index) => {
          const item = link.href ? (
            <Link key={index} href={link.href} as={link.as} passHref>
              <Anchor
                variant="text"
                className={cx(classes.link, { [classes.linkActive]: router.asPath === link.href })}
                onClick={() => setBurgerOpened(false)}
                rel={link.rel}
              >
                {link.label}
              </Anchor>
            </Link>
          ) : (
            <Fragment key={`separator-${index}`}>{link.label}</Fragment>
          );

          return link.redirectReason ? (
            <LoginRedirect key={link.href} reason={link.redirectReason} returnUrl={link.href}>
              {item}
            </LoginRedirect>
          ) : (
            item
          );
        }),
    [classes, setBurgerOpened, cx, links, mainActions, router.asPath]
  );
  const userMenuItems = useMemo(
    () =>
      links
        .filter(({ visible }) => visible !== false)
        .map((link, index) =>
          link.href ? (
            <Menu.Item
              key={link.href}
              display="flex"
              component={NextLink}
              href={link.href}
              as={link.as}
              rel={link.rel}
            >
              {link.label}
            </Menu.Item>
          ) : (
            <Fragment key={`separator-${index}`}>{link.label}</Fragment>
          )
        ),
    [links]
  );
  const [showSearch, setShowSearch] = useState(false);
  const onSearchDone = () => setShowSearch(false);

  const handleCloseMenu = useCallback(() => {
    setUserSwitching(false);
    setBurgerOpened(false);
    setUserMenuOpened(false);
  }, [setBurgerOpened]);

  useEffect(() => {
    if (showSearch && searchRef.current) {
      searchRef.current.focus(); // Automatically focus input on mount
    }
  }, [showSearch]);

  const BuzzMenuItem = useCallback(
    ({
      textSize = 'md',
      withAbbreviation = true,
      ...groupProps
    }: GroupProps & {
      textSize?: MantineSize;
      withAbbreviation?: boolean;
    }) => {
      if (!features.buzz) return null;
      if (!currentUser) return null;

      return (
        <Link href="/user/buzz-dashboard">
          <Group
            p="sm"
            position="apart"
            mx={-4}
            mb={4}
            sx={(theme) => ({
              backgroundColor:
                theme.colorScheme === 'dark' ? theme.colors.dark[4] : theme.colors.gray[2],
              cursor: 'pointer',
            })}
            onClick={handleCloseMenu}
            noWrap
            {...groupProps}
          >
            <Group spacing={4} noWrap>
              <UserBuzz
                iconSize={16}
                textSize={textSize}
                withAbbreviation={withAbbreviation}
                withTooltip={withAbbreviation}
              />
            </Group>
            <Button
              variant="white"
              radius="xl"
              size="xs"
              px={12}
              onClick={(e) => {
                e.preventDefault();
                e.stopPropagation();
                openBuyBuzzModal({}, { fullScreen: isMobile });
              }}
              compact
            >
              Buy Buzz
            </Button>
          </Group>
        </Link>
      );
    },
    [currentUser, features.buzz, handleCloseMenu, isMobile]
  );

  const mobileCreateButton = !isMuted && (
    <GenerateButton
      variant="light"
      py={8}
      px={12}
      h="auto"
      radius="sm"
      mode="toggle"
      compact
      className="inline-block md:hidden"
      data-activity="create:navbar"
    />
  );

  const createMenu = !isMuted && (
    <Menu
      position="bottom"
      offset={5}
      withArrow
      trigger="hover"
      openDelay={400}
      zIndex={constants.imageGeneration.drawerZIndex + 2}
      withinPortal
    >
      <Menu.Target>
        {features.imageGeneration ? (
          <Group spacing={0} noWrap className="hide-mobile">
            <GenerateButton
              variant="light"
              py={8}
              pl={12}
              pr={4}
              h="auto"
              radius="sm"
              mode="toggle"
              // Quick hack to avoid svg from going over the button. cc: Justin 👀
              sx={() => ({ borderTopRightRadius: 0, borderBottomRightRadius: 0 })}
              compact
              data-activity="create:navbar"
            />
            <Button
              variant="light"
              py={8}
              px={4}
              h="auto"
              radius="sm"
              sx={() => ({ borderTopLeftRadius: 0, borderBottomLeftRadius: 0 })}
            >
              <IconChevronDown stroke={2} size={20} />
            </Button>
          </Group>
        ) : (
          <Button
            className={cx(classes.links, 'hide-mobile')}
            variant="filled"
            color="green"
            size="xs"
            pl={5}
          >
            <IconPlus size={16} /> New
          </Button>
        )}
      </Menu.Target>
      <Menu.Dropdown>
        {mainActions
          .filter(({ visible }) => visible !== false)
          .map((link, index) => {
            const menuItem = (
              <Menu.Item
                key={!link.redirectReason ? index : undefined}
                component={NextLink}
                href={link.href}
                as={link.as}
                rel={link.rel}
              >
                {link.label}
              </Menu.Item>
            );

            return link.redirectReason ? (
              <LoginRedirect key={index} reason={link.redirectReason} returnUrl={link.href}>
                {menuItem}
              </LoginRedirect>
            ) : (
              menuItem
            );
          })}
      </Menu.Dropdown>
    </Menu>
  );

  const handleSignOut = async () => {
    // Removes referral cookies on sign out
    deleteCookies(['ref_code', 'ref_source']);
    await signOut();
  };

  return (
    <Header height={HEADER_HEIGHT} fixed={fixed} zIndex={200}>
      <Box className={cx(classes.mobileSearchWrapper, { [classes.dNone]: !showSearch })}>
        {renderSearchComponent({ onSearchDone, isMobile: true, ref: searchRef })}
      </Box>

      <Grid
        className={cx(classes.header, { [classes.dNone]: showSearch })}
        m={0}
        gutter="xs"
        align="center"
      >
        <Grid.Col span="auto" pl={0}>
          <Group spacing="xs" noWrap>
            <Anchor
              component={NextLink}
              href="/"
              variant="text"
              onClick={() => setBurgerOpened(false)}
            >
              <Logo />
            </Anchor>
            <SupportButton />
            {/* Disabled until next event */}
            {/* <EventButton /> */}
          </Group>
        </Grid.Col>
        <Grid.Col
          span={6}
          md={5}
          className={features.enhancedSearch ? classes.searchArea : undefined}
        >
          {features.enhancedSearch ? (
            <>{renderSearchComponent({ onSearchDone, isMobile: false })}</>
          ) : (
            <ListSearch onSearch={() => setBurgerOpened(false)} />
          )}
        </Grid.Col>
        <Grid.Col span="auto" className={classes.links} sx={{ justifyContent: 'flex-end' }}>
          <Group spacing="md" align="center" noWrap>
            <Group spacing="sm" noWrap>
              {mobileCreateButton}
              {createMenu}
              {currentUser && (
                <>
                  <UploadTracker />
                  <CivitaiLinkPopover />
                </>
              )}
              <BrowsingModeIcon />
              {currentUser && <NotificationBell />}
              {currentUser && features.chat && <ChatButton />}
              {currentUser?.isModerator && <ModerationNav />}
            </Group>
            {!currentUser ? (
              <Button
                component={NextLink}
                href={`/login?returnUrl=${router.asPath}`}
                rel="nofollow"
                variant="default"
              >
                Sign In
              </Button>
            ) : (
<<<<<<< HEAD
              <>
                <Divider orientation="vertical" />
                <Menu
                  width={260}
                  opened={userMenuOpened}
                  position="bottom-end"
                  transition="pop-top-right"
                  zIndex={constants.imageGeneration.drawerZIndex + 1}
                  // radius="lg"
                  onClose={() => setUserMenuOpened(false)}
                  withinPortal
                >
                  <Menu.Target>
                    <UnstyledButton
                      className={cx(classes.user, { [classes.userActive]: userMenuOpened })}
                      onClick={() => setUserMenuOpened(true)}
                    >
                      <Group spacing={8} noWrap>
                        <UserAvatar user={currentUser} size="md" />
                        {features.buzz && currentUser && <UserBuzz pr="sm" />}
                      </Group>
                    </UnstyledButton>
                  </Menu.Target>
                  <Menu.Dropdown>
                    <ScrollArea.Autosize
                      maxHeight="calc(90vh - var(--mantine-header-height))"
                      styles={{ root: { margin: -4 }, viewport: { padding: 4 } }}
                      offsetScrollbars
                    >
=======
              <Divider orientation="vertical" />
            )}
            <Menu
              width={260}
              opened={userMenuOpened}
              position="bottom-end"
              transition="pop-top-right"
              zIndex={constants.imageGeneration.drawerZIndex + 1}
              // radius="lg"
              onClose={() => {
                setUserSwitching(false);
                setUserMenuOpened(false);
              }}
              withinPortal
            >
              <Menu.Target>
                {!!currentUser ? (
                  <UnstyledButton
                    className={cx(classes.user, { [classes.userActive]: userMenuOpened })}
                    onClick={() => setUserMenuOpened(true)}
                  >
                    <Group spacing={8} noWrap>
                      <UserAvatar user={currentUser} size="md" />
                      {features.buzz && currentUser && <UserBuzz pr="sm" />}
                    </Group>
                  </UnstyledButton>
                ) : (
                  <Burger
                    opened={userMenuOpened}
                    onClick={() => setUserMenuOpened(true)}
                    size="sm"
                  />
                )}
              </Menu.Target>

              <Menu.Dropdown>
                <ScrollArea.Autosize
                  maxHeight="calc(90vh - var(--mantine-header-height))"
                  styles={{ root: { margin: -4 }, viewport: { padding: 4 } }}
                  offsetScrollbars
                >
                  {userSwitching ? (
                    <AccountSwitcher
                      setUserSwitching={setUserSwitching}
                      logout={handleSignOut}
                      close={handleCloseMenu}
                    />
                  ) : (
                    <>
                      {!!currentUser && (
                        <Menu.Item
                          onClick={() => setUserSwitching(true)}
                          closeMenuOnClick={false}
                          mb={4}
                        >
                          <Group w="100%" position="apart">
                            <UserAvatar user={currentUser} withUsername />
                            <IconChevronRight />
                          </Group>
                        </Menu.Item>
                      )}
>>>>>>> 80a23f71
                      <BuzzMenuItem withAbbreviation={false} />
                      {userMenuItems}
                      <Divider my={4} />
                      <Menu.Item
                        closeMenuOnClick={false}
                        icon={<IconPalette stroke={1.5} />}
                        onClick={() => toggleColorScheme()}
                      >
                        <Group align="center" position="apart">
                          Dark mode
                          <Switch
                            checked={colorScheme === 'dark'}
                            sx={{ display: 'flex', alignItems: 'center' }}
                            onClick={(e) => e.stopPropagation()}
                          />
                        </Group>
                      </Menu.Item>

                      {currentUser ? (
                        <>
                          <Menu.Item
                            icon={<IconSettings stroke={1.5} />}
                            component={NextLink}
                            href="/user/account"
                          >
                            Account settings
                          </Menu.Item>
                          <Menu.Item
                            icon={<IconLogout color={theme.colors.red[9]} stroke={1.5} />}
<<<<<<< HEAD
                            onClick={handleSignOut}
=======
                            onClick={() => handleSignOut()}
>>>>>>> 80a23f71
                          >
                            Logout
                          </Menu.Item>
                        </>
                      ) : null}
<<<<<<< HEAD
                    </ScrollArea.Autosize>
                  </Menu.Dropdown>
                </Menu>
              </>
            )}
=======
                    </>
                  )}
                </ScrollArea.Autosize>
              </Menu.Dropdown>
            </Menu>
>>>>>>> 80a23f71
          </Group>
        </Grid.Col>
        <Grid.Col span="auto" className={classes.burger}>
          <Group spacing={4} noWrap>
            {mobileCreateButton}
            {features.enhancedSearch && (
              <ActionIcon onClick={() => setShowSearch(true)}>
                <IconSearch />
              </ActionIcon>
            )}
            {currentUser && <CivitaiLinkPopover />}
            {currentUser && <NotificationBell />}
            {currentUser && features.chat && <ChatButton />}
            <Burger
              opened={burgerOpened}
              onClick={() => setBurgerOpened(!burgerOpened)}
              size="sm"
            />
            <Transition transition="scale-y" duration={200} mounted={burgerOpened}>
              {(styles) => (
                <Portal target="#main">
                  <Paper
                    className={classes.dropdown}
                    withBorder
                    shadow="md"
                    style={{ ...styles, borderLeft: 0, borderRight: 0 }}
                    radius={0}
                    sx={{ zIndex: 1002 }}
                    // ref={ref}
                  >
                    {userSwitching ? (
                      // TODO maybe move this to account switcher
                      <ScrollArea.Autosize maxHeight={'calc(100dvh - 135px)'}>
                        <AccountSwitcher
                          inMenu={false}
                          setUserSwitching={setUserSwitching}
                          logout={handleSignOut}
                          close={handleCloseMenu}
                        />
                      </ScrollArea.Autosize>
                    ) : (
                      <>
                        {/* Calculate maxHeight based off total viewport height minus header + footer + static menu options inside dropdown sizes */}
                        <ScrollArea.Autosize maxHeight={'calc(100dvh - 135px)'}>
                          {!!currentUser && (
                            <Group
                              className={classes.link}
                              w="100%"
                              position="apart"
                              sx={{ cursor: 'pointer' }}
                              onClick={() => setUserSwitching(true)}
                            >
                              <UserAvatar user={currentUser} withUsername />
                              <IconChevronRight />
                            </Group>
                          )}
                          <BuzzMenuItem mx={0} mt={0} textSize="sm" withAbbreviation={false} />
                          {burgerMenuItems}
                          {currentUser && (
                            <>
                              <Divider />
                              <Box px="md" pt="md">
                                <BrowsingModeMenu closeMenu={() => setBurgerOpened(false)} />
                              </Box>
                            </>
                          )}
                        </ScrollArea.Autosize>

                        <Group p="md" position="apart" grow>
                          <ActionIcon
                            variant="default"
                            onClick={() => toggleColorScheme()}
                            size="lg"
                            sx={(theme) => ({
                              color:
                                theme.colorScheme === 'dark'
                                  ? theme.colors.yellow[theme.fn.primaryShade()]
                                  : theme.colors.blue[theme.fn.primaryShade()],
                            })}
                          >
                            {colorScheme === 'dark' ? (
                              <IconSun size={18} />
                            ) : (
                              <IconMoonStars size={18} />
                            )}
                          </ActionIcon>
                          {currentUser && (
                            <>
                              {/* {currentUser?.showNsfw && (
                            <BlurToggle iconProps={{ stroke: 1.5 }}>
                              {({ icon, toggle }) => (
                                <ActionIcon variant="default" size="lg" onClick={() => toggle()}>
                                  {icon}
                                </ActionIcon>
                              )}
                            </BlurToggle>
                          )} */}
                              <Link href="/user/account">
                                <ActionIcon
                                  variant="default"
                                  size="lg"
                                  onClick={() => setBurgerOpened(false)}
                                >
                                  <IconSettings stroke={1.5} />
                                </ActionIcon>
                              </Link>
                              <ActionIcon variant="default" onClick={() => signOut()} size="lg">
                                <IconLogout
                                  stroke={1.5}
                                  color={theme.colors.red[theme.fn.primaryShade()]}
                                />
                              </ActionIcon>
                            </>
                          )}
                        </Group>
                      </>
                    )}
                  </Paper>
                </Portal>
              )}
            </Transition>
          </Group>
        </Grid.Col>
      </Grid>
    </Header>
  );
}

type Props = {
  renderSearchComponent?: (opts: RenderSearchComponentProps) => ReactElement;
  fixed?: boolean;
};
export type RenderSearchComponentProps = {
  onSearchDone?: () => void;
  isMobile: boolean;
  ref?: RefObject<HTMLInputElement>;
};<|MERGE_RESOLUTION|>--- conflicted
+++ resolved
@@ -854,37 +854,6 @@
                 Sign In
               </Button>
             ) : (
-<<<<<<< HEAD
-              <>
-                <Divider orientation="vertical" />
-                <Menu
-                  width={260}
-                  opened={userMenuOpened}
-                  position="bottom-end"
-                  transition="pop-top-right"
-                  zIndex={constants.imageGeneration.drawerZIndex + 1}
-                  // radius="lg"
-                  onClose={() => setUserMenuOpened(false)}
-                  withinPortal
-                >
-                  <Menu.Target>
-                    <UnstyledButton
-                      className={cx(classes.user, { [classes.userActive]: userMenuOpened })}
-                      onClick={() => setUserMenuOpened(true)}
-                    >
-                      <Group spacing={8} noWrap>
-                        <UserAvatar user={currentUser} size="md" />
-                        {features.buzz && currentUser && <UserBuzz pr="sm" />}
-                      </Group>
-                    </UnstyledButton>
-                  </Menu.Target>
-                  <Menu.Dropdown>
-                    <ScrollArea.Autosize
-                      maxHeight="calc(90vh - var(--mantine-header-height))"
-                      styles={{ root: { margin: -4 }, viewport: { padding: 4 } }}
-                      offsetScrollbars
-                    >
-=======
               <Divider orientation="vertical" />
             )}
             <Menu
@@ -946,7 +915,6 @@
                           </Group>
                         </Menu.Item>
                       )}
->>>>>>> 80a23f71
                       <BuzzMenuItem withAbbreviation={false} />
                       {userMenuItems}
                       <Divider my={4} />
@@ -976,29 +944,17 @@
                           </Menu.Item>
                           <Menu.Item
                             icon={<IconLogout color={theme.colors.red[9]} stroke={1.5} />}
-<<<<<<< HEAD
-                            onClick={handleSignOut}
-=======
                             onClick={() => handleSignOut()}
->>>>>>> 80a23f71
                           >
                             Logout
                           </Menu.Item>
                         </>
                       ) : null}
-<<<<<<< HEAD
-                    </ScrollArea.Autosize>
-                  </Menu.Dropdown>
-                </Menu>
-              </>
-            )}
-=======
                     </>
                   )}
                 </ScrollArea.Autosize>
               </Menu.Dropdown>
             </Menu>
->>>>>>> 80a23f71
           </Group>
         </Grid.Col>
         <Grid.Col span="auto" className={classes.burger}>
