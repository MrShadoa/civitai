import { VotableTagConnectorInput } from '~/server/schema/tag.schema';
import { create } from 'zustand';
import { immer } from 'zustand/middleware/immer';
import {
  ActionIcon,
  Badge,
  Group,
  HoverCard,
  useMantineTheme,
  Text,
  Divider,
  Menu,
  UnstyledButton,
} from '@mantine/core';
import { useCallback, useRef } from 'react';
import { TagType } from '@prisma/client';
import {
  IconArrowBigDown,
  IconArrowBigUp,
  IconClock,
  IconFlag,
  IconHourglassEmpty,
  IconX,
} from '@tabler/icons-react';
import { LoginPopover } from '~/components/LoginPopover/LoginPopover';
import { getTagDisplayName } from '~/libs/tags';
import { constants } from '~/server/common/constants';
<<<<<<< HEAD
import { NextLink as Link } from '~/components/NextLink/NextLink'
=======
import { NextLink } from '@mantine/next';
>>>>>>> 648a5fa8
import { Countdown } from '~/components/Countdown/Countdown';
import { NsfwLevel } from '~/server/common/enums';
import {
  votableTagColors,
  getIsSafeBrowsingLevel,
} from '~/shared/constants/browsingLevel.constants';
import { IconDotsVertical } from '@tabler/icons-react';
import { useHiddenPreferencesContext } from '~/components/HiddenPreferences/HiddenPreferencesProvider';
import { useToggleHiddenPreferences } from '~/hooks/hidden-preferences';
import { useCurrentUser } from '~/hooks/useCurrentUser';

type VotableTagProps = VotableTagConnectorInput & {
  tagId: number;
  initialVote?: number;
  type: TagType;
  nsfwLevel: NsfwLevel;
  name: string;
  score: number;
  needsReview?: boolean;
  concrete?: boolean;
  lastUpvote?: Date | null;
  onChange: (changed: { name: string; vote: number }) => void;
};

type VotableTagStore = {
  votes: Record<string, number>;
  upvoteDates: Record<string, Date>;
  setVote: (
    vote: VotableTagConnectorInput & {
      name: string;
      vote: number;
    }
  ) => void;
};

const getKey = ({ entityType, entityId, name }: VotableTagConnectorInput & { name: string }) =>
  `${entityType}_${entityId}_${name}`;

export const useVotableTagStore = create<VotableTagStore>()(
  immer((set) => ({
    votes: {},
    upvoteDates: {},
    setVote: ({ entityType, entityId, name, vote }) => {
      const key = getKey({ entityType, entityId, name });
      set((state) => {
        state.votes[key] = vote;
        if (vote > 0) state.upvoteDates[key] = new Date();
        else delete state.upvoteDates[key];
      });
    },
  }))
);

export function VotableTag({
  entityType,
  entityId,
  tagId,
  initialVote = 0,
  nsfwLevel = 1,
  name,
  score,
  needsReview = false,
  concrete = false,
  lastUpvote,
  onChange,
}: VotableTagProps) {
  const currentUser = useCurrentUser();
  const clickedRef = useRef(false);
  const key = getKey({ entityType, entityId, name });
  const vote = useVotableTagStore(useCallback((state) => state.votes[key] ?? initialVote, [key])); //eslint-disable-line
  const upvoteDate = useVotableTagStore(useCallback((state) => state.upvoteDates[key], [key]));

  const theme = useMantineTheme();
  const isNsfw = !getIsSafeBrowsingLevel(nsfwLevel);
  const { color, shade } = votableTagColors[nsfwLevel][theme.colorScheme];
  const voteColor = isNsfw ? theme.colors[color][shade] : theme.colors.blue[5];
  const badgeColor = theme.fn.variant({
    color: color,
    variant: theme.colorScheme === 'dark' ? (isNsfw ? 'light' : 'filled') : 'light',
  });
  const badgeBorder = theme.fn.lighten(
    needsReview || !concrete
      ? theme.colors.yellow[8]
      : badgeColor.background ?? theme.colors.gray[4],
    0.05
  );
  const badgeBg = theme.fn.rgba(badgeColor.background ?? theme.colors.gray[4], 0.3);
  const progressBg = theme.fn.rgba(
    badgeColor.background ?? theme.colors.gray[4],
    isNsfw ? 0.4 : 0.8
  );
  const opacity = 0.2 + (Math.max(Math.min(score, 10), 0) / 10) * 0.8;

  if (upvoteDate) lastUpvote = upvoteDate;
  const votingEnds =
    !concrete && lastUpvote
      ? new Date(lastUpvote.getTime() + constants.tagVoting.voteDuration)
      : undefined;
  const isVoting = !!votingEnds && votingEnds > new Date();

  const runDebouncer = (fn: () => void) => {
    if (!clickedRef.current) {
      clickedRef.current = true;
      fn();
      debounce(() => (clickedRef.current = false), 500);
    }
  };

  const handleUpvote: React.MouseEventHandler = (e) => {
    e.stopPropagation();
    e.nativeEvent.stopImmediatePropagation();

    runDebouncer(() => {
      const value = vote !== 1 ? 1 : 0;
      onChange({ name, vote: value });
    });
  };

  const handleDownvote: React.MouseEventHandler = (e) => {
    e.stopPropagation();
    e.nativeEvent.stopImmediatePropagation();

    runDebouncer(() => {
      const value = vote !== -1 ? -1 : 0;
      onChange({ name, vote: value });
    });
  };

  const handleRemove: React.MouseEventHandler = (e) => {
    e.stopPropagation();
    e.nativeEvent.stopImmediatePropagation();

    runDebouncer(() => {
      onChange({ name, vote: 0 });
    });
  };

  const canVote = tagId;
  let badge = (
    <Badge
      radius="sm"
      key={tagId}
      sx={{
        position: 'relative',
        background: badgeBg,
        borderColor: badgeBorder,
        color: badgeColor.color,
        userSelect: 'none',

        [`&:before`]: {
          content: '""',
          position: 'absolute',
          top: 0,
          left: 0,
          bottom: 0,
          backgroundColor: progressBg,
          width: `${opacity * 100}%`,
        },
      }}
      pl={canVote ? 3 : 4}
      pr={!!currentUser ? 0 : undefined}
    >
      <Group spacing={0}>
        {canVote && (
          <LoginPopover>
            <UnstyledButton onClick={handleUpvote} className="z-10">
              <IconArrowBigUp
                strokeWidth={0}
                fill={
                  vote === 1
                    ? voteColor
                    : theme.colorScheme === 'dark'
                    ? 'rgba(255, 255, 255, 0.3)'
                    : 'rgba(0, 0, 0, 0.3)'
                }
                size="1rem"
              />
            </UnstyledButton>
          </LoginPopover>
        )}
        {canVote && (
          <LoginPopover>
            <UnstyledButton onClick={handleDownvote} className="z-10 mr-1">
              <IconArrowBigDown
                strokeWidth={0}
                fill={
                  vote === -1
                    ? voteColor
                    : theme.colorScheme === 'dark'
                    ? 'rgba(255, 255, 255, 0.3)'
                    : 'rgba(0, 0, 0, 0.3)'
                }
                size="1rem"
              />
            </UnstyledButton>
          </LoginPopover>
        )}
        {!canVote && (
          <ActionIcon variant="transparent" size="sm" onClick={handleRemove}>
            <IconX strokeWidth={2.5} size=".75rem" />
          </ActionIcon>
        )}
        {needsReview && (
          <IconFlag
            size={12}
            strokeWidth={4}
            color={theme.colorScheme === 'dark' ? theme.colors.orange[9] : theme.colors.yellow[4]}
            style={{ marginRight: 2 }}
          />
        )}
        {!concrete && (
          <IconHourglassEmpty
            size={12}
            strokeWidth={4}
            color={theme.colorScheme === 'dark' ? theme.colors.orange[9] : theme.colors.yellow[4]}
            style={{ marginRight: 2 }}
          />
        )}
        <Text
          component={NextLink}
          href={`/images?tags=${tagId}&view=feed`}
          data-activity="tag-click:image"
          title={!isVoting ? `Score: ${score}` : undefined}
          style={{ zIndex: 10 }}
        >
          {getTagDisplayName(name)}
        </Text>
        {!!currentUser && (
          <Menu withinPortal withArrow>
            <Menu.Target>
              <ActionIcon size="sm">
                <IconDotsVertical strokeWidth={2.5} size=".75rem" />
              </ActionIcon>
            </Menu.Target>
            <Menu.Dropdown>
              <TagContexDropdown tagId={tagId} name={name} />
            </Menu.Dropdown>
          </Menu>
        )}
      </Group>
    </Badge>
  );

  if (isVoting) {
    badge = (
      <HoverCard withArrow width={300} shadow="md" openDelay={500}>
        <HoverCard.Target>{badge}</HoverCard.Target>
        <HoverCard.Dropdown>
          <Text color="yellow" weight={500}>
            Up for consideration
          </Text>
          <Text size="sm">
            {`Someone has started a vote for this tag. It must reach a score of ${constants.tagVoting.upvoteThreshold} before it will be applied to this image.`}
          </Text>
          <Text size="sm">
            <Text weight={500} component="span">
              Current Score
            </Text>
            : {score}
          </Text>
          <Divider
            label={
              <Group spacing={4}>
                <IconClock size={12} /> Voting Period Remaining
              </Group>
            }
            mt="sm"
          />
          <Text weight={500} size="sm" color="dimmed">
            <Countdown endTime={votingEnds} />
          </Text>
        </HoverCard.Dropdown>
      </HoverCard>
    );
  }

  return badge;
}

let timer: NodeJS.Timeout | undefined;
const debounce = (func: () => void, timeout = 1000) => {
  if (timer) clearTimeout(timer);
  timer = setTimeout(() => {
    func();
  }, timeout);
};

function TagContexDropdown({ tagId, name }: { tagId: number; name: string }) {
  const { hiddenTags } = useHiddenPreferencesContext();
  const { mutate } = useToggleHiddenPreferences();
  const isHidden = hiddenTags.get(tagId);

  return (
    <>
      <Menu.Item onClick={() => mutate({ kind: 'tag', data: [{ id: tagId, name }] })}>
        {isHidden ? 'Unhide' : 'Hide'} content with this tag
      </Menu.Item>
    </>
  );
}<|MERGE_RESOLUTION|>--- conflicted
+++ resolved
@@ -25,11 +25,7 @@
 import { LoginPopover } from '~/components/LoginPopover/LoginPopover';
 import { getTagDisplayName } from '~/libs/tags';
 import { constants } from '~/server/common/constants';
-<<<<<<< HEAD
-import { NextLink as Link } from '~/components/NextLink/NextLink'
-=======
-import { NextLink } from '@mantine/next';
->>>>>>> 648a5fa8
+import { NextLink as Link } from '~/components/NextLink/NextLink';
 import { Countdown } from '~/components/Countdown/Countdown';
 import { NsfwLevel } from '~/server/common/enums';
 import {
@@ -249,7 +245,7 @@
           />
         )}
         <Text
-          component={NextLink}
+          component={Link}
           href={`/images?tags=${tagId}&view=feed`}
           data-activity="tag-click:image"
           title={!isVoting ? `Score: ${score}` : undefined}
