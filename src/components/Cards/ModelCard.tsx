import {
  ActionIcon,
  Badge,
  Divider,
  Group,
  Menu,
  Stack,
  Text,
  UnstyledButton,
} from '@mantine/core';
import {
  IconDownload,
  IconMessageCircle2,
  IconTagOff,
  IconDotsVertical,
  IconBrush,
  IconBookmark,
  IconInfoCircle,
  IconBolt,
  IconArchiveFilled,
  IconHorse,
} from '@tabler/icons-react';
import { useRouter } from 'next/router';
import React from 'react';
// import { z } from 'zod';
import { FeedCard } from '~/components/Cards/FeedCard';
import { useCardStyles } from '~/components/Cards/Cards.styles';
import { EdgeMedia } from '~/components/EdgeMedia/EdgeMedia';
import { HideModelButton } from '~/components/HideModelButton/HideModelButton';
import { HideUserButton } from '~/components/HideUserButton/HideUserButton';
import { MediaHash } from '~/components/ImageHash/ImageHash';
import { AddToCollectionMenuItem } from '~/components/MenuItems/AddToCollectionMenuItem';
import { ReportMenuItem } from '~/components/MenuItems/ReportMenuItem';
import { UserAvatar } from '~/components/UserAvatar/UserAvatar';
import { useCurrentUser } from '~/hooks/useCurrentUser';
import { openContext } from '~/providers/CustomModalsProvider';
import { useFeatureFlags } from '~/providers/FeatureFlagsProvider';
import { BaseModel, baseModelSets, constants } from '~/server/common/constants';
import { ReportEntity } from '~/server/schema/report.schema';
import { aDayAgo } from '~/utils/date-helpers';
import { abbreviateNumber } from '~/utils/number-helpers';
import { getDisplayName, slugit } from '~/utils/string-helpers';
import { trpc } from '~/utils/trpc';
import { CollectionType, CosmeticType, ModelModifier } from '@prisma/client';
import HoverActionButton from '~/components/Cards/components/HoverActionButton';
import { CivitiaLinkManageButton } from '~/components/CivitaiLink/CivitiaLinkManageButton';
import { generationPanel } from '~/store/generation.store';
import { UseQueryModelReturn } from '~/components/Model/model.utils';
import { env } from '~/env/client.mjs';
import {
  InteractiveTipBuzzButton,
  useBuzzTippingStore,
} from '~/components/Buzz/InteractiveTipBuzzButton';
import { useModelCardContext } from '~/components/Cards/ModelCardContext';
import { AddToShowcaseMenuItem } from '~/components/Profile/AddToShowcaseMenuItem';
import { OnsiteIndicator } from '~/components/Image/Indicators/OnsiteIndicator';
import { useInView } from '~/hooks/useInView';
import { HolidayFrame } from '../Decorations/HolidayFrame';
import { truncate } from 'lodash-es';
import { ImageMetaProps } from '~/server/schema/image.schema';
import { ToggleSearchableMenuItem } from '../MenuItems/ToggleSearchableMenuItem';
<<<<<<< HEAD
import { ImageGuard2 } from '~/components/ImageGuard/ImageGuard2';
=======
import { ThumbsUpIcon } from '~/components/ThumbsIcon/ThumbsIcon';
>>>>>>> 19b2b57a

const IMAGE_CARD_WIDTH = 450;

export function ModelCard({ data, forceInView }: Props) {
  const { ref, inView } = useInView({
    rootMargin: '200% 0px',
    skip: forceInView,
    initialInView: forceInView,
  });
  const image = data.images[0];
  const { classes, cx } = useCardStyles({
    aspectRatio: image && image.width && image.height ? image.width / image.height : 1,
  });

  const router = useRouter();
  const currentUser = useCurrentUser();
  const features = useFeatureFlags();
  const tippedAmount = useBuzzTippingStore({ entityType: 'Model', entityId: data.id });

  const { data: { Recommended: reviewedModels = [] } = { Recommended: [] } } =
    trpc.user.getEngagedModels.useQuery(undefined, {
      enabled: !!currentUser,
      cacheTime: Infinity,
      staleTime: Infinity,
    });
  const hasReview = reviewedModels.includes(data.id);

  const reportOption = (
    <ReportMenuItem
      key="report-model"
      loginReason="report-model"
      onReport={() => openContext('report', { entityType: ReportEntity.Model, entityId: data.id })}
    />
  );

  const reportImageOption = image && (
    <ReportMenuItem
      key="report-image"
      label="Report image"
      onReport={() =>
        openContext('report', {
          entityType: ReportEntity.Image,
          entityId: image.id,
        })
      }
    />
  );

  const blockTagsOption = (
    <Menu.Item
      key="block-tags"
      icon={<IconTagOff size={14} stroke={1.5} />}
      onClick={(e: React.MouseEvent<HTMLButtonElement>) => {
        e.preventDefault();
        e.stopPropagation();
        openContext('blockModelTags', { modelId: data.id });
      }}
    >
      {`Hide content with these tags`}
    </Menu.Item>
  );

  let contextMenuItems: React.ReactNode[] = [];
  if (features.collections) {
    contextMenuItems = contextMenuItems.concat([
      <AddToCollectionMenuItem
        key="add-to-collection"
        onClick={() =>
          openContext('addToCollection', { modelId: data.id, type: CollectionType.Model })
        }
      />,
    ]);
  }

  if (features.profileOverhaul && currentUser?.id === data.user.id) {
    contextMenuItems = contextMenuItems.concat([
      <AddToShowcaseMenuItem key="add-to-showcase" entityType="Model" entityId={data.id} />,
    ]);
  }

  contextMenuItems = contextMenuItems.concat([
    <ToggleSearchableMenuItem
      entityType="Model"
      entityId={data.id}
      key="toggle-searchable-menu-item"
    />,
  ]);

  if (currentUser?.id !== data.user.id)
    contextMenuItems = contextMenuItems.concat([
      <HideModelButton key="hide-model" as="menu-item" modelId={data.id} />,
      <HideUserButton key="hide-button" as="menu-item" userId={data.user.id} />,
      reportOption,
      reportImageOption,
    ]);
  if (currentUser) contextMenuItems.splice(2, 0, blockTagsOption);

  if (currentUser?.isModerator && env.NEXT_PUBLIC_MODEL_LOOKUP_URL) {
    contextMenuItems.unshift(
      <Menu.Item
        component="a"
        target="_blank"
        icon={<IconInfoCircle size={14} stroke={1.5} />}
        href={`${env.NEXT_PUBLIC_MODEL_LOOKUP_URL}${data.id}`}
        onClick={(e: React.MouseEvent<HTMLAnchorElement>) => {
          e.preventDefault();
          e.stopPropagation();
          window.open(`${env.NEXT_PUBLIC_MODEL_LOOKUP_URL}${data.id}`, '_blank');
        }}
      >
        Lookup Model
      </Menu.Item>
    );
  }

  const isNew = data.publishedAt && data.publishedAt > aDayAgo;
  const isUpdated =
    data.lastVersionAt &&
    data.publishedAt &&
    data.lastVersionAt > aDayAgo &&
    data.lastVersionAt.getTime() - data.publishedAt.getTime() > constants.timeCutOffs.updatedModel;
  const isSDXL = baseModelSets.SDXL.includes(data.version?.baseModel as BaseModel);
  const isPony = data.version?.baseModel === 'Pony';
  const isArchived = data.mode === ModelModifier.Archived;
  const onSite = !!data.version.trainingStatus;

  const { useModelVersionRedirect } = useModelCardContext();
  let href = `/models/${data.id}/${slugit(data.name)}`;
  if (useModelVersionRedirect) href += `?modelVersionId=${data.version.id}`;

  const cardDecoration = data.user.cosmetics?.find(
    ({ cosmetic }) => cosmetic.type === CosmeticType.ContentDecoration
  ) as (typeof data.user.cosmetics)[number] & {
    data?: { lights?: number; upgradedLights?: number };
  };

  return (
    <HolidayFrame {...cardDecoration}>
      <FeedCard className={!image ? classes.noImage : undefined} href={href}>
        <div className={classes.root} ref={ref}>
          {image && (
            <div className={classes.blurHash}>
              <MediaHash {...image} />
            </div>
          )}
          <div className={classes.content} style={{ opacity: inView ? 1 : undefined }}>
            {inView && (
              <>
                {image && (
                  <ImageGuard2 image={image} connectType="model" connectId={data.id}>
                    {(safe) => {
                      // Small hack to prevent blurry landscape images
                      const originalAspectRatio =
                        image.width && image.height ? image.width / image.height : 1;
                      return (
                        <>
                          <Group
                            spacing={4}
                            position="apart"
                            align="start"
                            className={cx(classes.contentOverlay, classes.top)}
                            noWrap
                          >
                            <Group spacing={4}>
                              <ImageGuard2.BlurToggle className={classes.chip} />
                              <Badge
                                className={cx(classes.infoChip, classes.chip)}
                                variant="light"
                                radius="xl"
                              >
<<<<<<< HEAD
                                <Text color="white" size="xs" transform="capitalize">
                                  {getDisplayName(data.type)}
                                </Text>
                                {isSDXL && (
                                  <>
                                    <Divider orientation="vertical" />
                                    {isPony ? (
                                      <IconHorse size={16} strokeWidth={2.5} />
                                    ) : (
                                      <Text color="white" size="xs">
                                        XL
=======
                                <Group spacing={4}>
                                  <ImageGuard.ToggleConnect
                                    className={classes.chip}
                                    position="static"
                                  />
                                  <Badge
                                    className={cx(classes.infoChip, classes.chip)}
                                    variant="light"
                                    radius="xl"
                                  >
                                    <Text color="white" size="xs" transform="capitalize">
                                      {getDisplayName(data.type)}
                                    </Text>
                                    {isSDXL && (
                                      <>
                                        <Divider orientation="vertical" />
                                        {isPony ? (
                                          <IconHorse size={16} strokeWidth={2.5} />
                                        ) : (
                                          <Text color="white" size="xs">
                                            XL
                                          </Text>
                                        )}
                                      </>
                                    )}
                                  </Badge>

                                  {(isNew || isUpdated) && (
                                    <Badge
                                      className={classes.chip}
                                      variant="filled"
                                      radius="xl"
                                      sx={(theme) => ({
                                        backgroundColor: isUpdated
                                          ? theme.colors.success[5]
                                          : theme.colors.blue[theme.fn.primaryShade()],
                                      })}
                                    >
                                      <Text color="white" size="xs" transform="capitalize">
                                        {isUpdated ? 'Updated' : 'New'}
>>>>>>> 19b2b57a
                                      </Text>
                                    )}
                                  </>
                                )}
                              </Badge>

                              {(isNew || isUpdated) && (
                                <Badge
                                  className={classes.chip}
                                  variant="filled"
                                  radius="xl"
                                  sx={(theme) => ({
                                    backgroundColor: isUpdated
                                      ? '#1EBD8E'
                                      : theme.colors.blue[theme.fn.primaryShade()],
                                  })}
                                >
                                  <Text color="white" size="xs" transform="capitalize">
                                    {isUpdated ? 'Updated' : 'New'}
                                  </Text>
                                </Badge>
                              )}
                              {isArchived && (
                                <Badge
                                  className={cx(classes.infoChip, classes.chip)}
                                  variant="light"
                                  radius="xl"
                                >
                                  <IconArchiveFilled size={16} />
                                </Badge>
                              )}
                            </Group>
                            <Stack spacing="xs">
                              {contextMenuItems.length > 0 && (
                                <Menu position="left-start" withArrow offset={-5} withinPortal>
                                  <Menu.Target>
                                    <ActionIcon
                                      variant="transparent"
                                      p={0}
                                      onClick={(e) => {
                                        e.preventDefault();
                                        e.stopPropagation();
                                      }}
                                    >
                                      <IconDotsVertical
                                        size={24}
                                        color="#fff"
                                        style={{ filter: `drop-shadow(0 0 2px #000)` }}
                                      />
                                    </ActionIcon>
                                  </Menu.Target>
                                  <Menu.Dropdown>{contextMenuItems.map((el) => el)}</Menu.Dropdown>
                                </Menu>
                              )}

                              {features.imageGeneration && data.canGenerate && (
                                <HoverActionButton
                                  label="Create"
                                  size={30}
                                  color="white"
                                  variant="filled"
                                  data-activity="create:model-card"
                                  onClick={(e) => {
                                    e.preventDefault();
                                    e.stopPropagation();
                                    generationPanel.open({
                                      type: 'modelVersion',
                                      id: data.version.id,
                                    });
                                  }}
                                >
                                  <IconBrush stroke={2.5} size={16} />
                                </HoverActionButton>
                              )}
                              <CivitiaLinkManageButton
                                modelId={data.id}
                                modelName={data.name}
                                modelType={data.type}
                                hashes={data.hashes}
                                noTooltip
                                iconSize={16}
                              >
                                {({ color, onClick, icon, label }) => (
                                  <HoverActionButton
                                    onClick={onClick}
                                    label={label}
                                    size={30}
                                    color={color}
                                    variant="filled"
                                    keepIconOnHover
                                  >
                                    {icon}
                                  </HoverActionButton>
                                )}
                              </CivitiaLinkManageButton>
                            </Stack>
                          </Group>
                          {image ? (
                            <>
                              {safe && (
                                <EdgeMedia
                                  src={image.url}
                                  name={image.name ?? image.id.toString()}
                                  alt={
                                    image.meta
                                      ? truncate((image.meta as ImageMetaProps).prompt, {
                                          length: 125,
                                        })
                                      : undefined
                                  }
                                  type={image.type}
                                  width={
                                    originalAspectRatio > 1
                                      ? IMAGE_CARD_WIDTH * originalAspectRatio
                                      : IMAGE_CARD_WIDTH
                                  }
                                  placeholder="empty"
                                  className={classes.image}
                                  // loading="lazy"
                                  wrapperProps={{ style: { height: '100%', width: '100%' } }}
                                  contain
                                />
                              )}
                            </>
                          ) : (
                            <>
                              <Text color="dimmed">This model has no images</Text>
                            </>
                          )}
                        </>
                      );
                    }}
                  </ImageGuard2>
                )}

                <Stack
                  className={cx(
                    'footer',
                    classes.contentOverlay,
                    classes.bottom,
                    classes.gradientOverlay
                  )}
                  spacing={5}
                >
                  {data.user.id !== -1 && (
                    <UnstyledButton
                      sx={{ color: 'white', alignSelf: 'flex-start' }}
                      onClick={(e) => {
                        e.preventDefault();
                        e.stopPropagation();

                        router.push(`/user/${data.user.username}`);
                      }}
                    >
                      <UserAvatar
                        user={data.user}
                        avatarProps={{ radius: 'md', size: 32 }}
                        withUsername
                        badgeSize={28}
                      />
                    </UnstyledButton>
                  )}
                  <Text size="xl" weight={700} lineClamp={2} lh={1.3}>
                    {data.name}
                  </Text>
                  {data.rank && (
                    <>
                      {!data.locked && !!data.rank.thumbsUpCount && (
                        <Badge
                          className={cx(classes.statChip, classes.chip)}
                          variant="light"
                          radius="xl"
                        >
                          <Group spacing={4}>
                            <Text
                              color={hasReview ? 'success.5' : undefined}
                              component="span"
                              mt={2}
                            >
                              <ThumbsUpIcon size={16} filled={hasReview} />
                            </Text>
                            <Text size="xs">{abbreviateNumber(data.rank.thumbsUpCount)}</Text>
                          </Group>
                        </Badge>
                      )}
                      {(!!data.rank.downloadCount ||
                        !!data.rank.collectedCount ||
                        !!data.rank.tippedAmountCount) && (
                        <Badge
                          className={cx(classes.statChip, classes.chip)}
                          variant="light"
                          radius="xl"
                        >
                          <Group spacing={2}>
                            <IconDownload size={14} strokeWidth={2.5} />
                            <Text size="xs">{abbreviateNumber(data.rank.downloadCount)}</Text>
                          </Group>
                          <Group spacing={2}>
                            <IconBookmark size={14} strokeWidth={2.5} />
                            <Text size="xs">{abbreviateNumber(data.rank.collectedCount)}</Text>
                          </Group>
                          <Group spacing={2}>
                            <IconMessageCircle2 size={14} strokeWidth={2.5} />
                            <Text size="xs">{abbreviateNumber(data.rank.commentCount)}</Text>
                          </Group>
                          <InteractiveTipBuzzButton
                            toUserId={data.user.id}
                            entityType={'Model'}
                            entityId={data.id}
                          >
                            <Group spacing={2}>
                              <IconBolt size={14} strokeWidth={2.5} />
                              <Text size="xs">
                                {abbreviateNumber(data.rank.tippedAmountCount + tippedAmount)}
                              </Text>
                            </Group>
                          </InteractiveTipBuzzButton>
                        </Badge>
                      )}
                    </>
                  )}
                </Stack>
                {onSite && <OnsiteIndicator />}
              </>
            )}
          </div>
        </div>
      </FeedCard>
    </HolidayFrame>
  );
}

type Props = { data: UseQueryModelReturn[number]; forceInView?: boolean };<|MERGE_RESOLUTION|>--- conflicted
+++ resolved
@@ -59,11 +59,8 @@
 import { truncate } from 'lodash-es';
 import { ImageMetaProps } from '~/server/schema/image.schema';
 import { ToggleSearchableMenuItem } from '../MenuItems/ToggleSearchableMenuItem';
-<<<<<<< HEAD
 import { ImageGuard2 } from '~/components/ImageGuard/ImageGuard2';
-=======
 import { ThumbsUpIcon } from '~/components/ThumbsIcon/ThumbsIcon';
->>>>>>> 19b2b57a
 
 const IMAGE_CARD_WIDTH = 450;
 
@@ -234,7 +231,6 @@
                                 variant="light"
                                 radius="xl"
                               >
-<<<<<<< HEAD
                                 <Text color="white" size="xs" transform="capitalize">
                                   {getDisplayName(data.type)}
                                 </Text>
@@ -246,48 +242,6 @@
                                     ) : (
                                       <Text color="white" size="xs">
                                         XL
-=======
-                                <Group spacing={4}>
-                                  <ImageGuard.ToggleConnect
-                                    className={classes.chip}
-                                    position="static"
-                                  />
-                                  <Badge
-                                    className={cx(classes.infoChip, classes.chip)}
-                                    variant="light"
-                                    radius="xl"
-                                  >
-                                    <Text color="white" size="xs" transform="capitalize">
-                                      {getDisplayName(data.type)}
-                                    </Text>
-                                    {isSDXL && (
-                                      <>
-                                        <Divider orientation="vertical" />
-                                        {isPony ? (
-                                          <IconHorse size={16} strokeWidth={2.5} />
-                                        ) : (
-                                          <Text color="white" size="xs">
-                                            XL
-                                          </Text>
-                                        )}
-                                      </>
-                                    )}
-                                  </Badge>
-
-                                  {(isNew || isUpdated) && (
-                                    <Badge
-                                      className={classes.chip}
-                                      variant="filled"
-                                      radius="xl"
-                                      sx={(theme) => ({
-                                        backgroundColor: isUpdated
-                                          ? theme.colors.success[5]
-                                          : theme.colors.blue[theme.fn.primaryShade()],
-                                      })}
-                                    >
-                                      <Text color="white" size="xs" transform="capitalize">
-                                        {isUpdated ? 'Updated' : 'New'}
->>>>>>> 19b2b57a
                                       </Text>
                                     )}
                                   </>
@@ -301,7 +255,7 @@
                                   radius="xl"
                                   sx={(theme) => ({
                                     backgroundColor: isUpdated
-                                      ? '#1EBD8E'
+                                      ? theme.colors.success[5]
                                       : theme.colors.blue[theme.fn.primaryShade()],
                                   })}
                                 >
