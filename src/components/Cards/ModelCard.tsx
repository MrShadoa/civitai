--- conflicted
+++ resolved
@@ -225,67 +225,6 @@
                                     </Badge>
                                   )}
                                 </Group>
-
-<<<<<<< HEAD
-                router.push(`/user/${data.user.username}`);
-              }}
-            >
-              <UserAvatar user={data.user} avatarProps={{ radius: 'md', size: 32 }} withUsername />
-            </UnstyledButton>
-          )}
-          <Text size="xl" weight={700} lineClamp={2} lh={1.3}>
-            {data.name}
-          </Text>
-          {data.rank && (
-            <Group spacing={4} position="apart">
-              {!data.locked && (
-                <IconBadge
-                  className={classes.iconBadge}
-                  sx={{ userSelect: 'none' }}
-                  icon={
-                    <Rating
-                      size="xs"
-                      value={data.rank.rating}
-                      fractions={4}
-                      emptySymbol={
-                        theme.colorScheme === 'dark' ? (
-                          <IconStar size={14} fill="rgba(255,255,255,.3)" color="transparent" />
-                        ) : undefined
-                      }
-                      readOnly
-                    />
-                  }
-                >
-                  <Text size="xs" color={data.rank.ratingCount > 0 ? undefined : 'dimmed'}>
-                    {abbreviateNumber(data.rank.ratingCount)}
-                  </Text>
-                </IconBadge>
-              )}
-              <Group spacing={4} noWrap>
-                <IconBadge
-                  className={classes.iconBadge}
-                  icon={
-                    <IconHeart
-                      size={14}
-                      style={{ fill: isFavorite ? theme.colors.red[6] : undefined }}
-                      color={isFavorite ? theme.colors.red[6] : undefined}
-                    />
-                  }
-                >
-                  <Text size="xs">{abbreviateNumber(data.rank.favoriteCount)}</Text>
-                </IconBadge>
-                <IconBadge className={classes.iconBadge} icon={<IconMessageCircle2 size={14} />}>
-                  <Text size="xs">{abbreviateNumber(data.rank.commentCount)}</Text>
-                </IconBadge>
-                <IconBadge className={classes.iconBadge} icon={<IconDownload size={14} />}>
-                  <Text size="xs">{abbreviateNumber(data.rank.downloadCount)}</Text>
-                </IconBadge>
-              </Group>
-            </Group>
-          )}
-        </Stack>
-      </div>
-=======
                                 <Stack spacing="xs">
                                   {contextMenuItems.length > 0 && (
                                     <Menu position="left-start" withArrow offset={-5}>
@@ -468,7 +407,6 @@
           </div>
         )}
       </InView>
->>>>>>> f5acf251
     </FeedCard>
   );
 }
