import { Group, Stack, Text, UnstyledButton } from '@mantine/core';
import React from 'react';
import { FeedCard } from '~/components/Cards/FeedCard';
import { useCardStyles } from '~/components/Cards/Cards.styles';
import { EdgeMedia } from '~/components/EdgeMedia/EdgeMedia';
<<<<<<< HEAD
=======
import { ImageGuard } from '~/components/ImageGuard/ImageGuard';
>>>>>>> 062e87ea
import { MediaHash } from '~/components/ImageHash/ImageHash';
import { UserAvatar } from '~/components/UserAvatar/UserAvatar';
import { PostsInfiniteModel } from '~/server/services/post.service';
import { useRouter } from 'next/router';
import { IconPhoto } from '@tabler/icons-react';
import { abbreviateNumber } from '~/utils/number-helpers';
import { IconBadge } from '~/components/IconBadge/IconBadge';
import { truncate } from 'lodash-es';
import { constants } from '~/server/common/constants';
import { ImageGuard2 } from '~/components/ImageGuard/ImageGuard2';
import { ImageContextMenu } from '~/components/Image/ContextMenu/ImageContextMenu';

const IMAGE_CARD_WIDTH = 332;

export function PostCard({ data }: Props) {
  const { classes, cx } = useCardStyles({ aspectRatio: 1 });
  const router = useRouter();
<<<<<<< HEAD

  const image = data.images[0];
=======
>>>>>>> 062e87ea

  return (
    <FeedCard href={`/posts/${data.id}`} aspectRatio="square">
      <div className={classes.root}>
<<<<<<< HEAD
        <ImageGuard2 image={image} connectType="post" connectId={data.id}>
          {(safe) => (
            <>
              <Group
                position="apart"
                align="start"
                spacing={4}
                className={cx(classes.contentOverlay, classes.top)}
              >
                <ImageGuard2.BlurToggle />
                <ImageContextMenu image={image} context="post" />
              </Group>
              {!safe ? (
                <MediaHash {...image} />
              ) : (
                <EdgeMedia
                  src={image.url}
                  name={image.name ?? image.id.toString()}
                  alt={
                    image.meta
                      ? truncate(image.meta.prompt, { length: constants.altTruncateLength })
                      : image.name ?? undefined
                  }
                  type={image.type}
                  width={IMAGE_CARD_WIDTH}
                  placeholder="empty"
                  className={classes.image}
                />
=======
        <ImageGuard
          images={[data.image]}
          connect={{ entityId: data.id, entityType: 'post' }}
          render={(image) => (
            <ImageGuard.Content>
              {({ safe }) => (
                <>
                  <Group
                    position="apart"
                    align="start"
                    spacing={4}
                    className={cx(classes.contentOverlay, classes.top)}
                    style={{ pointerEvents: 'none' }}
                  >
                    <ImageGuard.ToggleConnect position="static" sx={{ pointerEvents: 'auto' }} />
                    <Stack spacing="xs" ml="auto" style={{ pointerEvents: 'auto' }}>
                      <ImageGuard.Report context="post" position="static" withinPortal />
                    </Stack>
                  </Group>
                  {!safe ? (
                    <MediaHash {...data.image} />
                  ) : (
                    <EdgeMedia
                      src={image.url}
                      name={image.name ?? image.id.toString()}
                      alt={
                        image.meta
                          ? truncate(image.meta.prompt, { length: constants.altTruncateLength })
                          : image.name ?? undefined
                      }
                      type={image.type}
                      width={IMAGE_CARD_WIDTH}
                      placeholder="empty"
                      className={classes.image}
                    />
                  )}
                </>
>>>>>>> 062e87ea
              )}
            </>
          )}
        </ImageGuard2>

        <Stack
          className={cx(classes.contentOverlay, classes.bottom, classes.gradientOverlay)}
          spacing="sm"
        >
          <Group position="apart" align="end" noWrap>
            <Stack spacing="sm">
              {data.user?.id !== -1 && (
                <UnstyledButton
                  sx={{ color: 'white' }}
                  onClick={(e) => {
                    e.preventDefault();
                    e.stopPropagation();

                    router.push(`/user/${data.user.username}`);
                  }}
                >
                  <UserAvatar
                    user={data.user}
                    avatarProps={{ radius: 'md', size: 32 }}
                    withUsername
                  />
                </UnstyledButton>
              )}
              {data.title && (
                <Text size="xl" weight={700} lineClamp={2} lh={1.2}>
                  {data.title}
                </Text>
              )}
            </Stack>
            <Group align="end">
              <IconBadge className={classes.iconBadge} icon={<IconPhoto size={14} />}>
                <Text size="xs">{abbreviateNumber(data.imageCount)}</Text>
              </IconBadge>
            </Group>
          </Group>
        </Stack>
      </div>
    </FeedCard>
  );
}

type Props = { data: PostsInfiniteModel };<|MERGE_RESOLUTION|>--- conflicted
+++ resolved
@@ -3,10 +3,6 @@
 import { FeedCard } from '~/components/Cards/FeedCard';
 import { useCardStyles } from '~/components/Cards/Cards.styles';
 import { EdgeMedia } from '~/components/EdgeMedia/EdgeMedia';
-<<<<<<< HEAD
-=======
-import { ImageGuard } from '~/components/ImageGuard/ImageGuard';
->>>>>>> 062e87ea
 import { MediaHash } from '~/components/ImageHash/ImageHash';
 import { UserAvatar } from '~/components/UserAvatar/UserAvatar';
 import { PostsInfiniteModel } from '~/server/services/post.service';
@@ -24,16 +20,12 @@
 export function PostCard({ data }: Props) {
   const { classes, cx } = useCardStyles({ aspectRatio: 1 });
   const router = useRouter();
-<<<<<<< HEAD
 
   const image = data.images[0];
-=======
->>>>>>> 062e87ea
 
   return (
     <FeedCard href={`/posts/${data.id}`} aspectRatio="square">
       <div className={classes.root}>
-<<<<<<< HEAD
         <ImageGuard2 image={image} connectType="post" connectId={data.id}>
           {(safe) => (
             <>
@@ -42,9 +34,10 @@
                 align="start"
                 spacing={4}
                 className={cx(classes.contentOverlay, classes.top)}
+                style={{ pointerEvents: 'none' }}
               >
-                <ImageGuard2.BlurToggle />
-                <ImageContextMenu image={image} context="post" />
+                <ImageGuard2.BlurToggle sx={{ pointerEvents: 'auto' }} />
+                <ImageContextMenu image={image} context="post" style={{ pointerEvents: 'auto' }} />
               </Group>
               {!safe ? (
                 <MediaHash {...image} />
@@ -62,45 +55,6 @@
                   placeholder="empty"
                   className={classes.image}
                 />
-=======
-        <ImageGuard
-          images={[data.image]}
-          connect={{ entityId: data.id, entityType: 'post' }}
-          render={(image) => (
-            <ImageGuard.Content>
-              {({ safe }) => (
-                <>
-                  <Group
-                    position="apart"
-                    align="start"
-                    spacing={4}
-                    className={cx(classes.contentOverlay, classes.top)}
-                    style={{ pointerEvents: 'none' }}
-                  >
-                    <ImageGuard.ToggleConnect position="static" sx={{ pointerEvents: 'auto' }} />
-                    <Stack spacing="xs" ml="auto" style={{ pointerEvents: 'auto' }}>
-                      <ImageGuard.Report context="post" position="static" withinPortal />
-                    </Stack>
-                  </Group>
-                  {!safe ? (
-                    <MediaHash {...data.image} />
-                  ) : (
-                    <EdgeMedia
-                      src={image.url}
-                      name={image.name ?? image.id.toString()}
-                      alt={
-                        image.meta
-                          ? truncate(image.meta.prompt, { length: constants.altTruncateLength })
-                          : image.name ?? undefined
-                      }
-                      type={image.type}
-                      width={IMAGE_CARD_WIDTH}
-                      placeholder="empty"
-                      className={classes.image}
-                    />
-                  )}
-                </>
->>>>>>> 062e87ea
               )}
             </>
           )}
