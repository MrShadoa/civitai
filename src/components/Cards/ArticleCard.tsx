import { Badge, Group, Stack, Text, UnstyledButton } from '@mantine/core';
import React from 'react';
import { FeedCard } from '~/components/Cards/FeedCard';
import { useCardStyles } from '~/components/Cards/Cards.styles';
import { EdgeMedia } from '~/components/EdgeMedia/EdgeMedia';
import { UserAvatar } from '~/components/UserAvatar/UserAvatar';
import { useRouter } from 'next/router';
import { IconBolt, IconBookmark, IconEye, IconMessageCircle2 } from '@tabler/icons-react';
import { abbreviateNumber } from '~/utils/number-helpers';
import { slugit } from '~/utils/string-helpers';
import { formatDate } from '~/utils/date-helpers';
import type { ArticleGetAllRecord } from '~/server/services/article.service';
import { ArticleContextMenu } from '~/components/Article/ArticleContextMenu';
import {
  InteractiveTipBuzzButton,
  useBuzzTippingStore,
} from '~/components/Buzz/InteractiveTipBuzzButton';
import { HolidayFrame } from '../Decorations/HolidayFrame';
import { CosmeticType } from '@prisma/client';
import { MediaHash } from '~/components/ImageHash/ImageHash';
import { ImageGuard2 } from '~/components/ImageGuard/ImageGuard2';

const IMAGE_CARD_WIDTH = 450;

export function ArticleCard({ data, aspectRatio }: Props) {
  const { classes, cx } = useCardStyles({ aspectRatio: 1 });
  const router = useRouter();
  const { id, title, coverImage, publishedAt, user, tags, stats } = data;
  const category = tags?.find((tag) => tag.isCategory);
  const { commentCount, viewCount, favoriteCount, collectedCount, tippedAmountCount } = stats || {
    commentCount: 0,
    viewCount: 0,
    favoriteCount: 0,
    collectedCount: 0,
    likeCount: 0,
    tippedAmountCount: 0,
  };
  const tippedAmount = useBuzzTippingStore({ entityType: 'Article', entityId: data.id });

  const cardDecoration = data.user.cosmetics?.find(
    ({ cosmetic }) => cosmetic.type === CosmeticType.ContentDecoration
  ) as (typeof data.user.cosmetics)[number] & {
    data?: { lights?: number; upgradedLights?: number };
  };

  return (
    <HolidayFrame {...cardDecoration}>
      <FeedCard
        href={`/articles/${id}/${slugit(title)}`}
        aspectRatio={aspectRatio}
        className={classes.link}
        frameDecoration={data.cosmetic}
      >
        <div className={classes.root}>
          {coverImage && (
            <ImageGuard2 image={coverImage}>
              {(safe) => (
                <div
                  className={cx(
                    'relative flex-1 h-full',
                    data.cosmetic && safe && classes.frameAdjustment
                  )}
                >
                  <Group
                    spacing={4}
                    position="apart"
                    align="top"
                    className="absolute inset-x-2 top-2 z-10"
                  >
                    <Group spacing={4}>
                      <ImageGuard2.BlurToggle className={classes.chip} />
                      {category && (
                        <Badge size="sm" variant="gradient" gradient={{ from: 'cyan', to: 'blue' }}>
                          {category.name}
                        </Badge>
                      )}
                    </Group>
                    <ArticleContextMenu article={data} />
                  </Group>
                  {!safe ? (
                    <MediaHash {...coverImage} />
                  ) : (
                    <EdgeMedia
                      className={cx(classes.image)}
                      src={coverImage.url}
                      width={IMAGE_CARD_WIDTH * 2.5}
                      loading="lazy"
                    />
                  )}
                </div>
              )}
            </ImageGuard2>
          )}

          <Stack className={cx('footer', classes.contentOverlay, classes.bottom)} spacing="sm">
            {user?.id !== -1 && (
              <UnstyledButton
                sx={{ color: 'white' }}
                onClick={(e) => {
                  e.preventDefault();
                  e.stopPropagation();

                  router.push(`/user/${user.username}`);
                }}
              >
                <UserAvatar user={user} avatarProps={{ radius: 'xl', size: 32 }} withUsername />
              </UnstyledButton>
            )}
            <Stack spacing={0}>
              {publishedAt && (
                <Text className={classes.dropShadow} size="xs" weight={500} color="white" inline>
                  {formatDate(publishedAt)}
                </Text>
              )}
              {title && (
                <Text className={classes.dropShadow} size="xl" weight={700} lineClamp={2} lh={1.2}>
                  {title}
                </Text>
              )}
            </Stack>
<<<<<<< HEAD
            <Group position="apart">
              <Badge className={cx(classes.statChip, classes.chip)} variant="light" radius="xl">
                <Group spacing={2} noWrap>
                  <IconBookmark size={14} strokeWidth={2.5} />
                  <Text size="xs" color="white">
                    {abbreviateNumber(favoriteCount)}
                  </Text>
                </Group>
                <Group spacing={2} noWrap>
                  <IconMessageCircle2 size={14} strokeWidth={2.5} />
                  <Text size="xs" color="white">
                    {abbreviateNumber(commentCount)}
                  </Text>
                </Group>
                <InteractiveTipBuzzButton toUserId={user.id} entityType={'Article'} entityId={id}>
                  <Group spacing={2} noWrap>
                    <IconBolt size={14} strokeWidth={2.5} />
                    <Text size="xs" color="white">
=======
            <Group align="center" position="apart" spacing={4}>
              <Badge className={cx(classes.statChip, classes.chip)} variant="light" radius="xl">
                <Group spacing={2}>
                  <IconBookmark size={14} strokeWidth={2.5} />
                  <Text size="xs">{abbreviateNumber(collectedCount)}</Text>
                </Group>
                <Group spacing={2}>
                  <IconMessageCircle2 size={14} strokeWidth={2.5} />
                  <Text size="xs">{abbreviateNumber(commentCount)}</Text>
                </Group>
                <InteractiveTipBuzzButton toUserId={user.id} entityType={'Article'} entityId={id}>
                  <Group spacing={2}>
                    <IconBolt size={14} strokeWidth={2.5} />
                    <Text size="xs" tt="uppercase">
>>>>>>> f5cf8964
                      {abbreviateNumber(tippedAmountCount + tippedAmount)}
                    </Text>
                  </Group>
                </InteractiveTipBuzzButton>
              </Badge>
<<<<<<< HEAD
              <Badge
                className={cx(classes.statChip, classes.chip)}
                pl={6}
                pr={8}
                variant="light"
                radius="xl"
              >
                <Group spacing={4} noWrap>
                  <IconEye size={14} strokeWidth={2.5} />
                  <Text size="xs" color="white">
                    {abbreviateNumber(viewCount)}
                  </Text>
=======
              <Badge className={cx(classes.statChip, classes.chip)} variant="light" radius="xl">
                <Group spacing={2}>
                  <IconEye size={14} strokeWidth={2.5} />
                  <Text size="xs">{abbreviateNumber(viewCount)}</Text>
>>>>>>> f5cf8964
                </Group>
              </Badge>
            </Group>
          </Stack>
        </div>
      </FeedCard>
    </HolidayFrame>
  );
}

type Props = {
  data: ArticleGetAllRecord;
  aspectRatio?: 'flat' | 'landscape' | 'portrait' | 'square';
};<|MERGE_RESOLUTION|>--- conflicted
+++ resolved
@@ -27,10 +27,9 @@
   const router = useRouter();
   const { id, title, coverImage, publishedAt, user, tags, stats } = data;
   const category = tags?.find((tag) => tag.isCategory);
-  const { commentCount, viewCount, favoriteCount, collectedCount, tippedAmountCount } = stats || {
+  const { commentCount, viewCount, collectedCount, tippedAmountCount } = stats || {
     commentCount: 0,
     viewCount: 0,
-    favoriteCount: 0,
     collectedCount: 0,
     likeCount: 0,
     tippedAmountCount: 0,
@@ -118,13 +117,12 @@
                 </Text>
               )}
             </Stack>
-<<<<<<< HEAD
-            <Group position="apart">
+            <Group position="apart" align="center" spacing={4}>
               <Badge className={cx(classes.statChip, classes.chip)} variant="light" radius="xl">
                 <Group spacing={2} noWrap>
                   <IconBookmark size={14} strokeWidth={2.5} />
                   <Text size="xs" color="white">
-                    {abbreviateNumber(favoriteCount)}
+                    {abbreviateNumber(collectedCount)}
                   </Text>
                 </Group>
                 <Group spacing={2} noWrap>
@@ -137,28 +135,11 @@
                   <Group spacing={2} noWrap>
                     <IconBolt size={14} strokeWidth={2.5} />
                     <Text size="xs" color="white">
-=======
-            <Group align="center" position="apart" spacing={4}>
-              <Badge className={cx(classes.statChip, classes.chip)} variant="light" radius="xl">
-                <Group spacing={2}>
-                  <IconBookmark size={14} strokeWidth={2.5} />
-                  <Text size="xs">{abbreviateNumber(collectedCount)}</Text>
-                </Group>
-                <Group spacing={2}>
-                  <IconMessageCircle2 size={14} strokeWidth={2.5} />
-                  <Text size="xs">{abbreviateNumber(commentCount)}</Text>
-                </Group>
-                <InteractiveTipBuzzButton toUserId={user.id} entityType={'Article'} entityId={id}>
-                  <Group spacing={2}>
-                    <IconBolt size={14} strokeWidth={2.5} />
-                    <Text size="xs" tt="uppercase">
->>>>>>> f5cf8964
                       {abbreviateNumber(tippedAmountCount + tippedAmount)}
                     </Text>
                   </Group>
                 </InteractiveTipBuzzButton>
               </Badge>
-<<<<<<< HEAD
               <Badge
                 className={cx(classes.statChip, classes.chip)}
                 pl={6}
@@ -171,12 +152,6 @@
                   <Text size="xs" color="white">
                     {abbreviateNumber(viewCount)}
                   </Text>
-=======
-              <Badge className={cx(classes.statChip, classes.chip)} variant="light" radius="xl">
-                <Group spacing={2}>
-                  <IconEye size={14} strokeWidth={2.5} />
-                  <Text size="xs">{abbreviateNumber(viewCount)}</Text>
->>>>>>> f5cf8964
                 </Group>
               </Badge>
             </Group>
