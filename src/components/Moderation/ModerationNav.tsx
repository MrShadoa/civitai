--- conflicted
+++ resolved
@@ -24,14 +24,6 @@
         { label: 'Metadata Tester', href: '/testing/metadata-test' },
         { label: 'Ratings Review', href: '/moderator/image-rating-review' },
         { label: 'Cosmetic Shop', href: '/moderator/cosmetic-store' },
-<<<<<<< HEAD
-      ].map((link) => (
-        <Menu.Item key={link.href} component={Link} href={link.href}>
-          {link.label}
-        </Menu.Item>
-      )),
-    []
-=======
         {
           label: 'Paddle Adjustments',
           href: '/moderator/paddle/adjustments',
@@ -40,12 +32,11 @@
       ]
         .filter((i) => !i.hidden)
         .map((link) => (
-          <Menu.Item key={link.href} component={NextLink} href={link.href}>
+          <Menu.Item key={link.href} component={Link} href={link.href}>
             {link.label}
           </Menu.Item>
         )),
     [features]
->>>>>>> f415d38d
   );
 
   return (
