--- conflicted
+++ resolved
@@ -1,9 +1,5 @@
 import { getQueryKey } from '@trpc/react-query';
-<<<<<<< HEAD
-import { ResourceReviewPaged } from '~/types/router';
-=======
 import produce from 'immer';
->>>>>>> 19b2b57a
 import { useMemo } from 'react';
 
 import { useCurrentUser } from '~/hooks/useCurrentUser';
