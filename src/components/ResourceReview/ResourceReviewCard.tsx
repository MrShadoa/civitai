import {
  Card,
  Stack,
  Group,
  Rating,
  Badge,
  Center,
  Text,
  Button,
  ScrollArea,
  ThemeIcon,
} from '@mantine/core';
import { UserAvatar } from '~/components/UserAvatar/UserAvatar';
import { IconPhoto, IconMessageCircle2 } from '@tabler/icons-react';
import { abbreviateNumber } from '~/utils/number-helpers';
import { RenderHtml } from '~/components/RenderHtml/RenderHtml';
import { ResourceReviewInfiniteModel } from '~/types/router';
import { ThumbsUpIcon } from '~/components/ThumbsIcon/ThumbsIcon';

export function ResourceReviewCard({ data }: { data: ResourceReviewInfiniteModel }) {
  const isThumbsUp = data.recommended;

  return (
    <Card p="xs">
      <Stack>
        <UserAvatar user={data.user} withUsername withLink />
        {data.recommended && (
          <Group position="apart">
<<<<<<< HEAD
            <ThemeIcon
              variant="light"
              size="lg"
              radius="md"
              color={isThumbsUp ? 'success.5' : 'red'}
            >
              {isThumbsUp ? <ThumbsUpIcon filled /> : <ThumbsUpIcon filled />}
            </ThemeIcon>
            {data.helper?.imageCount && (
=======
            <StarRating value={data.rating ?? undefined} />
            {/* {data.helper?.imageCount && (
>>>>>>> e9196031
              <Badge
                leftSection={
                  <Center>
                    <IconPhoto size={14} />
                  </Center>
                }
              >
                {data.helper.imageCount}
              </Badge>
            )} */}
          </Group>
        )}
        {data.details && (
          <ScrollArea.Autosize maxHeight={200}>
            <RenderHtml html={data.details} sx={(theme) => ({ fontSize: theme.fontSizes.sm })} />
          </ScrollArea.Autosize>
        )}
      </Stack>
      <Card.Section>
        <Group p="xs" position="apart">
          <span>{/* TODO.posts  - Reactions */}</span>
          <Button size="xs" radius="xl" variant="subtle" compact>
            <Group spacing={2} noWrap>
              <IconMessageCircle2 size={14} />
              {data.thread && <Text>{abbreviateNumber(data.thread._count.comments)}</Text>}
            </Group>
          </Button>
        </Group>
      </Card.Section>
    </Card>
  );
}<|MERGE_RESOLUTION|>--- conflicted
+++ resolved
@@ -26,7 +26,6 @@
         <UserAvatar user={data.user} withUsername withLink />
         {data.recommended && (
           <Group position="apart">
-<<<<<<< HEAD
             <ThemeIcon
               variant="light"
               size="lg"
@@ -35,11 +34,7 @@
             >
               {isThumbsUp ? <ThumbsUpIcon filled /> : <ThumbsUpIcon filled />}
             </ThemeIcon>
-            {data.helper?.imageCount && (
-=======
-            <StarRating value={data.rating ?? undefined} />
             {/* {data.helper?.imageCount && (
->>>>>>> e9196031
               <Badge
                 leftSection={
                   <Center>
