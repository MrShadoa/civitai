--- conflicted
+++ resolved
@@ -78,11 +78,7 @@
 
   return linkToProfile && !user.deletedAt ? (
     <Link href={`/user/${user.username}`} passHref>
-<<<<<<< HEAD
-      <Anchor variant="text" onClick={(e) => e.stopPropagation()}>
-=======
-      <Anchor variant="text" className={classes.link} onClick={(e: any) => e.stopPropagation()}>
->>>>>>> 6cd0dd4c
+<Anchor variant="text" className={classes.link} onClick={(e: React.MouseEvent<HTMLAnchorElement>) => e.stopPropagation()}>
         {avatar}
       </Anchor>
     </Link>
