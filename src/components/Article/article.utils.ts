--- conflicted
+++ resolved
@@ -64,27 +64,4 @@
   const articles = useMemo(() => data?.pages.flatMap((x) => x.items) ?? [], [data]);
 
   return { data, articles, ...rest };
-<<<<<<< HEAD
-};
-
-export const useQueryArticleCategories = (
-  filters?: Partial<GetArticlesByCategorySchema>,
-  options?: { keepPreviousData?: boolean; enabled?: boolean }
-) => {
-  filters ??= {};
-  const { data, ...rest } = trpc.article.getByCategory.useInfiniteQuery(
-    { ...filters },
-    {
-      getNextPageParam: (lastPage) => lastPage.nextCursor,
-      trpc: { context: { skipBatch: true } },
-      keepPreviousData: true,
-      ...options,
-    }
-  );
-
-  const categories = useMemo(() => data?.pages.flatMap((x) => x.items) ?? [], [data]);
-
-  return { data, categories, ...rest };
-=======
->>>>>>> f3a8f890
 };