--- conflicted
+++ resolved
@@ -55,16 +55,10 @@
   options?: { keepPreviousData?: boolean; enabled?: boolean; applyHiddenPreferences?: boolean }
 ) => {
   filters ??= {};
-<<<<<<< HEAD
+  const { applyHiddenPreferences = true, ...queryOptions } = options ?? {};
   const browsingLevel = useBrowsingLevelDebounced();
-  const { data, isLoading, ...rest } = trpc.article.getInfinite.useInfiniteQuery(
+  const { data, isLoading, isLoading, ...rest } = trpc.article.getInfinite.useInfiniteQuery(
     { ...filters, browsingLevel },
-=======
-  const { applyHiddenPreferences = true, ...queryOptions } = options ?? {};
-  const browsingMode = useFiltersContext((state) => state.browsingMode);
-  const { data, isLoading, ...rest } = trpc.article.getInfinite.useInfiniteQuery(
-    { ...filters, browsingMode },
->>>>>>> 99f9be26
     {
       getNextPageParam: (lastPage) => lastPage.nextCursor,
       trpc: { context: { skipBatch: true } },
@@ -73,21 +67,12 @@
   );
 
   const flatData = useMemo(() => data?.pages.flatMap((x) => x.items) ?? [], [data]);
-<<<<<<< HEAD
-
-  const { items: articles, loadingPreferences } = useApplyHiddenPreferences({
-    type: 'articles',
-    data: flatData,
-    isLoading: rest.isRefetching,
-  });
-
-  return { data, articles, isLoading: isLoading || loadingPreferences, ...rest };
-=======
   const { items, loadingPreferences, hiddenCount } = useApplyHiddenPreferences({
     type: 'articles',
     data: flatData,
     showHidden: !!filters.hidden,
     disabled: !applyHiddenPreferences,
+    isLoading: rest.isRefetching,
   });
 
   return {
@@ -98,5 +83,4 @@
     isLoading: isLoading || loadingPreferences,
     ...rest,
   };
->>>>>>> 99f9be26
 };