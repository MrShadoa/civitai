import { ActionIcon, ActionIconProps, Loader, Menu } from '@mantine/core';
import { openConfirmModal } from '@mantine/modals';
<<<<<<< HEAD
import { NextLink as Link } from '~/components/NextLink/NextLink'
=======
import { NextLink } from '@mantine/next';
>>>>>>> 648a5fa8
import { IconBan, IconDotsVertical, IconFlag, IconPencil, IconTrash } from '@tabler/icons-react';
import { useRouter } from 'next/router';

import { LoginRedirect } from '~/components/LoginRedirect/LoginRedirect';
import { useCurrentUser } from '~/hooks/useCurrentUser';
import { openContext } from '~/providers/CustomModalsProvider';
import { ReportEntity } from '~/server/schema/report.schema';
import type { ArticleGetAll, ArticleGetAllRecord } from '~/server/services/article.service';
import { showErrorNotification, showSuccessNotification } from '~/utils/notifications';
import { trpc } from '~/utils/trpc';
import { AddToCollectionMenuItem } from '~/components/MenuItems/AddToCollectionMenuItem';
import { CollectionType, CosmeticEntity } from '@prisma/client';
import React from 'react';
import { useFeatureFlags } from '~/providers/FeatureFlagsProvider';
import { ToggleLockComments } from '../CommentsV2';
import { IconLock } from '@tabler/icons-react';
import { ToggleSearchableMenuItem } from '../MenuItems/ToggleSearchableMenuItem';
import { AddArtFrameMenuItem } from '~/components/Decorations/AddArtFrameMenuItem';
import type { ArticleGetInfinite } from '~/types/router';

export function ArticleContextMenu({ article, ...props }: Props) {
  const queryUtils = trpc.useUtils();
  const router = useRouter();
  const currentUser = useCurrentUser();
  const isModerator = currentUser?.isModerator ?? false;
  const isOwner = currentUser?.id === article.user?.id;

  const atDetailsPage = router.pathname === '/articles/[id]/[[...slug]]';
  const showUnpublish = atDetailsPage && article.publishedAt !== null;
  const features = useFeatureFlags();

  const deleteArticleMutation = trpc.article.delete.useMutation();
  const handleDeleteArticle = () => {
    openConfirmModal({
      title: 'Delete article',
      children:
        'Are you sure you want to delete this article? This action is destructive and cannot be reverted.',
      labels: { cancel: "No, don't delete it", confirm: 'Delete article' },
      confirmProps: { color: 'red' },
      onConfirm: () =>
        deleteArticleMutation.mutate(
          { id: article.id },
          {
            async onSuccess() {
              showSuccessNotification({
                title: 'Article deleted',
                message: 'Successfully deleted article',
              });

              if (atDetailsPage) await router.push('/articles');
              await queryUtils.article.getInfinite.invalidate();
            },
            onError(error) {
              showErrorNotification({
                title: 'Failed to delete article',
                error: new Error(error.message),
              });
            },
          }
        ),
    });
  };

  const upsertArticleMutation = trpc.article.upsert.useMutation();
  const handleUnpublishArticle = () => {
    upsertArticleMutation.mutate(
      { ...article, publishedAt: null },
      {
        async onSuccess(result) {
          showSuccessNotification({
            title: 'Article unpublished',
            message: 'Successfully unpublished article',
          });

          await queryUtils.article.getById.invalidate({ id: result.id });
          await queryUtils.article.getInfinite.invalidate();
          await queryUtils.article.getMyDraftArticles.invalidate();
        },
        onError(error) {
          showErrorNotification({
            title: 'Failed to unpublish article',
            error: new Error(error.message),
          });
        },
      }
    );
  };

  return (
    <Menu position="left-start" withArrow offset={-5} withinPortal>
      <Menu.Target>
        <ActionIcon
          {...props}
          variant="transparent"
          p={0}
          onClick={(e) => {
            e.preventDefault();
            e.stopPropagation();
          }}
        >
          <IconDotsVertical size={24} />
        </ActionIcon>
      </Menu.Target>
      <Menu.Dropdown>
        {features.collections && (
          <AddToCollectionMenuItem
            key="add-to-collection"
            onClick={() =>
              openContext('addToCollection', {
                articleId: article.id,
                type: CollectionType.Article,
              })
            }
          />
        )}
        <ToggleSearchableMenuItem
          entityType="Article"
          entityId={article.id}
          key="toggle-searchable-menu-item"
        />
        {currentUser && (isOwner || isModerator) && (
          <>
            {isOwner && article.coverImage && !atDetailsPage && (
              <AddArtFrameMenuItem
                entityType={CosmeticEntity.Article}
                entityId={article.id}
                image={article.coverImage}
                currentCosmetic={article.cosmetic}
              />
            )}
            <Menu.Item
              color="red"
              icon={<IconTrash size={14} stroke={1.5} />}
              onClick={(e) => {
                e.preventDefault();
                e.stopPropagation();
                handleDeleteArticle();
              }}
              disabled={deleteArticleMutation.isLoading}
            >
              Delete
            </Menu.Item>
            {showUnpublish && (
              <Menu.Item
                color="yellow"
                icon={<IconBan size={14} stroke={1.5} />}
                onClick={(e) => {
                  e.preventDefault();
                  e.stopPropagation();
                  handleUnpublishArticle();
                }}
                disabled={upsertArticleMutation.isLoading}
              >
                Unpublish
              </Menu.Item>
            )}
            <Menu.Item
              component={NextLink}
              href={`/articles/${article.id}/edit`}
              icon={<IconPencil size={14} stroke={1.5} />}
            >
              Edit
            </Menu.Item>
            {isModerator && (
              <ToggleLockComments entityId={article.id} entityType="article">
                {({ toggle, locked, isLoading }) => {
                  return (
                    <Menu.Item
                      icon={isLoading ? <Loader size={14} /> : <IconLock size={14} stroke={1.5} />}
                      onClick={toggle}
                      disabled={isLoading}
                      closeMenuOnClick={false}
                    >
                      {locked ? 'Unlock' : 'Lock'} Comments
                    </Menu.Item>
                  );
                }}
              </ToggleLockComments>
            )}
          </>
        )}
        {(!isOwner || isModerator) && (
          <LoginRedirect reason="report-article">
            <Menu.Item
              icon={<IconFlag size={14} stroke={1.5} />}
              onClick={(e) => {
                e.preventDefault();
                e.stopPropagation();
                openContext('report', { entityType: ReportEntity.Article, entityId: article.id });
              }}
            >
              Report article
            </Menu.Item>
          </LoginRedirect>
        )}
      </Menu.Dropdown>
    </Menu>
  );
}

type Props = Omit<ActionIconProps, 'variant' | 'onClick'> & {
  article: Omit<ArticleGetAllRecord, 'stats'>;
};<|MERGE_RESOLUTION|>--- conflicted
+++ resolved
@@ -1,10 +1,6 @@
 import { ActionIcon, ActionIconProps, Loader, Menu } from '@mantine/core';
 import { openConfirmModal } from '@mantine/modals';
-<<<<<<< HEAD
-import { NextLink as Link } from '~/components/NextLink/NextLink'
-=======
-import { NextLink } from '@mantine/next';
->>>>>>> 648a5fa8
+import { NextLink as Link } from '~/components/NextLink/NextLink';
 import { IconBan, IconDotsVertical, IconFlag, IconPencil, IconTrash } from '@tabler/icons-react';
 import { useRouter } from 'next/router';
 
@@ -162,7 +158,7 @@
               </Menu.Item>
             )}
             <Menu.Item
-              component={NextLink}
+              component={Link}
               href={`/articles/${article.id}/edit`}
               icon={<IconPencil size={14} stroke={1.5} />}
             >
