import { useForm } from 'react-hook-form';
import { zodResolver } from '@hookform/resolvers/zod';
import { IsClient } from '~/components/IsClient/IsClient';
import { blockedRequest } from '~/server/schema/generation.schema';
import {
  // getFormData,
  // useDerivedGenerationState,
  useGenerationFormStore,
  keyupEditAttention,
  useGenerationStatus,
} from '~/components/ImageGeneration/GenerationForm/generation.utils';
import React, { useEffect, useState } from 'react';
import { useBuzzTransaction } from '~/components/Buzz/buzz.utils';
import { numberWithCommas } from '~/utils/number-helpers';
import { generation, getGenerationConfig } from '~/server/common/constants';
import { generationPanel, generationStore, useGenerationStore } from '~/store/generation.store';
import { useSubmitCreateImage } from '~/components/ImageGeneration/utils/generationRequestHooks';
import { isDefined } from '~/utils/type-guards';
import {
  Form,
  InputNumberSlider,
  InputSegmentedControl,
  InputSelect,
  InputSwitch,
  InputTextArea,
} from '~/libs/form';
import { trpc } from '~/utils/trpc';
import { useCurrentUser } from '~/hooks/useCurrentUser';
import { parsePromptMetadata } from '~/utils/metadata';
import { imageGenerationSchema } from '~/server/schema/image.schema';
import { showErrorNotification } from '~/utils/notifications';
import {
  Anchor,
  Button,
  Card,
  Center,
  NumberInputProps,
  Paper,
  SliderProps,
  Stack,
  Group,
  Text,
  createStyles,
  Accordion,
  CopyButton,
  Input,
  Divider,
  Badge,
  Alert,
  ThemeIcon,
  List,
  LoadingOverlay,
} from '@mantine/core';
import { DismissibleAlert } from '~/components/DismissibleAlert/DismissibleAlert';
import { useLoginRedirect } from '~/components/LoginRedirect/LoginRedirect';
import InputResourceSelect from '~/components/ImageGeneration/GenerationForm/ResourceSelect';
import { PersistentAccordion } from '~/components/PersistentAccordion/PersistantAccordion';
import { AlertWithIcon } from '~/components/AlertWithIcon/AlertWithIcon';
import {
  IconAlertTriangle,
  IconArrowAutofitDown,
  IconCheck,
  IconCopy,
  IconPlus,
} from '@tabler/icons-react';
import InputResourceSelectMultiple from '~/components/ImageGeneration/GenerationForm/ResourceSelectMultiple';
import { TrainedWords } from '~/components/TrainedWords/TrainedWords';
import InputSeed from '~/components/ImageGeneration/GenerationForm/InputSeed';
import { ModelType } from '@prisma/client';
import { getDisplayName } from '~/utils/string-helpers';
import { getHotkeyHandler, useLocalStorage } from '@mantine/hooks';
import { ScrollArea } from '~/components/ScrollArea/ScrollArea';
import { NextLink } from '@mantine/next';
import { IconLock } from '@tabler/icons-react';
import { InfoPopover } from '~/components/InfoPopover/InfoPopover';
import { BuzzTransactionButton } from '~/components/Buzz/BuzzTransactionButton';
import { DailyBoostRewardClaim } from '~/components/Buzz/Rewards/DailyBoostRewardClaim';
import { useFeatureFlags } from '~/providers/FeatureFlagsProvider';
import { QueueSnackbar } from '~/components/ImageGeneration/QueueSnackbar';
import { useGenerationContext } from '~/components/ImageGeneration/GenerationProvider';
import InputQuantity from '~/components/ImageGeneration/GenerationForm/InputQuantity';
import Link from 'next/link';
// import {
//   textToImageParamsSchema,
//   textToImageResourceSchema,
// } from '~/server/schema/orchestrator/textToImage.schema';
import { z } from 'zod';

// const schema = textToImageParamsSchema.extend({
//   model: textToImageResourceSchema.passthrough(),
//   resources: textToImageResourceSchema.passthrough().array().min(0).max(9),
//   vae: textToImageResourceSchema.passthrough().optional(),
// });

// const GenerationFormInner = ({ onSuccess }: { onSuccess?: () => void }) => {
//   const { classes, cx, theme } = useStyles();
//   const currentUser = useCurrentUser();
//   const { requireLogin } = useLoginRedirect({ reason: 'image-gen', returnUrl: '/generate' });
//   const [promptWarning, setPromptWarning] = useState<string | null>(null);
//   const [reviewed, setReviewed] = useLocalStorage({
//     key: 'review-generation-terms',
//     defaultValue: window?.localStorage?.getItem('review-generation-terms') === 'true',
//   });
//   const [opened, setOpened] = useState(false);
//   const { nsfw, quantity, prompt } = useGenerationFormStore.getState();
//   const defaultValues = {
//     ...generation.defaultValues,
//     nsfw: nsfw ?? false,
//     quantity: quantity ?? generation.defaultValues.quantity,
//     // Use solely to to update the resource oimits based on tier
//     tier: currentUser?.tier ?? 'free',
//   };
//   const features = useFeatureFlags();

//   const form = useForm<z.infer<typeof schema>>({
//     resolver: zodResolver(schema),
//     reValidateMode: 'onSubmit',
//     mode: 'onSubmit',
//     shouldUnregister: false,
//     defaultValues,
//   });

//   const { limits, ...status } = useGenerationStatus();

//   function getSteps(steps: number, limit: number) {
//     return steps > limit ? limit : steps;
//   }

// useEffect(() => {
//   const storedState = useGenerationFormStore.getState();
//   const steps = getSteps(storedState.steps ?? defaultValues.steps, limits.steps);
//   if (steps !== storedState.steps) useGenerationFormStore.setState({ steps });
//   form.reset({
//     ...defaultValues,
//     ...storedState,
//     steps,
//     // Use solely to update the resource limits based on tier
//     tier: currentUser?.tier ?? 'free',
//   });
//   const subscription = form.watch((value) => {
//     useGenerationFormStore.setState({ ...(value as GenerateFormModel) }, true);
//   });
//   return () => subscription.unsubscribe();
// }, [currentUser]); // eslint-disable-line

<<<<<<< HEAD
// const {
//   cost,
//   ready,
//   baseModel,
//   hasResources,
//   trainedWords,
//   additionalResourcesCount,
//   samplerCfgOffset,
//   isSDXL,
//   unstableResources,
//   isCalculatingCost,
//   draft,
//   costEstimateError,
// } = useDerivedGenerationState();
=======
  const {
    cost,
    ready,
    baseModel,
    hasResources,
    trainedWords,
    additionalResourcesCount,
    samplerCfgOffset,
    isSDXL,
    unstableResources,
    isCalculatingCost,
    draft,
    costEstimateError,
    minorFlaggedResources,
  } = useDerivedGenerationState();
  const hasMinorResources = minorFlaggedResources.length > 0;
>>>>>>> 18917250

//   const { conditionalPerformTransaction } = useBuzzTransaction({
//     message: (requiredBalance) =>
//       `You don't have enough funds to perform this action. Required Buzz: ${numberWithCommas(
//         requiredBalance
//       )}. Buy or earn more buzz to perform this action.`,
//     performTransactionOnPurchase: true,
//   });

//   const handleClearAll = () => {
//     const { nsfw, quantity } = useGenerationFormStore.getState();
//     setPromptWarning(null);
//     form.reset({
//       ...generation.defaultValues,
//       nsfw,
//       quantity,
//     });
//   };

//   const createData = useGenerationStore((state) => state.data);

//   // sync form with `create` data
//   useEffect(() => {
//     if (!createData) return;
//     const { data, type } = createData;
//     const formData = getFormData(type, data);
//     useGenerationStore.setState({ data: undefined });
//     // form.reset(formData);
//     for (const key in formData) {
//       const _key = key as keyof typeof formData;
//       if (key === 'steps')
//         form.setValue(_key as any, getSteps((formData[_key] as number) ?? 0, limits.steps));
//       else form.setValue(_key as any, formData[_key]);
//     }
//   }, [createData]); // eslint-disable-line

//   // #region [mutations]
//   const { mutateAsync, isLoading } = useSubmitTextToImageRequest();
//   const handleSubmit = async (data: z.infer<typeof schema>) => {
//     // TODO - throw error if resource limit exceeded - look at `refine` of `generateFormSchema`
//     // not sure if we can target the path without putting the tier in the schema

<<<<<<< HEAD
//     if (!currentUser) {
//       requireLogin();
//       generationPanel.close();
//       return;
//     }
//     const { model, resources = [], vae, ...params } = data;
//     const _resources = [model, ...resources, vae].filter(isDefined).map((resource) => {
//       // if (resource.modelType === 'TextualInversion')
//       //   return { ...resource };
//       return resource;
//     });
=======
    const performTransaction = async () => {
      try {
        await mutateAsync({
          resources: _resources.filter((x) => x.covered !== false),
          params: { ...params, baseModel, nsfw: hasMinorResources ? false : params.nsfw },
        });
        onSuccess?.();
        // if (!Router.pathname.includes('/generate')) generationPanel.setView('queue');
      } catch (e) {
        const error = e as Error;
        if (error.message.startsWith('Your prompt was flagged')) {
          setPromptWarning(error.message + '. Continued attempts will result in an automated ban.');
          currentUser?.refresh();
        }
>>>>>>> 18917250

//     const performTransaction = async () => {
//       if (!baseModel) throw new Error('could not find base model');
//       try {
//         await mutateAsync({
//           resources: _resources.filter((x) => x.covered !== false),
//           params: { ...params, baseModel: baseModel },
//         });
//         onSuccess?.();
//         // if (!Router.pathname.includes('/generate')) generationPanel.setView('queue');
//       } catch (e) {
//         const error = e as Error;
//         if (error.message.startsWith('Your prompt was flagged')) {
//           setPromptWarning(error.message + '. Continued attempts will result in an automated ban.');
//           currentUser?.refresh();
//         }

//         // All other notifications are already sent in the mutation
//       }
//     };

//   setPromptWarning(null);
//   conditionalPerformTransaction(cost, performTransaction);
// };

//   const { mutateAsync: reportProhibitedRequest } = trpc.user.reportProhibitedRequest.useMutation();
//   const handleError = async (e: unknown) => {
//     const promptError = (e as any)?.prompt as any;
//     if (promptError?.type === 'custom') {
//       const status = blockedRequest.status();
//       setPromptWarning(promptError.message);
//       if (status === 'notified' || status === 'muted') {
//         const isBlocked = await reportProhibitedRequest({ prompt });
//         if (isBlocked) currentUser?.refresh();
//       }
//     } else {
//       setPromptWarning(null);
//     }
//   };
//   // #endregion

// #region [handle parse prompt]
// const [showFillForm, setShowFillForm] = useState(false);
// const handleParsePrompt = async () => {
//   const prompt = form.getValues('prompt');
//   const metadata = parsePromptMetadata(prompt);
//   const result = imageGenerationSchema.safeParse(metadata);

//   if (result.success) {
//     generationStore.setParams(result.data);
//     setShowFillForm(false);
//   } else {
//     console.error(result.error);
//     showErrorNotification({
//       title: 'Unable to parse prompt',
//       error: new Error('We are unable to fill out the form with the provided prompt.'),
//     });
//   }
// };
// #endregion

//   const promptKeyHandler = getHotkeyHandler([
//     ['mod+Enter', () => form.handleSubmit(handleSubmit)()],
//     [
//       'mod+ArrowUp',
//       (event) => keyupEditAttention(event as React.KeyboardEvent<HTMLTextAreaElement>),
//     ],
//     [
//       'mod+ArrowDown',
//       (event) => keyupEditAttention(event as React.KeyboardEvent<HTMLTextAreaElement>),
//     ],
//   ]);

//   const canGenerate = useGenerationContext((state) => state.canGenerate);
//   const disableGenerateButton = !canGenerate || isCalculatingCost || isLoading;

//   const cfgDisabled = !!draft;
//   const samplerDisabled = !!draft;
//   const stepsDisabled = !!draft;

//   // Manually handle error display for prompt box
//   const { errors } = form.formState;
//   const atLimit = additionalResourcesCount >= limits.resources;

<<<<<<< HEAD
//   return (
//     <Form
//       form={form}
//       onSubmit={handleSubmit}
//       onError={handleError}
//       className="relative flex-1 overflow-hidden"
//     >
//       <Stack spacing={0} h="100%">
//         <ScrollArea
//           scrollRestore={{ key: 'generation-form' }}
//           pt={0}
//           className="flex flex-col gap-2 px-3"
//         >
//           {/* {type === 'remix' && (
//               <DismissibleAlert
//                 id="image-gen-params"
//                 content="Not all of the resources used in this image are available at this time, we've populated as much of the generation parameters as possible"
//               />
//             )} */}
//           <Group mb={5} spacing={4} noWrap>
//             <Input.Label style={{ fontWeight: 590 }} required>
//               Model
//             </Input.Label>
//             <InfoPopover size="xs" iconProps={{ size: 14 }}>
//               <Text weight={400}>
//                 Models are the resources you&apos;re generating with. Using a different base model
//                 can drastically alter the style and composition of images, while adding additional
//                 resource can change the characters, concepts and objects
//               </Text>
//             </InfoPopover>
//           </Group>
//           <Card
//             className={cx(errors.resources && classes.formError)}
//             p="sm"
//             radius="md"
//             withBorder
//             sx={{ overflow: 'visible' }}
//           >
//             <InputResourceSelect
//               name="model"
//               buttonLabel="Add Model"
//               options={{
//                 canGenerate: true,
//                 resources: [
//                   {
//                     type: ModelType.Checkpoint,
//                     baseModelSet: hasResources ? baseModel : undefined,
//                   },
//                 ],
//               }}
//               allowRemove={false}
//             />
//             <Card.Section className={cx(errors.resources && classes.formError)} mt="sm" withBorder>
//               <PersistentAccordion
//                 storeKey="generation-form-resources"
//                 classNames={{
//                   item: classes.accordionItem,
//                   control: classes.accordionControl,
//                   content: classes.accordionContent,
//                 }}
//               >
//                 <Accordion.Item value="resources" sx={{ borderBottom: 0 }}>
//                   <Accordion.Control className={cx(errors.resources && classes.formError)}>
//                     <Stack spacing={4}>
//                       <Group spacing={4}>
//                         <Text size="sm" weight={590}>
//                           Additional Resources
//                         </Text>
//                         {additionalResourcesCount > 0 && (
//                           <Badge style={{ fontWeight: 590 }}>
//                             {additionalResourcesCount}/{limits.resources}
//                           </Badge>
//                         )}
=======
                        <Button
                          component="span"
                          compact
                          variant="light"
                          onClick={(e) => {
                            e.preventDefault();
                            e.stopPropagation();
                            setOpened(true);
                          }}
                          radius="xl"
                          ml="auto"
                          disabled={atLimit}
                        >
                          <Group spacing={4} noWrap>
                            <IconPlus size={16} />
                            <Text size="sm" weight={500}>
                              Add
                            </Text>
                          </Group>
                        </Button>
                      </Group>
                      {atLimit && (!currentUser || currentUser.tier === 'free') && (
                        <Text size="xs">
                          <Link href="/pricing" passHref>
                            <Anchor
                              color="yellow"
                              rel="nofollow"
                              onClick={(e) => e.stopPropagation()}
                            >
                              Become a member
                            </Anchor>
                          </Link>{' '}
                          <Text inherit span>
                            to use more resources at once
                          </Text>
                        </Text>
                      )}
                    </Stack>
                  </Accordion.Control>
                  <Accordion.Panel>
                    <InputResourceSelectMultiple
                      name="resources"
                      limit={limits.resources}
                      buttonLabel="Add additional resource"
                      modalOpened={opened}
                      onCloseModal={() => setOpened(false)}
                      options={{
                        canGenerate: true,
                        resources: getGenerationConfig(baseModel).additionalResourceTypes,
                      }}
                      hideButton
                    />
                  </Accordion.Panel>
                </Accordion.Item>
              </PersistentAccordion>
            </Card.Section>
            {unstableResources.length > 0 && (
              <Card.Section>
                <Alert color="yellow" title="Potentially problematic resources" radius={0}>
                  <Text size="xs">
                    {`The following resources are currently causing generation failures. You
                    may continue, but your generation might fail.`}
                  </Text>
                  <List size="xs">
                    {unstableResources.map((resource) => (
                      <List.Item key={resource.id}>
                        {resource.modelName} - {resource.name}
                      </List.Item>
                    ))}
                  </List>
                </Alert>
              </Card.Section>
            )}
            {hasMinorResources && (
              <Card.Section>
                <Alert color="yellow" title="Mature Content Restricted" radius={0}>
                  <Text size="xs">
                    {`A resource you selected does not allow the generation of Mature Content.
                    If you attempt to generate mature content with this resource,
                    the image will not be returned but you `}
                    <Text span italic inherit>
                      will
                    </Text>
                    {` be charged Buzz.`}
                  </Text>{' '}
                  <List size="xs">
                    {minorFlaggedResources.map((resource) => (
                      <List.Item key={resource.id}>
                        {resource.modelName} - {resource.name}
                      </List.Item>
                    ))}
                  </List>
                </Alert>
              </Card.Section>
            )}
            {ready === false && (
              <Card.Section>
                <Alert color="yellow" title="Potentially slow generation" radius={0}>
                  <Text size="xs">
                    {`We need to download additional resources to fulfill your request. This generation may take longer than usual to complete.`}
                  </Text>
                </Alert>
              </Card.Section>
            )}
          </Card>
>>>>>>> 18917250

//               <Button
//                 component="span"
//                 compact
//                 variant="light"
//                 onClick={(e) => {
//                   e.preventDefault();
//                   e.stopPropagation();
//                   setOpened(true);
//                 }}
//                 radius="xl"
//                 ml="auto"
//                 disabled={atLimit}
//               >
//                 <Group spacing={4} noWrap>
//                   <IconPlus size={16} />
//                   <Text size="sm" weight={500}>
//                     Add
//                   </Text>
//                 </Group>
//               </Button>
//             </Group>
//             {atLimit && (!currentUser || currentUser.tier === 'free') && (
//               <Text size="xs">
//                 <Link href="/pricing" passHref>
//                   <Anchor
//                     color="yellow"
//                     rel="nofollow"
//                     onClick={(e) => e.stopPropagation()}
//                   >
//                     Become a member
//                   </Anchor>
//                 </Link>{' '}
//                 <Text inherit span>
//                   to use more resources at once
//                 </Text>
//               </Text>
//             )}
//           </Stack>
//         </Accordion.Control>
//         <Accordion.Panel>
//           <InputResourceSelectMultiple
//             name="resources"
//             limit={limits.resources}
//             buttonLabel="Add additional resource"
//             modalOpened={opened}
//             onCloseModal={() => setOpened(false)}
//             options={{
//               canGenerate: true,
//               resources: getGenerationConfig(baseModel).additionalResourceTypes,
//             }}
//             hideButton
//           />
//         </Accordion.Panel>
//       </Accordion.Item>
//     </PersistentAccordion>
//   </Card.Section>
//   {unstableResources.length > 0 && (
//     <Card.Section>
//       <Alert color="yellow" title="Potentially problematic resources" radius={0}>
//         <Text size="xs">
//           {`The following resources are currently causing generation failures. You
//           may continue, but your generation might fail.`}
//         </Text>
//         <List size="xs">
//           {unstableResources.map((resource) => (
//             <List.Item key={resource.id}>
//               {resource.modelName} - {resource.name}
//             </List.Item>
//           ))}
//         </List>
//       </Alert>
//     </Card.Section>
//   )}
//   {ready === false && (
//     <Card.Section>
//       <Alert color="yellow" title="Potentially slow generation" radius={0}>
//         <Text size="xs">
//           {`We need to download additional resources to fulfill your request. This generation may take longer than usual to complete.`}
//         </Text>
//       </Alert>
//     </Card.Section>
//   )}
// </Card>

//           <Stack spacing={0}>
//             <Input.Wrapper
//               label={
//                 <Group mb={5} spacing={4} noWrap>
//                   <Input.Label required>Prompt</Input.Label>
//                   <InfoPopover size="xs" iconProps={{ size: 14 }}>
//                     Type out what you&apos;d like to generate in the prompt, add aspects you&apos;d
//                     like to avoid in the negative prompt
//                   </InfoPopover>
//                 </Group>
//               }
//               error={errors.prompt?.message}
//             >
//               <Paper
//                 px="sm"
//                 sx={(theme) => ({
//                   borderBottomLeftRadius: showFillForm ? 0 : undefined,
//                   borderBottomRightRadius: showFillForm ? 0 : undefined,
//                   borderColor: errors.prompt
//                     ? theme.colors.red[theme.fn.primaryShade()]
//                     : undefined,
//                   marginBottom: errors.prompt ? 5 : undefined,
//                   background: theme.colorScheme === 'dark' ? theme.colors.dark[6] : undefined,

<<<<<<< HEAD
//                   // Apply focus styles if textarea is focused
//                   '&:has(textarea:focus)': {
//                     ...theme.focusRingStyles.inputStyles(theme),
//                   },
//                 })}
//                 withBorder
//               >
//                 <InputTextArea
//                   name="prompt"
//                   placeholder="Your prompt goes here..."
//                   autosize
//                   unstyled
//                   styles={(theme) => ({
//                     input: {
//                       background: 'transparent',
//                       width: '100%',
//                       resize: 'none',
//                       border: 'none',
//                       padding: '0',
//                       outline: 'none',
//                       fontFamily: theme.fontFamily,
//                       fontSize: theme.fontSizes.sm,
//                       lineHeight: theme.lineHeight,
//                       overflow: 'hidden',
//                       color: theme.colorScheme === 'dark' ? theme.colors.dark[0] : undefined,
//                     },
//                     // Prevents input from displaying form error
//                     error: { display: 'none' },
//                     wrapper: { margin: 0 },
//                   })}
//                   onPaste={(event) => {
//                     const text = event.clipboardData.getData('text/plain');
//                     if (text) setShowFillForm(text.includes('Steps:'));
//                   }}
//                   onKeyDown={promptKeyHandler}
//                 />
//                 {trainedWords.length > 0 ? (
//                   <Stack spacing={8} mb="xs">
//                     <Divider />
//                     <Text color="dimmed" size="xs" weight={590}>
//                       Trigger words
//                     </Text>
//                     <Group spacing={4}>
//                       <TrainedWords
//                         type="LORA"
//                         trainedWords={trainedWords}
//                         badgeProps={{ style: { textTransform: 'none' } }}
//                       />
//                       <CopyButton value={trainedWords.join(', ')}>
//                         {({ copied, copy }) => (
//                           <Button
//                             variant="subtle"
//                             size="xs"
//                             color={copied ? 'green' : 'blue.5'}
//                             onClick={copy}
//                             compact
//                           >
//                             {copied ? (
//                               <Group spacing={4}>
//                                 Copied <IconCheck size={14} />
//                               </Group>
//                             ) : (
//                               <Group spacing={4}>
//                                 Copy all <IconCopy size={14} />
//                               </Group>
//                             )}
//                           </Button>
//                         )}
//                       </CopyButton>
//                     </Group>
//                   </Stack>
//                 ) : null}
//               </Paper>
//             </Input.Wrapper>
//             {showFillForm && (
//               <Button
//                 variant="light"
//                 onClick={handleParsePrompt}
//                 leftIcon={<IconArrowAutofitDown size={16} />}
//                 sx={{ borderTopLeftRadius: 0, borderTopRightRadius: 0 }}
//                 fullWidth
//               >
//                 Apply Parameters
//               </Button>
//             )}
//           </Stack>
=======
          <InputTextArea
            name="negativePrompt"
            label="Negative Prompt"
            onKeyDown={promptKeyHandler}
            autosize
          />
          <Stack spacing={2}>
            <Input.Label>Aspect Ratio</Input.Label>
            <InputSegmentedControl name="aspectRatio" data={getAspectRatioControls(baseModel)} />
          </Stack>
          <Group position="apart" my="xs">
            <InputSwitch
              name="nsfw"
              label="Mature content"
              labelPosition="left"
              disabled={hasMinorResources}
              checked={hasMinorResources ? false : undefined}
            />
            {features.draftMode && (
              <InputSwitch
                name="draft"
                labelPosition="left"
                label={
                  <Group spacing={4} noWrap pos="relative">
                    <Input.Label>Draft Mode</Input.Label>
                    <Badge
                      color="yellow"
                      size="xs"
                      sx={{ position: 'absolute', right: 18, top: -8, padding: '0 4px' }}
                    >
                      New
                    </Badge>
                    <InfoPopover size="xs" iconProps={{ size: 14 }}>
                      Draft Mode will generate images faster, cheaper, and with slightly less
                      quality. Use this for exploring concepts quickly.
                      <Text size="xs" color="dimmed" mt={4}>
                        Requires generating in batches of 4
                      </Text>
                    </InfoPopover>
                  </Group>
                }
              />
            )}
          </Group>
>>>>>>> 18917250

//           <InputTextArea
//             name="negativePrompt"
//             label="Negative Prompt"
//             onKeyDown={promptKeyHandler}
//             autosize
//           />
//           <Stack spacing={2}>
//             <Input.Label>Aspect Ratio</Input.Label>
//             <InputSegmentedControl name="aspectRatio" data={getAspectRatioControls(baseModel)} />
//           </Stack>
//           <Group position="apart" my="xs">
//             <InputSwitch name="nsfw" label="Mature content" labelPosition="left" />
//             {features.draftMode && (
//               <InputSwitch
//                 name="draft"
//                 labelPosition="left"
//                 label={
//                   <Group spacing={4} noWrap pos="relative">
//                     <Input.Label>Draft Mode</Input.Label>
//                     <Badge
//                       color="yellow"
//                       size="xs"
//                       sx={{ position: 'absolute', right: 18, top: -8, padding: '0 4px' }}
//                     >
//                       New
//                     </Badge>
//                     <InfoPopover size="xs" iconProps={{ size: 14 }}>
//                       Draft Mode will generate images faster, cheaper, and with slightly less
//                       quality. Use this for exploring concepts quickly.
//                       <Text size="xs" color="dimmed" mt={4}>
//                         Requires generating in batches of 4
//                       </Text>
//                     </InfoPopover>
//                   </Group>
//                 }
//               />
//             )}
//           </Group>

//   <PersistentAccordion
//     storeKey="generation-form-advanced"
//     variant="contained"
//     classNames={{
//       item: classes.accordionItem,
//       control: classes.accordionControl,
//       content: classes.accordionContent,
//     }}
//   >
//     <Accordion.Item value="advanced">
//       <Accordion.Control>
//         <Text size="sm" weight={590}>
//           Advanced
//         </Text>
//       </Accordion.Control>
//       <Accordion.Panel>
//         <Stack>
//           <Stack pos="relative">
//             <LoadingOverlay
//               color={theme.colorScheme === 'dark' ? theme.colors.dark[7] : '#fff'}
//               opacity={0.8}
//               m={-8}
//               radius="md"
//               loader={
//                 <Text color="yellow" weight={500}>
//                   Not available in Draft Mode
//                 </Text>
//               }
//               zIndex={2}
//               visible={!!draft}
//             />
//             <InputNumberSlider
//               name="cfgScale"
//               label={
//                 <Group spacing={4} noWrap>
//                   <Input.Label>CFG Scale</Input.Label>
//                   <InfoPopover size="xs" iconProps={{ size: 14 }}>
//                     Controls how closely the image generation follows the text prompt.{' '}
//                     <Anchor
//                       href="https://wiki.civitai.com/wiki/Classifier_Free_Guidance"
//                       target="_blank"
//                       rel="nofollow noreferrer"
//                       span
//                     >
//                       Learn more
//                     </Anchor>
//                     .
//                   </InfoPopover>
//                 </Group>
//               }
//               min={1}
//               max={isSDXL ? 10 : 30}
//               step={0.5}
//               precision={1}
//               sliderProps={sharedSliderProps}
//               numberProps={sharedNumberProps}
//               presets={[
//                 { label: 'Creative', value: '4' },
//                 { label: 'Balanced', value: '7' },
//                 { label: 'Precise', value: '10' },
//               ]}
//               reverse
//               disabled={cfgDisabled}
//             />
//             <InputSelect
//               name="sampler"
//               disabled={samplerDisabled}
//               label={
//                 <Group spacing={4} noWrap>
//                   <Input.Label>Sampler</Input.Label>
//                   <InfoPopover size="xs" iconProps={{ size: 14 }}>
//                     Each will produce a slightly (or significantly) different image result.{' '}
//                     <Anchor
//                       href="https://wiki.civitai.com/wiki/Sampler"
//                       target="_blank"
//                       rel="nofollow noreferrer"
//                       span
//                     >
//                       Learn more
//                     </Anchor>
//                     .
//                   </InfoPopover>
//                 </Group>
//               }
//               data={generation.samplers}
//               presets={[
//                 { label: 'Fast', value: 'Euler a' },
//                 { label: 'Popular', value: 'DPM++ 2M Karras' },
//               ]}
//             />
//             <InputNumberSlider
//               name="steps"
//               disabled={stepsDisabled}
//               label={
//                 <Group spacing={4} noWrap>
//                   <Input.Label>Steps</Input.Label>
//                   <InfoPopover size="xs" iconProps={{ size: 14 }}>
//                     The number of iterations spent generating an image.{' '}
//                     <Anchor
//                       href="https://wiki.civitai.com/wiki/Sampling_Steps"
//                       target="_blank"
//                       rel="nofollow noreferrer"
//                       span
//                     >
//                       Learn more
//                     </Anchor>
//                     .
//                   </InfoPopover>
//                 </Group>
//               }
//               min={draft ? 3 : 10}
//               max={draft ? 12 : limits.steps}
//               sliderProps={sharedSliderProps}
//               numberProps={sharedNumberProps}
//               presets={[
//                 {
//                   label: 'Fast',
//                   value: Number(10 + samplerCfgOffset).toString(),
//                 },
//                 {
//                   label: 'Balanced',
//                   value: Number(20 + samplerCfgOffset).toString(),
//                 },
//                 {
//                   label: 'High',
//                   value: Number(30 + samplerCfgOffset).toString(),
//                 },
//               ]}
//               reverse
//             />
//           </Stack>
//           <InputSeed name="seed" label="Seed" min={1} max={generation.maxValues.seed} />
//           {!isSDXL && (
//             <InputNumberSlider
//               name="clipSkip"
//               label="Clip Skip"
//               min={1}
//               max={generation.maxValues.clipSkip}
//               sliderProps={{
//                 ...sharedSliderProps,
//                 marks: clipSkipMarks,
//               }}
//               numberProps={sharedNumberProps}
//             />
//           )}
//           <InputResourceSelect
//             name="vae"
//             label={
//               <Group spacing={4} noWrap>
//                 <Input.Label>{getDisplayName(ModelType.VAE)}</Input.Label>
//                 <InfoPopover size="xs" iconProps={{ size: 14 }}>
//                   These provide additional color and detail improvements.{' '}
//                   <Anchor
//                     href="https://wiki.civitai.com/wiki/Variational_Autoencoder"
//                     target="_blank"
//                     rel="nofollow noreferrer"
//                     span
//                   >
//                     Learn more
//                   </Anchor>
//                   .
//                 </InfoPopover>
//               </Group>
//             }
//             buttonLabel="Add VAE"
//             options={{
//               canGenerate: true,
//               resources: [{ type: ModelType.VAE, baseModelSet: baseModel }],
//             }}
//           />
//           {currentUser?.isModerator && (
//             <InputSwitch name="staging" label="Test Mode" labelPosition="left" />
//           )}
//         </Stack>
//       </Accordion.Panel>
//     </Accordion.Item>
//   </PersistentAccordion>
// </ScrollArea>
// <div className={cx(classes.generationArea, 'px-2 py-2 flex flex-col gap-2')}>
//   <DailyBoostRewardClaim />
//   {promptWarning && (
//     <div>
//       <Alert color="red" title="Prohibited Prompt">
//         <Text>{promptWarning}</Text>
//         <Button
//           color="red"
//           variant="light"
//           onClick={() => setPromptWarning(null)}
//           style={{ marginTop: 10 }}
//           leftIcon={<IconCheck />}
//           fullWidth
//         >
//           I Understand, Continue Generating
//         </Button>
//       </Alert>
//       <Text size="xs" color="dimmed" mt={4}>
//         Is this a mistake?{' '}
//         <Text
//           component="a"
//           td="underline"
//           href={`https://forms.clickup.com/8459928/f/825mr-9671/KRFFR2BFKJCROV3B8Q?Civitai Username=${currentUser?.username}`}
//           target="_blank"
//         >
//           Submit your prompt for review
//         </Text>{' '}
//         so we can refine our system.
//       </Text>
//     </div>
//   )}
//   {status.available && !reviewed ? (
//     <Alert color="yellow" title="Image Generation Terms">
//       <Text size="xs">
//         By using the image generator you confirm that you have read and agree to our{' '}
//         <Text component={NextLink} href="/content/tos" td="underline">
//           Terms of Service
//         </Text>{' '}
//         presented during onboarding. Failure to abide by{' '}
//         <Text component={NextLink} href="/content/tos" td="underline">
//           our content policies
//         </Text>{' '}
//         will result in the loss of your access to the image generator.
//       </Text>
//       <Button
//         color="yellow"
//         variant="light"
//         onClick={() => setReviewed(true)}
//         style={{ marginTop: 10 }}
//         leftIcon={<IconCheck />}
//         fullWidth
//       >
//         I Confirm, Start Generating
//       </Button>
//     </Alert>
//   ) : status.available && !promptWarning ? (
//     <>
//       {status.charge && new Date() < BUZZ_CHARGE_NOTICE_END && (
//         <DismissibleAlert id="generator-charge-buzz">
//           <Text>
//             Generating images now costs Buzz.{' '}
//             <Text component={NextLink} href="/articles/4797" td="underline">
//               Learn why
//             </Text>
//           </Text>
//         </DismissibleAlert>
//       )}

//       <QueueSnackbar />
//       <Group spacing="xs" className={classes.generateButtonContainer} noWrap>
//         <Card withBorder className={classes.generateButtonQuantity} p={0}>
//           <Stack spacing={0}>
//             <Text
//               size="xs"
//               color="dimmed"
//               weight={500}
//               ta="center"
//               className={classes.generateButtonQuantityText}
//             >
//               Quantity
//             </Text>
//             <InputQuantity
//               name="quantity"
//               className={classes.generateButtonQuantityInput}
//             />
//           </Stack>
//         </Card>
//         {!status.charge ? (
//           <Button
//             type="submit"
//             size="lg"
//             className={classes.generateButtonButton}
//             loading={isLoading}
//             disabled={!canGenerate}
//           >
//             <Text ta="center">Generate</Text>
//           </Button>
//         ) : (
//           <BuzzTransactionButton
//             type="submit"
//             size="lg"
//             label="Generate"
//             loading={isCalculatingCost || isLoading}
//             className={classes.generateButtonButton}
//             disabled={disableGenerateButton}
//             buzzAmount={cost}
//             showPurchaseModal={false}
//             error={
//               costEstimateError
//                 ? 'Error calculating cost. Please try updating your values'
//                 : undefined
//             }
//           />
//         )}

//                 <Button
//                   onClick={handleClearAll}
//                   variant="default"
//                   className={classes.generateButtonReset}
//                   px="xs"
//                 >
//                   Reset
//                 </Button>
//               </Group>
//             </>
//           ) : null}
//           {status.message && !promptWarning && (
//             <AlertWithIcon
//               color="yellow"
//               title="Image Generation Status Alert"
//               icon={<IconAlertTriangle size={20} />}
//               iconColor="yellow"
//             >
//               {status.message}
//             </AlertWithIcon>
//           )}
//         </div>
//       </Stack>
//     </Form>
//   );
// };

export const GenerationForm = (args: { onSuccess?: () => void }) => {
  const currentUser = useCurrentUser();

  if (currentUser?.muted)
    return (
      <Center h="100%" w="75%" mx="auto">
        <Stack spacing="xs" align="center">
          <ThemeIcon size="xl" radius="xl" color="yellow" mb="xl">
            <IconLock />
          </ThemeIcon>
          <Text size="xl" weight={500}>
            Account Restricted
          </Text>
          <Text className="leading-snug text-center">
            Your account is under review for potential Terms of Service violations. You will receive
            a decision within 48 hours.
          </Text>
          <Text weight="bold">
            Do <u>not</u> contact support.
          </Text>
        </Stack>
      </Center>
    );

  return (
    <IsClient>
      <></>
      {/* <GenerationFormInner {...args} /> */}
    </IsClient>
  );
};

const useStyles = createStyles((theme) => ({
  generationContainer: {},
  generationArea: {
    borderRadius: theme.radius.md,
    boxShadow: `inset 0 2px ${
      theme.colorScheme === 'dark' ? theme.colors.dark[4] : theme.colors.gray[2]
    }`,
  },
  generateButtonContainer: {
    width: '100%',
    justifyContent: 'stretch',
    alignItems: 'stretch',
  },
  generateButtonQuantity: {
    width: 100,
    // borderTopRightRadius: 0,
    // borderBottomRightRadius: 0,
  },
  generateButtonQuantityText: {
    paddingRight: 25,
  },
  generateButtonQuantityInput: {
    marginTop: -20,
    input: {
      background: 'transparent',
      border: 'none',
      borderTopRightRadius: 0,
      borderBottomRightRadius: 0,
      borderTopLeftRadius: 0,
      textAlign: 'center',
      paddingRight: 25 + 12,
      paddingTop: 18,
      paddingBottom: 6,
      lineHeight: 1,
      fontWeight: 500,
      height: 'auto',
    },
  },
  generateButtonButton: {
    flex: 1,
    // borderRadius: 0,
    height: 'auto',
  },

  generateButtonReset: {
    // borderBottomLeftRadius: 0,
    // borderTopLeftRadius: 0,
    height: 'auto',
  },

  generateButtonRandom: {
    borderRadius: 0,
    height: 'auto',
    order: 3,
  },
  promptInputLabel: {
    display: 'inline-flex',
    gap: 4,
    marginBottom: 5,
    alignItems: 'center',
  },
  accordionItem: {
    backgroundColor: theme.colorScheme === 'dark' ? theme.colors.dark[6] : '#fff',

    '&:first-of-type': {
      borderTopLeftRadius: '8px',
      borderTopRightRadius: '8px',
    },

    '&:last-of-type': {
      borderBottomLeftRadius: '8px',
      borderBottomRightRadius: '8px',
    },

    '&[data-active]': {
      backgroundColor: theme.colorScheme === 'dark' ? theme.colors.dark[6] : `#fff`,
    },
  },
  accordionControl: {
    padding: '8px 8px 8px 12px',

    '&:hover': {
      background: 'transparent',
    },

    '&[data-active]': {
      borderRadius: '0 !important',
      borderBottom: `1px solid ${
        theme.colorScheme === 'dark' ? theme.colors.dark[4] : theme.colors.gray[2]
      }`,
    },
  },
  accordionContent: {
    padding: '8px 12px 12px 12px',
  },
  formError: {
    borderColor: theme.colors.red[theme.fn.primaryShade()],
    color: theme.colors.red[theme.fn.primaryShade()],
  },
}));

const sharedSliderProps: SliderProps = {
  size: 'sm',
};

const sharedNumberProps: NumberInputProps = {
  size: 'sm',
};

const getAspectRatioControls = (baseModel?: string) => {
  const aspectRatios = getGenerationConfig(baseModel).aspectRatios;
  return aspectRatios.map(({ label, width, height }, index) => ({
    label: (
      <Stack spacing={2}>
        <Center>
          <Paper
            withBorder
            sx={{ borderWidth: 2, aspectRatio: `${width}/${height}`, height: 20 }}
          />
        </Center>
        <Stack spacing={0}>
          <Text size="xs">{label}</Text>
          <Text size={10} color="dimmed">{`${width}x${height}`}</Text>
        </Stack>
      </Stack>
    ),
    value: `${index}`,
  }));
};

const clipSkipMarks = Array(10)
  .fill(0)
  .map((_, index) => ({ value: index + 1 }));<|MERGE_RESOLUTION|>--- conflicted
+++ resolved
@@ -143,7 +143,6 @@
 //   return () => subscription.unsubscribe();
 // }, [currentUser]); // eslint-disable-line
 
-<<<<<<< HEAD
 // const {
 //   cost,
 //   ready,
@@ -158,24 +157,6 @@
 //   draft,
 //   costEstimateError,
 // } = useDerivedGenerationState();
-=======
-  const {
-    cost,
-    ready,
-    baseModel,
-    hasResources,
-    trainedWords,
-    additionalResourcesCount,
-    samplerCfgOffset,
-    isSDXL,
-    unstableResources,
-    isCalculatingCost,
-    draft,
-    costEstimateError,
-    minorFlaggedResources,
-  } = useDerivedGenerationState();
-  const hasMinorResources = minorFlaggedResources.length > 0;
->>>>>>> 18917250
 
 //   const { conditionalPerformTransaction } = useBuzzTransaction({
 //     message: (requiredBalance) =>
@@ -218,7 +199,6 @@
 //     // TODO - throw error if resource limit exceeded - look at `refine` of `generateFormSchema`
 //     // not sure if we can target the path without putting the tier in the schema
 
-<<<<<<< HEAD
 //     if (!currentUser) {
 //       requireLogin();
 //       generationPanel.close();
@@ -230,22 +210,6 @@
 //       //   return { ...resource };
 //       return resource;
 //     });
-=======
-    const performTransaction = async () => {
-      try {
-        await mutateAsync({
-          resources: _resources.filter((x) => x.covered !== false),
-          params: { ...params, baseModel, nsfw: hasMinorResources ? false : params.nsfw },
-        });
-        onSuccess?.();
-        // if (!Router.pathname.includes('/generate')) generationPanel.setView('queue');
-      } catch (e) {
-        const error = e as Error;
-        if (error.message.startsWith('Your prompt was flagged')) {
-          setPromptWarning(error.message + '. Continued attempts will result in an automated ban.');
-          currentUser?.refresh();
-        }
->>>>>>> 18917250
 
 //     const performTransaction = async () => {
 //       if (!baseModel) throw new Error('could not find base model');
@@ -330,7 +294,6 @@
 //   const { errors } = form.formState;
 //   const atLimit = additionalResourcesCount >= limits.resources;
 
-<<<<<<< HEAD
 //   return (
 //     <Form
 //       form={form}
@@ -404,113 +367,6 @@
 //                             {additionalResourcesCount}/{limits.resources}
 //                           </Badge>
 //                         )}
-=======
-                        <Button
-                          component="span"
-                          compact
-                          variant="light"
-                          onClick={(e) => {
-                            e.preventDefault();
-                            e.stopPropagation();
-                            setOpened(true);
-                          }}
-                          radius="xl"
-                          ml="auto"
-                          disabled={atLimit}
-                        >
-                          <Group spacing={4} noWrap>
-                            <IconPlus size={16} />
-                            <Text size="sm" weight={500}>
-                              Add
-                            </Text>
-                          </Group>
-                        </Button>
-                      </Group>
-                      {atLimit && (!currentUser || currentUser.tier === 'free') && (
-                        <Text size="xs">
-                          <Link href="/pricing" passHref>
-                            <Anchor
-                              color="yellow"
-                              rel="nofollow"
-                              onClick={(e) => e.stopPropagation()}
-                            >
-                              Become a member
-                            </Anchor>
-                          </Link>{' '}
-                          <Text inherit span>
-                            to use more resources at once
-                          </Text>
-                        </Text>
-                      )}
-                    </Stack>
-                  </Accordion.Control>
-                  <Accordion.Panel>
-                    <InputResourceSelectMultiple
-                      name="resources"
-                      limit={limits.resources}
-                      buttonLabel="Add additional resource"
-                      modalOpened={opened}
-                      onCloseModal={() => setOpened(false)}
-                      options={{
-                        canGenerate: true,
-                        resources: getGenerationConfig(baseModel).additionalResourceTypes,
-                      }}
-                      hideButton
-                    />
-                  </Accordion.Panel>
-                </Accordion.Item>
-              </PersistentAccordion>
-            </Card.Section>
-            {unstableResources.length > 0 && (
-              <Card.Section>
-                <Alert color="yellow" title="Potentially problematic resources" radius={0}>
-                  <Text size="xs">
-                    {`The following resources are currently causing generation failures. You
-                    may continue, but your generation might fail.`}
-                  </Text>
-                  <List size="xs">
-                    {unstableResources.map((resource) => (
-                      <List.Item key={resource.id}>
-                        {resource.modelName} - {resource.name}
-                      </List.Item>
-                    ))}
-                  </List>
-                </Alert>
-              </Card.Section>
-            )}
-            {hasMinorResources && (
-              <Card.Section>
-                <Alert color="yellow" title="Mature Content Restricted" radius={0}>
-                  <Text size="xs">
-                    {`A resource you selected does not allow the generation of Mature Content.
-                    If you attempt to generate mature content with this resource,
-                    the image will not be returned but you `}
-                    <Text span italic inherit>
-                      will
-                    </Text>
-                    {` be charged Buzz.`}
-                  </Text>{' '}
-                  <List size="xs">
-                    {minorFlaggedResources.map((resource) => (
-                      <List.Item key={resource.id}>
-                        {resource.modelName} - {resource.name}
-                      </List.Item>
-                    ))}
-                  </List>
-                </Alert>
-              </Card.Section>
-            )}
-            {ready === false && (
-              <Card.Section>
-                <Alert color="yellow" title="Potentially slow generation" radius={0}>
-                  <Text size="xs">
-                    {`We need to download additional resources to fulfill your request. This generation may take longer than usual to complete.`}
-                  </Text>
-                </Alert>
-              </Card.Section>
-            )}
-          </Card>
->>>>>>> 18917250
 
 //               <Button
 //                 component="span"
@@ -620,7 +476,6 @@
 //                   marginBottom: errors.prompt ? 5 : undefined,
 //                   background: theme.colorScheme === 'dark' ? theme.colors.dark[6] : undefined,
 
-<<<<<<< HEAD
 //                   // Apply focus styles if textarea is focused
 //                   '&:has(textarea:focus)': {
 //                     ...theme.focusRingStyles.inputStyles(theme),
@@ -707,52 +562,6 @@
 //               </Button>
 //             )}
 //           </Stack>
-=======
-          <InputTextArea
-            name="negativePrompt"
-            label="Negative Prompt"
-            onKeyDown={promptKeyHandler}
-            autosize
-          />
-          <Stack spacing={2}>
-            <Input.Label>Aspect Ratio</Input.Label>
-            <InputSegmentedControl name="aspectRatio" data={getAspectRatioControls(baseModel)} />
-          </Stack>
-          <Group position="apart" my="xs">
-            <InputSwitch
-              name="nsfw"
-              label="Mature content"
-              labelPosition="left"
-              disabled={hasMinorResources}
-              checked={hasMinorResources ? false : undefined}
-            />
-            {features.draftMode && (
-              <InputSwitch
-                name="draft"
-                labelPosition="left"
-                label={
-                  <Group spacing={4} noWrap pos="relative">
-                    <Input.Label>Draft Mode</Input.Label>
-                    <Badge
-                      color="yellow"
-                      size="xs"
-                      sx={{ position: 'absolute', right: 18, top: -8, padding: '0 4px' }}
-                    >
-                      New
-                    </Badge>
-                    <InfoPopover size="xs" iconProps={{ size: 14 }}>
-                      Draft Mode will generate images faster, cheaper, and with slightly less
-                      quality. Use this for exploring concepts quickly.
-                      <Text size="xs" color="dimmed" mt={4}>
-                        Requires generating in batches of 4
-                      </Text>
-                    </InfoPopover>
-                  </Group>
-                }
-              />
-            )}
-          </Group>
->>>>>>> 18917250
 
 //           <InputTextArea
 //             name="negativePrompt"
