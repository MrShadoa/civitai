--- conflicted
+++ resolved
@@ -21,11 +21,8 @@
   IconTrash,
   IconX,
   IconCheck,
-<<<<<<< HEAD
   IconLoader,
-=======
   IconAlertTriangleFilled,
->>>>>>> c5607f59
 } from '@tabler/icons-react';
 
 import { Collection } from '~/components/Collection/Collection';
@@ -43,30 +40,12 @@
   useUnstableResources,
 } from '~/components/ImageGeneration/GenerationForm/generation.utils';
 import { useCurrentUser } from '~/hooks/useCurrentUser';
-<<<<<<< HEAD
-import { GenerationRequestStatus } from '~/server/common/enums';
-import { GenerationStatusBadge } from '~/components/ImageGeneration/GenerationStatusBadge';
-=======
 import { CurrencyBadge } from '~/components/Currency/CurrencyBadge';
 import { Currency } from '@prisma/client';
 import dayjs from 'dayjs';
 import { useMemo } from 'react';
-
-const tooltipProps: Omit<TooltipProps, 'children' | 'label'> = {
-  withinPortal: true,
-  withArrow: true,
-  color: 'dark',
-  zIndex: constants.imageGeneration.drawerZIndex + 1,
-};
-
-const statusColors: Record<GenerationRequestStatus, MantineColor> = {
-  [GenerationRequestStatus.Pending]: 'gray',
-  [GenerationRequestStatus.Cancelled]: 'gray',
-  [GenerationRequestStatus.Processing]: 'yellow',
-  [GenerationRequestStatus.Succeeded]: 'green',
-  [GenerationRequestStatus.Error]: 'red',
-};
->>>>>>> c5607f59
+import { GenerationRequestStatus } from '~/server/common/enums';
+import { GenerationStatusBadge } from '~/components/ImageGeneration/GenerationStatusBadge';
 
 // export function QueueItem({ data: request, index }: { data: Generation.Request; index: number }) {
 export function QueueItem({ request }: Props) {
@@ -139,106 +118,39 @@
       ? `${status} - Generations can error for any number of reasons, try regenerating or swapping what models/additional resources you're using.`
       : status;
 
-<<<<<<< HEAD
+  // const boost = (request: Generation.Request) => {
+  //   console.log('boost it', request);
+  // };
+
+  // TODO - enable this after boosting is ready
+  // const handleBoostClick = () => {
+  //   if (showBoost) openBoostModal({ request, cb: boost });
+  //   else boost(request);
+  // };
+
+  const refundTime = useMemo(() => {
+    return !failed ? undefined : dayjs(request.createdAt).add(35, 'minutes').toDate();
+  }, [failed, request.createdAt]);
+
   return (
     <Card withBorder px="xs">
       <Card.Section py={4} inheritPadding withBorder>
         <div className="flex justify-between">
           <div className="flex gap-1 items-center">
-            <GenerationStatusBadge
-              status={request.status}
-              count={request.images?.filter((x) => x.duration).length ?? 0}
-              quantity={request.quantity}
-            />
+            <Tooltip label={overwriteStatusLabel} withArrow color="dark" maw={300} multiline>
+              <GenerationStatusBadge
+                status={request.status}
+                count={request.images?.filter((x) => x.duration).length ?? 0}
+                quantity={request.quantity}
+              />
+            </Tooltip>
 
             <Text size="xs" color="dimmed">
               {formatDateMin(request.createdAt)}
             </Text>
-=======
-  // const boost = (request: Generation.Request) => {
-  //   console.log('boost it', request);
-  // };
-
-  // TODO - enable this after boosting is ready
-  // const handleBoostClick = () => {
-  //   if (showBoost) openBoostModal({ request, cb: boost });
-  //   else boost(request);
-  // };
-
-  const refundTime = useMemo(() => {
-    return !failed ? undefined : dayjs(request.createdAt).add(35, 'minutes').toDate();
-  }, [failed, request.createdAt]);
-
-  return (
-    <Card withBorder px="xs">
-      <Card.Section py={4} inheritPadding withBorder>
-        <Group position="apart">
-          <Group spacing={8}>
-            {!!request.images?.length && (
-              <Tooltip label={overwriteStatusLabel} withArrow color="dark" maw={300} multiline>
-                <ThemeIcon
-                  variant={pendingProcessing ? 'filled' : 'light'}
-                  w="auto"
-                  h="auto"
-                  size="sm"
-                  color={statusColors[status]}
-                  px={4}
-                  py={2}
-                  sx={{ cursor: 'default' }}
-                >
-                  <Group spacing={4}>
-                    <IconPhoto size={16} />
-                    <Text size="sm" inline weight={500}>
-                      {request.images.length}
-                    </Text>
-                  </Group>
-                </ThemeIcon>
-              </Tooltip>
-            )}
-            {/* {pendingProcessing && request.queuePosition && (
-              <Button.Group>
-                {request.queuePosition && (
-                  <Button
-                    size="xs"
-                    variant="outline"
-                    color="gray"
-                    sx={{ pointerEvents: 'none' }}
-                    compact
-                  >
-                    {request.queuePosition.precedingJobs}/{request.queuePosition.jobs}
-                  </Button>
-                )}
-                <HoverCard withArrow position="top" withinPortal zIndex={400}>
-                  <HoverCard.Target>
-                    <Button
-                      size="xs"
-                      rightIcon={showBoost ? <IconBolt size={16} /> : undefined}
-                      compact
-                      // onClick={handleBoostClick}
-                    >
-                      Boost
-                    </Button>
-                  </HoverCard.Target>
-                  <HoverCard.Dropdown title="Coming soon" maw={300}>
-                    <Stack spacing={0}>
-                      <Text weight={500}>Coming soon!</Text>
-                      <Text size="xs">
-                        Want to run this request faster? Boost it to the front of the queue.
-                      </Text>
-                    </Stack>
-                  </HoverCard.Dropdown>
-                </HoverCard>
-              </Button.Group>
-            )} */}
-            <Text size="xs" color="dimmed">
-              {formatDateMin(request.createdAt)}
-            </Text>
-          </Group>
-          <Group spacing="xs">
             {request.cost && (
               <CurrencyBadge unitAmount={request.cost} currency={Currency.BUZZ} size="xs" />
             )}
->>>>>>> c5607f59
             <Tooltip {...tooltipProps} label="Copy Job IDs">
               <ActionIcon size="md" p={4} radius={0} onClick={handleCopy}>
                 {copied ? <IconCheck /> : <IconInfoHexagon />}
@@ -266,7 +178,6 @@
           </div>
         </div>
       </Card.Section>
-<<<<<<< HEAD
       <div className="flex flex-col gap-3 py-3 @container">
         {/* TODO - add restart functionality to the code commented out below */}
         {/* {status === GenerationRequestStatus.Cancelled && (
@@ -291,8 +202,6 @@
             </Button>
           </div>
         )} */}
-=======
-      <Stack py="xs" spacing={8} className={classes.container}>
         {refundTime && refundTime > new Date() && (
           <Alert color="yellow" p={4} pl={8}>
             <Group spacing="xs" noWrap mb={4} align="center">
@@ -307,7 +216,6 @@
             </Group>
           </Alert>
         )}
->>>>>>> c5607f59
         <ContentClamp maxHeight={36} labelSize="xs">
           <Text lh={1.3} sx={{ wordBreak: 'break-all' }}>
             {prompt}
