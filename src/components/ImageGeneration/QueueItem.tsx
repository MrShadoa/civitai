--- conflicted
+++ resolved
@@ -10,11 +10,7 @@
   TooltipProps,
 } from '@mantine/core';
 import { useClipboard } from '@mantine/hooks';
-<<<<<<< HEAD
-import { NextLink as Link } from '~/components/NextLink/NextLink'
-=======
-import { NextLink } from '@mantine/next';
->>>>>>> 648a5fa8
+import { NextLink as Link } from '~/components/NextLink/NextLink';
 import {
   IconAlertTriangleFilled,
   IconArrowsShuffle,
@@ -359,7 +355,7 @@
       size="sm"
       color={unstable ? 'yellow' : undefined}
       sx={{ maxWidth: 200, cursor: 'pointer' }}
-      component={NextLink}
+      component={Link}
       href={`/models/${modelId}?modelVersionId=${id}`}
       onClick={() => generationPanel.close()}
     >
