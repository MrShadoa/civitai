import { Drawer, Center, Loader, Text, Stack, Group, Button, CloseButton } from '@mantine/core';
import { useDidUpdate } from '@mantine/hooks';
import { IconArrowsMaximize } from '@tabler/icons-react';
import dynamic from 'next/dynamic';
import { useRouter } from 'next/router';
import { useEffect, useState, useTransition } from 'react';
<<<<<<< HEAD
import { create } from 'zustand';
import { devtools } from 'zustand/middleware';
import { immer } from 'zustand/middleware/immer';
import { dialogStore } from '~/components/Dialog/dialogStore';
import { GenerationDrawer } from '~/components/ImageGeneration/GenerationDrawer';
=======
>>>>>>> 9745e7c4
import { useIsMobile } from '~/hooks/useIsMobile';
import { constants } from '~/server/common/constants';
import { useGenerationStore } from '~/store/generation.store';
import { useDebouncer } from '~/utils/debouncer';
import { containerQuery } from '~/utils/mantine-css-helpers';

const GenerationTabs = dynamic(() => import('~/components/ImageGeneration/GenerationTabs'), {
  loading: () => (
    <Center
      py="xl"
      sx={(theme) => ({
        [containerQuery.smallerThan('sm')]: {
          position: 'relative',
          height: '600px',
        },
      })}
    >
      <Stack spacing="xs" align="center">
        <Text weight={500}>Loading...</Text>
        <Loader variant="bars" />
      </Stack>
    </Center>
  ),
});

export function GenerationPanel() {
  const debouncer = useDebouncer(300);
  const mobile = useIsMobile({ breakpoint: 'md' });
  const router = useRouter();
  const [, startTransition] = useTransition();

  const opened = useGenerationStore((state) => state.opened);
  const onClose = useGenerationStore((state) => state.close);
  const drawerOptions = useGenerationStore((state) => state.drawerOptions);
  const [showContent, setShowContent] = useState(false);

  useEffect(() => onClose(), [router, onClose]);

  useDidUpdate(() => {
    startTransition(() => {
      if (opened) setShowContent(true);
      else debouncer(() => setShowContent(false));
    });
  }, [opened]); //eslint-disable-line

  return (
    <Drawer
      opened={opened}
      onClose={onClose}
      size={mobile ? '90%' : 600}
      position={mobile ? 'bottom' : 'right'}
      zIndex={constants.imageGeneration.drawerZIndex}
      styles={{
        body: { height: '100%' },
        drawer: {
          top: !mobile && !drawerOptions?.fullHeight ? 'var(--mantine-header-height)' : undefined,
          boxShadow:
            '-3px 0px 8px 5px rgba(0, 0, 0, 0.05), rgba(0, 0, 0, 0.05) 0px 20px 25px -5px, rgba(0, 0, 0, 0.04) 0px 10px 10px -5px',
        },
      }}
      withCloseButton={false}
      withOverlay={mobile}
      trapFocus={mobile}
      lockScroll={mobile}
    >
      {!mobile && (
        <Group
          spacing={8}
          pl="md"
          pr={8}
          pt="md"
          pb={8}
          position="apart"
          sx={(theme) => ({
            borderBottom: `1px solid ${
              theme.colorScheme === 'dark' ? theme.colors.dark[4] : theme.colors.gray[2]
            }`,
            boxShadow: theme.shadows.sm,
          })}
        >
          <Button
            radius="xl"
            size="xs"
            variant="filled"
            color="gray"
            onClick={() => router.push('/generate')}
          >
            <Group spacing={4}>
              <IconArrowsMaximize size={16} /> Expand
            </Group>
          </Button>
          <CloseButton onClick={onClose} radius="xl" />
        </Group>
<<<<<<< HEAD
      ) : (
        <ActionIcon
          radius="xl"
          size="lg"
          variant="filled"
          onClick={() => router.push('/generate')}
          sx={(theme) => ({
            position: 'absolute',
            top: theme.spacing.xs,
            left: -theme.spacing.xl - 17,
            backgroundColor: theme.white,
            '&:hover': {
              backgroundColor: theme.colors.gray[1],
            },

            [containerQuery.smallerThan('sm')]: {
              top: -theme.spacing.xl - 17,
              left: 'calc(100% - 48px)',
            },
          })}
        >
          <IconArrowsMaximize size={18} color="black" />
        </ActionIcon>
=======
>>>>>>> 9745e7c4
      )}
      {showContent && (
        <GenerationTabs wrapperProps={!mobile ? { h: 'calc(100% - 54px)' } : undefined} />
      )}
    </Drawer>
  );
}<|MERGE_RESOLUTION|>--- conflicted
+++ resolved
@@ -4,14 +4,8 @@
 import dynamic from 'next/dynamic';
 import { useRouter } from 'next/router';
 import { useEffect, useState, useTransition } from 'react';
-<<<<<<< HEAD
-import { create } from 'zustand';
-import { devtools } from 'zustand/middleware';
-import { immer } from 'zustand/middleware/immer';
 import { dialogStore } from '~/components/Dialog/dialogStore';
 import { GenerationDrawer } from '~/components/ImageGeneration/GenerationDrawer';
-=======
->>>>>>> 9745e7c4
 import { useIsMobile } from '~/hooks/useIsMobile';
 import { constants } from '~/server/common/constants';
 import { useGenerationStore } from '~/store/generation.store';
@@ -105,7 +99,6 @@
           </Button>
           <CloseButton onClick={onClose} radius="xl" />
         </Group>
-<<<<<<< HEAD
       ) : (
         <ActionIcon
           radius="xl"
@@ -129,8 +122,6 @@
         >
           <IconArrowsMaximize size={18} color="black" />
         </ActionIcon>
-=======
->>>>>>> 9745e7c4
       )}
       {showContent && (
         <GenerationTabs wrapperProps={!mobile ? { h: 'calc(100% - 54px)' } : undefined} />
