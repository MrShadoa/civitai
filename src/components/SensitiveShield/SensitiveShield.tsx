import { Button, Text } from '@mantine/core';
<<<<<<< HEAD
import { NextLink as Link } from '~/components/NextLink/NextLink'
=======
import { NextLink } from '@mantine/next';
>>>>>>> 648a5fa8
import { IconEyeOff, IconKey } from '@tabler/icons-react';
import { useRouter } from 'next/router';
import React from 'react';
import { useCurrentUser } from '~/hooks/useCurrentUser';
import { useFeatureFlags } from '~/providers/FeatureFlagsProvider';
import {
  hasPublicBrowsingLevel,
  hasSafeBrowsingLevel,
} from '~/shared/constants/browsingLevel.constants';

export function SensitiveShield({
  children,
  nsfw,
  contentNsfwLevel,
}: {
  children: React.ReactNode;
  nsfw?: boolean;
  contentNsfwLevel: number;
}) {
  const currentUser = useCurrentUser();
  const router = useRouter();
  const { canViewNsfw } = useFeatureFlags();

  // this content is not available on this site
  if (!canViewNsfw && (nsfw || !hasPublicBrowsingLevel(contentNsfwLevel)))
    return (
      <div className="absolute inset-0 flex items-center justify-center">
        <Text>This content is not available on this site</Text>
      </div>
    );
  if (!currentUser && !hasSafeBrowsingLevel(contentNsfwLevel))
    return (
      <div className="absolute inset-0 flex items-center justify-center">
        <div className="flex flex-col items-center gap-2 p-3">
          <IconEyeOff size={56} />
          <Text size="xl" weight={500}>
            Sensitive Content
          </Text>
          <Text>This content has been marked as NSFW</Text>
          <Button
            component={NextLink}
            href={`/login?returnUrl=${router.asPath}`}
            leftIcon={<IconKey />}
          >
            Log in to view
          </Button>
        </div>
      </div>
    );

  return <>{children}</>;
}<|MERGE_RESOLUTION|>--- conflicted
+++ resolved
@@ -1,9 +1,5 @@
 import { Button, Text } from '@mantine/core';
-<<<<<<< HEAD
-import { NextLink as Link } from '~/components/NextLink/NextLink'
-=======
-import { NextLink } from '@mantine/next';
->>>>>>> 648a5fa8
+import { NextLink as Link } from '~/components/NextLink/NextLink';
 import { IconEyeOff, IconKey } from '@tabler/icons-react';
 import { useRouter } from 'next/router';
 import React from 'react';
@@ -44,7 +40,7 @@
           </Text>
           <Text>This content has been marked as NSFW</Text>
           <Button
-            component={NextLink}
+            component={Link}
             href={`/login?returnUrl=${router.asPath}`}
             leftIcon={<IconKey />}
           >
