--- conflicted
+++ resolved
@@ -1,18 +1,11 @@
-<<<<<<< HEAD
-import React from 'react';
-import { HomeBlockExtended } from '~/server/controllers/home-block.controller';
-import HomeBlockWrapper from '~/components/HomeBlocks/HomeBlockWrapper';
+import { HomeBlockWrapper } from '~/components/HomeBlocks/HomeBlockWrapper';
+import { HomeBlockGetAll } from '~/types/router';
 import { createStyles, Group, Title } from '@mantine/core';
 import { HomeBlockMetaSchema } from '~/server/schema/home-block.schema';
 import Link from 'next/link';
-=======
-import { HomeBlockWrapper } from '~/components/HomeBlocks/HomeBlockWrapper';
-import { HomeBlockGetAll } from '~/types/router';
->>>>>>> f79024b9
 
 type Props = { homeBlock: HomeBlockGetAll[number] };
 
-<<<<<<< HEAD
 const useStyles = createStyles((theme) => ({
   root: {
     background:
@@ -21,12 +14,9 @@
         : theme.fn.darken(theme.colors.gray[0], 0.01),
   },
 }));
-const LeaderboardsHomeBlock = ({ homeBlock }: Props) => {
+export const LeaderboardsHomeBlock = ({ homeBlock }: Props) => {
   const { classes } = useStyles();
 
-=======
-export const LeaderboardsHomeBlock = ({ homeBlock }: Props) => {
->>>>>>> f79024b9
   if (!homeBlock.leaderboards) {
     return null;
   }
@@ -36,7 +26,6 @@
 
   console.log(homeBlock.leaderboards);
 
-<<<<<<< HEAD
   return (
     <HomeBlockWrapper className={classes.root}>
       {metadata?.title && (
@@ -52,10 +41,4 @@
       <Group></Group>
     </HomeBlockWrapper>
   );
-};
-
-export default LeaderboardsHomeBlock;
-=======
-  return <HomeBlockWrapper>Display leaderboards component</HomeBlockWrapper>;
-};
->>>>>>> f79024b9
+};