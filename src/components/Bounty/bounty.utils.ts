import { Currency, ArticleEngagementType, BountyEngagementType } from '@prisma/client';
import { useMemo } from 'react';

import {
  CreateBountyInput,
  GetInfiniteBountySchema,
  UpdateBountyInput,
} from '~/server/schema/bounty.schema';
import { trpc } from '~/utils/trpc';
import { useFiltersContext } from '~/providers/FiltersProvider';
import { removeEmpty } from '~/utils/object-helpers';
import { constants } from '~/server/common/constants';
import { ToggleUserBountyEngagementsInput } from '~/server/schema/user.schema';
import { useCurrentUser } from '~/hooks/useCurrentUser';
import dayjs from 'dayjs';
import { showErrorNotification, showSuccessNotification } from '~/utils/notifications';
import { hideNotification, showNotification } from '@mantine/notifications';
import { TRPCClientError } from '@trpc/client';
<<<<<<< HEAD
import produce from 'immer';
=======
import { useHiddenPreferencesContext } from '~/providers/HiddenPreferencesProvider';
import { applyUserPreferencesBounties } from '~/components/Search/search.utils';
import { BountyGetAll } from '~/types/router';
>>>>>>> 49cb9cb7

export const getBountyCurrency = (bounty?: {
  id: number;
  user: { id: number } | null;
  benefactors: { currency: Currency; user: { id: number } }[];
}) => {
  if (!bounty || !bounty.user) {
    return Currency.BUZZ;
  }

  const mainBenefactor = bounty.benefactors.find(
    (benefactor) => benefactor.user.id === bounty.user?.id
  );

  if (mainBenefactor) {
    return mainBenefactor.currency;
  }

  // Default currency for bounties will be buzz.
  return Currency.BUZZ;
};

export const isMainBenefactor = (
  bounty?: {
    id: number;
    user: { id: number } | null;
    benefactors: { currency: Currency; user: { id: number } }[];
  },
  user?: { id: number } | null
) => {
  if (!bounty || !user) {
    return false;
  }

  return (
    !!bounty.benefactors.find((b) => b.user.id === bounty.user?.id) && bounty.user?.id === user?.id
  );
};

export const isBenefactor = (
  bounty?: {
    id: number;
    user: { id: number } | null;
    benefactors: { currency: Currency; user: { id: number } }[];
  },
  user?: { id: number } | null
) => {
  if (!bounty || !user) {
    return false;
  }

  return !!bounty.benefactors.find((b) => b.user.id === bounty.user?.id);
};

export const useBountyFilters = () => {
  const storeFilters = useFiltersContext((state) => state.bounties);
  return removeEmpty(storeFilters);
};

export const useQueryBounties = (
  filters: Partial<GetInfiniteBountySchema>,
  options?: { keepPreviousData?: boolean; enabled?: boolean }
) => {
  const { data, ...rest } = trpc.bounty.getInfinite.useInfiniteQuery(filters, {
    getNextPageParam: (lastPage) => lastPage.nextCursor,
    ...options,
  });
  const currentUser = useCurrentUser();
  const {
    images: hiddenImages,
    tags: hiddenTags,
    users: hiddenUsers,
    isLoading: isLoadingHidden,
  } = useHiddenPreferencesContext();

  const bounties = useMemo(() => {
    if (isLoadingHidden) return [];
    const items = data?.pages.flatMap((x) => x.items) ?? [];
    return applyUserPreferencesBounties<BountyGetAll[number]>({
      items,
      currentUserId: currentUser?.id,
      hiddenImages,
      hiddenTags,
      hiddenUsers,
    });
  }, [data?.pages, hiddenImages, hiddenTags, hiddenUsers, currentUser, isLoadingHidden]);

  return { data, bounties, ...rest };
};

export const getMainBountyAmount = (bounty?: {
  id: number;
  user: { id: number } | null;
  benefactors: { currency: Currency; user: { id: number }; unitAmount: number }[];
}) => {
  if (!bounty) {
    return 0;
  }

  const mainBenefactor = bounty.benefactors.find((b) => isMainBenefactor(bounty, b.user));

  if (mainBenefactor) {
    return mainBenefactor.unitAmount;
  }

  return constants.bounties.minCreateAmount;
};

export const useQueryBountyEngagements = () => {
  const currentUser = useCurrentUser();

  const { data: engagements, isInitialLoading: loading } = trpc.user.getBountyEngagement.useQuery(
    undefined,
    { enabled: !!currentUser, cacheTime: Infinity, staleTime: Infinity }
  );

  return { engagements, loading };
};

export const useBountyEngagement = ({ bountyId }: { bountyId: number }) => {
  const queryUtils = trpc.useContext();
  const { engagements } = useQueryBountyEngagements();

  const toggleEngagementMutation = trpc.user.toggleBountyEngagement.useMutation({
    async onMutate({ type, bountyId }) {
      await queryUtils.user.getBountyEngagement.cancel();
      await queryUtils.bounty.getById.cancel();

      const previousEngagements = queryUtils.user.getBountyEngagement.getData() ?? {};
      const previousBounty = queryUtils.bounty.getById.getData({ id: bountyId });
      const ids = previousEngagements[type] ?? [];
      const isToggled = !!ids.find((id) => id === bountyId);

      if (type === BountyEngagementType.Favorite) {
        queryUtils.bounty.getById.setData(
          { id: bountyId },
          produce((bounty) => {
            if (!bounty?.stats) return;
            const favoriteCount = bounty.stats.favoriteCountAllTime;
            bounty.stats.favoriteCountAllTime += !isToggled ? 1 : favoriteCount > 0 ? -1 : 0;
          })
        );
      }

      if (type === BountyEngagementType.Track) {
        queryUtils.bounty.getById.setData(
          { id: bountyId },
          produce((bounty) => {
            if (!bounty?.stats) return;
            const trackCount = bounty.stats.trackCountAllTime;
            bounty.stats.trackCountAllTime += !isToggled ? 1 : trackCount > 0 ? -1 : 0;
          })
        );
      }

      queryUtils.user.getBountyEngagement.setData(undefined, (old = {}) => ({
        ...old,
        [type]: isToggled ? ids.filter((id) => id !== bountyId) : [...ids, bountyId],
      }));

      return { previousEngagements, previousBounty };
    },
    onError: (_error, _variables, context) => {
      queryUtils.user.getBountyEngagement.setData(undefined, context?.previousEngagements);
      queryUtils.bounty.getById.setData({ id: bountyId }, context?.previousBounty);
    },
  });

  const handleToggle = async ({ type }: ToggleUserBountyEngagementsInput) => {
    await toggleEngagementMutation.mutateAsync({ bountyId, type });
  };

  return { engagements, toggle: handleToggle, toggling: toggleEngagementMutation.isLoading };
};

export const getMinMaxDates = () => {
  const today = dayjs().startOf('day');

  return {
    minStartDate: today.startOf('day').toDate(),
    maxStartDate: today.clone().add(1, 'month').toDate(),
    minExpiresDate: today.clone().add(1, 'day').endOf('day').toDate(),
    maxExpiresDate: today.clone().add(1, 'day').add(1, 'month').endOf('day').toDate(),
  };
};

export const useQueryBounty = ({ id }: { id: number }) => {
  const { data: bounty, isLoading: loading } = trpc.bounty.getById.useQuery({ id });

  return { bounty, loading };
};

const DELETE_BOUNTY_TOAST_ID = 'DELETE_BOUNTY_TOAST_ID';
export const useMutateBounty = (opts?: { bountyId?: number }) => {
  const { bountyId } = opts ?? {};
  const queryUtils = trpc.useContext();

  const createBountyMutation = trpc.bounty.create.useMutation({
    async onSuccess() {
      await queryUtils.bounty.getInfinite.invalidate();
    },
    onError(error) {
      if (error instanceof TRPCClientError) {
        const parsedError = JSON.parse(error.message);
        showErrorNotification({
          title: 'Failed to create bounty',
          error: new Error(
            Array.isArray(parsedError) ? parsedError[0].message : parsedError.message
          ),
        });
      } else {
        showErrorNotification({
          title: 'Failed to create bounty',
          error: new Error(error.message),
        });
      }
    },
  });
  const updateBountyMutation = trpc.bounty.update.useMutation({
    async onSuccess(_, { id }) {
      await queryUtils.bounty.getById.invalidate({ id });
    },
    onError(error) {
      showErrorNotification({
        title: 'Failed to update bounty',
        error: new Error(error.message),
      });
    },
  });
  const deleteBountyMutation = trpc.bounty.delete.useMutation({
    onMutate() {
      // Showing toast notification on mutate here because
      // we cannot show loading indicator in confirm modal
      showNotification({
        id: DELETE_BOUNTY_TOAST_ID,
        message: 'Deleting bounty...',
        loading: true,
      });
    },
    async onSuccess() {
      await queryUtils.bounty.getInfinite.invalidate();
      showSuccessNotification({ message: 'Bounty deleted' });
    },
    onError(error) {
      showErrorNotification({
        title: 'Failed to delete bounty',
        error: new Error(error.message),
      });
    },
    onSettled() {
      // Hiding notification on success or error
      hideNotification(DELETE_BOUNTY_TOAST_ID);
    },
  });

  const handleCreateBounty = (data: CreateBountyInput) => {
    return createBountyMutation.mutateAsync(data);
  };

  const handleUpdateBounty = (data: UpdateBountyInput) => {
    if (!bountyId) return;
    return updateBountyMutation.mutateAsync({ ...data, id: bountyId });
  };

  const handleDeleteBounty = () => {
    if (!bountyId) return;
    return deleteBountyMutation.mutateAsync({ id: bountyId });
  };

  return {
    createBounty: handleCreateBounty,
    creating: createBountyMutation.isLoading,
    updateBounty: handleUpdateBounty,
    updating: updateBountyMutation.isLoading,
    deleteBounty: handleDeleteBounty,
    deleting: deleteBountyMutation.isLoading,
  };
};<|MERGE_RESOLUTION|>--- conflicted
+++ resolved
@@ -16,13 +16,10 @@
 import { showErrorNotification, showSuccessNotification } from '~/utils/notifications';
 import { hideNotification, showNotification } from '@mantine/notifications';
 import { TRPCClientError } from '@trpc/client';
-<<<<<<< HEAD
 import produce from 'immer';
-=======
 import { useHiddenPreferencesContext } from '~/providers/HiddenPreferencesProvider';
 import { applyUserPreferencesBounties } from '~/components/Search/search.utils';
 import { BountyGetAll } from '~/types/router';
->>>>>>> 49cb9cb7
 
 export const getBountyCurrency = (bounty?: {
   id: number;
