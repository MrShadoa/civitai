import {
  ActionIcon,
  Anchor,
  Button,
  createStyles,
  Group,
  Stack,
  Text,
  Title,
  Tooltip,
} from '@mantine/core';
import { TagTarget } from '@prisma/client';
import { IconCalendar, IconCalendarDue, IconTrash } from '@tabler/icons-react';
import { useRouter } from 'next/router';
import React from 'react';
import { getMinMaxDates, useMutateBounty } from '~/components/Bounty/bounty.utils';
import {
  Form,
  InputCheckbox,
  InputDatePicker,
  InputMultiFileUpload,
  InputRTE,
  InputTags,
  useForm,
} from '~/libs/form';
import { UpdateBountyInput, updateBountyInputSchema } from '~/server/schema/bounty.schema';
import { BountyGetById } from '~/types/router';
import { BackButton } from '../BackButton/BackButton';
<<<<<<< HEAD
import { IconCalendar } from '@tabler/icons-react';
import { DaysFromNow } from '~/components/Dates/DaysFromNow';
import { stripTime } from '~/utils/date-helpers';
=======
>>>>>>> 797de099

const useStyles = createStyles((theme) => ({
  title: {
    [theme.fn.smallerThan('sm')]: {
      fontSize: '24px',
    },
  },
  fluid: {
    maxWidth: '100% !important',
  },
}));

const schema = updateBountyInputSchema
  .refine((data) => data.startsAt < data.expiresAt, {
    message: 'Start date must be before expiration date',
    path: ['startsAt'],
  })
  .refine((data) => data.expiresAt > data.startsAt, {
    message: 'Expiration date must be after start date',
    path: ['expiresAt'],
  });

export function BountyEditForm({ bounty }: Props) {
  const router = useRouter();
  const { classes } = useStyles();

  const defaultValues = {
    ...bounty,
    id: bounty.id,
    description: bounty.description,
    // TODO.bounty: fix date issue not using utc properly
    startsAt: bounty.startsAt,
    expiresAt: bounty.expiresAt,
    files: bounty.files?.map((file) => ({ ...file, metadata: file.metadata as MixedObject })) ?? [],
    ownRights:
      bounty.files?.length > 0 && bounty.files.every((f) => f.metadata?.ownRights === true),
  };
  const form = useForm({ schema, defaultValues, shouldUnregister: false });

  const files = form.watch('files');

  const { updateBounty: update, updating } = useMutateBounty({ bountyId: bounty.id });

  const handleSubmit = async (data: UpdateBountyInput) => {
    await update(data);
    await router.push(`/bounties/${bounty.id}`);
  };

  const alreadyStarted = bounty.startsAt < new Date();
  const { minStartDate, maxStartDate, minExpiresDate, maxExpiresDate } = getMinMaxDates();
  const expiresAt = form.watch('expiresAt');

  return (
    <Form form={form} onSubmit={handleSubmit}>
      <Stack spacing="xl">
        <Group spacing="md" noWrap>
          <BackButton url={`/bounties/${bounty.id}`} />
          <Title className={classes.title}>Editing {bounty.name} Bounty</Title>
        </Group>
        <InputRTE
          name="description"
          label="Description"
          editorSize="xl"
          includeControls={['heading', 'formatting', 'list', 'link', 'media', 'colors']}
          withAsterisk
          stickyToolbar
        />
        {!alreadyStarted && (
          <Stack>
            <Group spacing="xl" grow>
              <InputDatePicker
                className={classes.fluid}
                name="startsAt"
                label="Start Date"
                placeholder="Select a starts date"
                icon={<IconCalendar size={16} />}
                withAsterisk
                minDate={minStartDate}
                maxDate={maxStartDate}
              />
              <InputDatePicker
                className={classes.fluid}
                name="expiresAt"
                label="Deadline"
                placeholder="Select an end date"
                icon={<IconCalendarDue size={16} />}
                withAsterisk
                minDate={minExpiresDate}
                maxDate={maxExpiresDate}
              />
            </Group>
            <Text weight={590}>
              With the selected dates, your bounty will expire{' '}
              <Text weight="bold" color="red.5" span>
                <DaysFromNow date={stripTime(expiresAt)} inUtc />
              </Text>
              . All times are in{' '}
              <Text weight="bold" color="red.5" span>
                UTC
              </Text>
              .
            </Text>
          </Stack>
        )}
        <InputTags name="tags" label="Tags" target={[TagTarget.Bounty]} />
        <InputMultiFileUpload
          name="files"
          label="Attachments"
          dropzoneProps={{
            maxSize: 100 * 1024 ** 2, // 100MB
            maxFiles: 10,
            // TODO.bounty: revise accepted file types
            accept: {
              'application/pdf': ['.pdf'],
              'application/zip': ['.zip'],
              'application/json': ['.json'],
              'application/x-yaml': ['.yaml', '.yml'],
              'text/plain': ['.txt'],
            },
          }}
          renderItem={(file, onRemove) => (
            <>
              {file.id ? (
                <Anchor
                  href={`/api/download/attachments/${file.id}`}
                  size="sm"
                  weight={500}
                  lineClamp={1}
                  download
                >
                  {file.name}
                </Anchor>
              ) : (
                <Text size="sm" weight={500} lineClamp={1}>
                  {file.name}
                </Text>
              )}
              {/* TODO we should probably allow users to remove existing files here */}
              {!file.id && (
                <Tooltip label="Remove">
                  <ActionIcon
                    size="sm"
                    color="red"
                    variant="transparent"
                    onClick={() => onRemove()}
                  >
                    <IconTrash />
                  </ActionIcon>
                </Tooltip>
              )}
            </>
          )}
        />
        {files && files.length > 0 && (
          <InputCheckbox name="ownRights" label="I own the rights to these files" mt="xs" />
        )}
        <Group position="right">
          <Button type="submit" loading={updating}>
            Save
          </Button>
        </Group>
      </Stack>
    </Form>
  );
}

type Props = { bounty: BountyGetById };<|MERGE_RESOLUTION|>--- conflicted
+++ resolved
@@ -26,12 +26,8 @@
 import { UpdateBountyInput, updateBountyInputSchema } from '~/server/schema/bounty.schema';
 import { BountyGetById } from '~/types/router';
 import { BackButton } from '../BackButton/BackButton';
-<<<<<<< HEAD
-import { IconCalendar } from '@tabler/icons-react';
 import { DaysFromNow } from '~/components/Dates/DaysFromNow';
 import { stripTime } from '~/utils/date-helpers';
-=======
->>>>>>> 797de099
 
 const useStyles = createStyles((theme) => ({
   title: {
