import {
  ActionIcon,
  Button,
  ContainerProps,
  Group,
  Menu,
  Stack,
  Text,
  ThemeIcon,
  Title,
} from '@mantine/core';
import { NextLink } from '@mantine/next';
import { CollectionType } from '@prisma/client';
import { IconCloudOff, IconDotsVertical, IconPencil, IconPlaylistAdd } from '@tabler/icons-react';
import { useState } from 'react';
import { CategoryTags } from '~/components/CategoryTags/CategoryTags';
import { AddUserContentModal } from '~/components/Collections/AddUserContentModal';
import { CollectionFollowAction } from '~/components/Collections/components/CollectionFollow';
import { PeriodFilter, SortFilter } from '~/components/Filters';
import ImagesInfinite from '~/components/Image/Infinite/ImagesInfinite';
import { useImageQueryParams } from '~/components/Image/image.utils';
import { IsClient } from '~/components/IsClient/IsClient';
import { MasonryContainer } from '~/components/MasonryColumns/MasonryContainer';
import { MasonryProvider } from '~/components/MasonryColumns/MasonryProvider';
import { ModelFiltersDropdown } from '~/components/Model/Infinite/ModelFiltersDropdown';
import { ModelsInfinite } from '~/components/Model/Infinite/ModelsInfinite';
import { useModelQueryParams } from '~/components/Model/model.utils';
import { constants } from '~/server/common/constants';
import { CollectionByIdModel } from '~/types/router';
<<<<<<< HEAD
import { trpc } from '~/utils/trpc';
=======
import { PeriodFilter, SortFilter } from '~/components/Filters';
import { ModelFiltersDropdown } from '~/components/Model/Infinite/ModelFiltersDropdown';
import { useModelQueryParams } from '~/components/Model/model.utils';
import { CollectionType } from '@prisma/client';
import ImagesInfinite from '~/components/Image/Infinite/ImagesInfinite';
import { useImageQueryParams } from '~/components/Image/image.utils';
import PostsInfinite from '~/components/Post/Infinite/PostsInfinite';
import { usePostQueryParams } from '~/components/Post/post.utils';
import { useArticleQueryParams } from '~/components/Article/article.utils';
import { ArticlesInfinite } from '~/components/Article/Infinite/ArticlesInfinite';
>>>>>>> e898b44a

const ModelCollection = ({ collection }: { collection: NonNullable<CollectionByIdModel> }) => {
  const { set, ...queryFilters } = useModelQueryParams();

  if (!collection) {
    return null;
  }

  return (
    <IsClient>
      <Group position="apart" spacing={0}>
        <Group>
          <SortFilter type="models" />
        </Group>
        <Group spacing={4}>
          <PeriodFilter type="models" />
          <ModelFiltersDropdown />
        </Group>
      </Group>
      <CategoryTags />
      <ModelsInfinite
        filters={{
          ...queryFilters,
          collectionId: collection.id,
        }}
      />
    </IsClient>
  );
};

const ImageCollection = ({ collection }: { collection: NonNullable<CollectionByIdModel> }) => {
  const { ...queryFilters } = useImageQueryParams();

  if (!collection) {
    return null;
  }

  return (
    <IsClient>
      <Group position="apart" spacing={0}>
        <Group>
          <SortFilter type="images" />
        </Group>
        <Group spacing={4}>
          <PeriodFilter type="images" />
        </Group>
      </Group>
      <CategoryTags />
      <ImagesInfinite
        filters={{
          ...queryFilters,
          collectionId: collection.id,
        }}
        withTags
      />
    </IsClient>
  );
};
const PostCollection = ({ collection }: { collection: NonNullable<CollectionByIdModel> }) => {
  const { set, ...queryFilters } = usePostQueryParams();

  if (!collection) {
    return null;
  }

  return (
    <IsClient>
      <Group position="apart" spacing={0}>
        <Group>
          <SortFilter type="posts" />
        </Group>
        <Group spacing={4}>
          <PeriodFilter type="posts" />
        </Group>
      </Group>
      <CategoryTags />
      <PostsInfinite
        filters={{
          ...queryFilters,
          collectionId: collection.id,
        }}
      />
    </IsClient>
  );
};

const ArticleCollection = ({ collection }: { collection: NonNullable<CollectionByIdModel> }) => {
  const { set, ...queryFilters } = useArticleQueryParams();

  if (!collection) {
    return null;
  }

  return (
    <IsClient>
      <Group position="apart" spacing={0}>
        <Group>
          <SortFilter type="posts" />
        </Group>
        <Group spacing={4}>
          <PeriodFilter type="posts" />
        </Group>
      </Group>
      <CategoryTags />
      <ArticlesInfinite
        filters={{
          ...queryFilters,
          collectionId: collection.id,
        }}
      />
    </IsClient>
  );
};

export function Collection({
  collectionId,
  ...containerProps
}: { collectionId: number } & Omit<ContainerProps, 'children'>) {
  const [opened, setOpened] = useState(false);

  const { data: { collection, permissions } = {}, isLoading } = trpc.collection.getById.useQuery({
    id: collectionId,
  });

  if (!isLoading && !collection) {
    return (
      <Stack w="100%" align="center">
        <Stack spacing="md" align="center" maw={800}>
          <Title order={1} lh={1}>
            Whoops!
          </Title>
          <Text align="center">
            It looks like you landed on the wrong place.The collection you are trying to access does
            not exist or you do not have the sufficient permissions to see it.
          </Text>
          <ThemeIcon size={128} radius={100} sx={{ opacity: 0.5 }}>
            <IconCloudOff size={80} />
          </ThemeIcon>
        </Stack>
      </Stack>
    );
  }

  const collectionType = collection?.type;
  // TODO.collections: This is tied to images for now but
  // we will need to add a check for other resources later
  const canAddContent =
    collectionType === CollectionType.Image && (permissions?.write || permissions?.writeReview);

  return (
<<<<<<< HEAD
    <>
      <MasonryProvider
        columnWidth={constants.cardSizes.model}
        maxColumnCount={7}
        maxSingleColumnWidth={450}
      >
        <MasonryContainer {...containerProps}>
          <Stack spacing="xs" w="100%">
            <Group align="center" spacing="xs" position="apart" noWrap>
              <Stack spacing={0}>
                <Title order={1} lineClamp={1}>
                  {collection?.name ?? 'Loading...'}
                </Title>
                {collection?.description && (
                  <Text size="xs" color="dimmed">
                    {collection.description}
                  </Text>
=======
    <MasonryProvider
      columnWidth={constants.cardSizes.model}
      maxColumnCount={7}
      maxSingleColumnWidth={450}
    >
      <MasonryContainer {...containerProps}>
        <Stack spacing="xs" w="100%">
          <Group align="center" spacing="xs" noWrap style={{ alignItems: 'flex-start' }}>
            <Stack spacing="sm">
              <Title order={1} lh={1}>
                {collection?.name ?? 'Loading...'}
              </Title>
              {collection?.description && (
                <Text size="sm" color="dimmed">
                  {collection.description}
                </Text>
              )}
            </Stack>
            {collection && permissions && (
              <Group ml="auto">
                <CollectionFollowAction collection={collection} permissions={permissions} />
                {permissions.manage && (
                  <Menu>
                    <Menu.Target>
                      <ActionIcon variant="outline">
                        <IconDotsVertical size={16} />
                      </ActionIcon>
                    </Menu.Target>
                    <Menu.Dropdown>
                      <Menu.Item
                        component={NextLink}
                        icon={<IconPencil size={14} stroke={1.5} />}
                        href={`/collections/${collection.id}/review`}
                      >
                        Review Items
                      </Menu.Item>
                    </Menu.Dropdown>
                  </Menu>
>>>>>>> e898b44a
                )}
              </Stack>
              {collection && permissions && (
                <Group ml="auto">
                  <CollectionFollowAction collection={collection} permissions={permissions} />
                  {canAddContent && (
                    <Button size="xs" pl={4} pr={8} onClick={() => setOpened(true)}>
                      <Group spacing={4}>
                        <IconPlaylistAdd size={18} />
                        Add from your library
                      </Group>
                    </Button>
                  )}
                  {permissions.manage && (
                    <Menu>
                      <Menu.Target>
                        <ActionIcon variant="outline">
                          <IconDotsVertical size={16} />
                        </ActionIcon>
                      </Menu.Target>
                      <Menu.Dropdown>
                        <Menu.Item
                          component={NextLink}
                          icon={<IconPencil size={14} stroke={1.5} />}
                          href={`/collections/${collection.id}/review`}
                        >
                          Review Items
                        </Menu.Item>
                      </Menu.Dropdown>
                    </Menu>
                  )}
                </Group>
              )}
            </Group>
            {collection && collectionType === CollectionType.Model && (
              <ModelCollection collection={collection} />
            )}
<<<<<<< HEAD
            {collection && collectionType === CollectionType.Image && (
              <ImageCollection collection={collection} />
            )}
          </Stack>
        </MasonryContainer>
      </MasonryProvider>
      {collection && canAddContent && (
        <AddUserContentModal
          collectionId={collection.id}
          opened={opened}
          onClose={() => setOpened(false)}
        />
      )}
    </>
=======
          </Group>

          {collection && collection.type === CollectionType.Model && (
            <ModelCollection collection={collection} />
          )}

          {collection && collection.type === CollectionType.Image && (
            <ImageCollection collection={collection} />
          )}
          {collection && collection.type === CollectionType.Post && (
            <PostCollection collection={collection} />
          )}
          {collection && collection.type === CollectionType.Article && (
            <ArticleCollection collection={collection} />
          )}
        </Stack>
      </MasonryContainer>
    </MasonryProvider>
>>>>>>> e898b44a
  );
}<|MERGE_RESOLUTION|>--- conflicted
+++ resolved
@@ -13,6 +13,8 @@
 import { CollectionType } from '@prisma/client';
 import { IconCloudOff, IconDotsVertical, IconPencil, IconPlaylistAdd } from '@tabler/icons-react';
 import { useState } from 'react';
+import { ArticlesInfinite } from '~/components/Article/Infinite/ArticlesInfinite';
+import { useArticleQueryParams } from '~/components/Article/article.utils';
 import { CategoryTags } from '~/components/CategoryTags/CategoryTags';
 import { AddUserContentModal } from '~/components/Collections/AddUserContentModal';
 import { CollectionFollowAction } from '~/components/Collections/components/CollectionFollow';
@@ -25,30 +27,15 @@
 import { ModelFiltersDropdown } from '~/components/Model/Infinite/ModelFiltersDropdown';
 import { ModelsInfinite } from '~/components/Model/Infinite/ModelsInfinite';
 import { useModelQueryParams } from '~/components/Model/model.utils';
+import PostsInfinite from '~/components/Post/Infinite/PostsInfinite';
+import { usePostQueryParams } from '~/components/Post/post.utils';
 import { constants } from '~/server/common/constants';
 import { CollectionByIdModel } from '~/types/router';
-<<<<<<< HEAD
 import { trpc } from '~/utils/trpc';
-=======
-import { PeriodFilter, SortFilter } from '~/components/Filters';
-import { ModelFiltersDropdown } from '~/components/Model/Infinite/ModelFiltersDropdown';
-import { useModelQueryParams } from '~/components/Model/model.utils';
-import { CollectionType } from '@prisma/client';
-import ImagesInfinite from '~/components/Image/Infinite/ImagesInfinite';
-import { useImageQueryParams } from '~/components/Image/image.utils';
-import PostsInfinite from '~/components/Post/Infinite/PostsInfinite';
-import { usePostQueryParams } from '~/components/Post/post.utils';
-import { useArticleQueryParams } from '~/components/Article/article.utils';
-import { ArticlesInfinite } from '~/components/Article/Infinite/ArticlesInfinite';
->>>>>>> e898b44a
 
 const ModelCollection = ({ collection }: { collection: NonNullable<CollectionByIdModel> }) => {
   const { set, ...queryFilters } = useModelQueryParams();
 
-  if (!collection) {
-    return null;
-  }
-
   return (
     <IsClient>
       <Group position="apart" spacing={0}>
@@ -74,10 +61,6 @@
 const ImageCollection = ({ collection }: { collection: NonNullable<CollectionByIdModel> }) => {
   const { ...queryFilters } = useImageQueryParams();
 
-  if (!collection) {
-    return null;
-  }
-
   return (
     <IsClient>
       <Group position="apart" spacing={0}>
@@ -102,10 +85,6 @@
 const PostCollection = ({ collection }: { collection: NonNullable<CollectionByIdModel> }) => {
   const { set, ...queryFilters } = usePostQueryParams();
 
-  if (!collection) {
-    return null;
-  }
-
   return (
     <IsClient>
       <Group position="apart" spacing={0}>
@@ -130,18 +109,14 @@
 const ArticleCollection = ({ collection }: { collection: NonNullable<CollectionByIdModel> }) => {
   const { set, ...queryFilters } = useArticleQueryParams();
 
-  if (!collection) {
-    return null;
-  }
-
-  return (
-    <IsClient>
-      <Group position="apart" spacing={0}>
-        <Group>
-          <SortFilter type="posts" />
-        </Group>
-        <Group spacing={4}>
-          <PeriodFilter type="posts" />
+  return (
+    <IsClient>
+      <Group position="apart" spacing={0}>
+        <Group>
+          <SortFilter type="articles" />
+        </Group>
+        <Group spacing={4}>
+          <PeriodFilter type="articles" />
         </Group>
       </Group>
       <CategoryTags />
@@ -191,7 +166,6 @@
     collectionType === CollectionType.Image && (permissions?.write || permissions?.writeReview);
 
   return (
-<<<<<<< HEAD
     <>
       <MasonryProvider
         columnWidth={constants.cardSizes.model}
@@ -209,46 +183,6 @@
                   <Text size="xs" color="dimmed">
                     {collection.description}
                   </Text>
-=======
-    <MasonryProvider
-      columnWidth={constants.cardSizes.model}
-      maxColumnCount={7}
-      maxSingleColumnWidth={450}
-    >
-      <MasonryContainer {...containerProps}>
-        <Stack spacing="xs" w="100%">
-          <Group align="center" spacing="xs" noWrap style={{ alignItems: 'flex-start' }}>
-            <Stack spacing="sm">
-              <Title order={1} lh={1}>
-                {collection?.name ?? 'Loading...'}
-              </Title>
-              {collection?.description && (
-                <Text size="sm" color="dimmed">
-                  {collection.description}
-                </Text>
-              )}
-            </Stack>
-            {collection && permissions && (
-              <Group ml="auto">
-                <CollectionFollowAction collection={collection} permissions={permissions} />
-                {permissions.manage && (
-                  <Menu>
-                    <Menu.Target>
-                      <ActionIcon variant="outline">
-                        <IconDotsVertical size={16} />
-                      </ActionIcon>
-                    </Menu.Target>
-                    <Menu.Dropdown>
-                      <Menu.Item
-                        component={NextLink}
-                        icon={<IconPencil size={14} stroke={1.5} />}
-                        href={`/collections/${collection.id}/review`}
-                      >
-                        Review Items
-                      </Menu.Item>
-                    </Menu.Dropdown>
-                  </Menu>
->>>>>>> e898b44a
                 )}
               </Stack>
               {collection && permissions && (
@@ -286,9 +220,14 @@
             {collection && collectionType === CollectionType.Model && (
               <ModelCollection collection={collection} />
             )}
-<<<<<<< HEAD
             {collection && collectionType === CollectionType.Image && (
               <ImageCollection collection={collection} />
+            )}
+            {collection && collectionType === CollectionType.Post && (
+              <PostCollection collection={collection} />
+            )}
+            {collection && collectionType === CollectionType.Article && (
+              <ArticleCollection collection={collection} />
             )}
           </Stack>
         </MasonryContainer>
@@ -301,25 +240,5 @@
         />
       )}
     </>
-=======
-          </Group>
-
-          {collection && collection.type === CollectionType.Model && (
-            <ModelCollection collection={collection} />
-          )}
-
-          {collection && collection.type === CollectionType.Image && (
-            <ImageCollection collection={collection} />
-          )}
-          {collection && collection.type === CollectionType.Post && (
-            <PostCollection collection={collection} />
-          )}
-          {collection && collection.type === CollectionType.Article && (
-            <ArticleCollection collection={collection} />
-          )}
-        </Stack>
-      </MasonryContainer>
-    </MasonryProvider>
->>>>>>> e898b44a
   );
 }