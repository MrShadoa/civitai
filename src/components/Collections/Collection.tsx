--- conflicted
+++ resolved
@@ -59,15 +59,12 @@
 import { openContext } from '~/providers/CustomModalsProvider';
 import { ImageUploadProps } from '~/server/schema/image.schema';
 import { showSuccessNotification } from '~/utils/notifications';
-<<<<<<< HEAD
 import { Meta } from '../Meta/Meta';
-=======
 import { ReactionSettingsProvider } from '~/components/Reaction/ReactionSettingsProvider';
 import { getRandom } from '~/utils/array-helpers';
 import ReactMarkdown from 'react-markdown';
 import rehypeRaw from 'rehype-raw';
 import remarkGfm from 'remark-gfm';
->>>>>>> 45305a2a
 
 const ModelCollection = ({ collection }: { collection: NonNullable<CollectionByIdModel> }) => {
   const { set, ...query } = useModelQueryParams();
