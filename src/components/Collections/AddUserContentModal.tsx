import {
  ActionIcon,
  Anchor,
  AspectRatio,
  Button,
  Center,
  Checkbox,
  Divider,
  Group,
  Loader,
  Modal,
  ModalProps,
  Paper,
  Progress,
  ScrollArea,
  Select,
  SimpleGrid,
  Stack,
  Text,
} from '@mantine/core';
import { IconInfoCircle, IconTrash } from '@tabler/icons-react';
import { useCallback, useState } from 'react';
import { create } from 'zustand';
import { immer } from 'zustand/middleware/immer';
import { AlertWithIcon } from '~/components/AlertWithIcon/AlertWithIcon';
import { EdgeMedia } from '~/components/EdgeMedia/EdgeMedia';
import { ImageDropzone } from '~/components/Image/ImageDropzone/ImageDropzone';
import ImagesInfinite from '~/components/Image/Infinite/ImagesInfinite';
import { MediaHash } from '~/components/ImageHash/ImageHash';
import { ImageMetaPopover } from '~/components/ImageMeta/ImageMeta';
import { MasonryContainer } from '~/components/MasonryColumns/MasonryContainer';
import { MasonryProvider } from '~/components/MasonryColumns/MasonryProvider';
import { MasonryCard } from '~/components/MasonryGrid/MasonryCard';
import { useCFImageUpload } from '~/hooks/useCFImageUpload';
import { useCurrentUser } from '~/hooks/useCurrentUser';
import { constants } from '~/server/common/constants';
import { ImageSort } from '~/server/common/enums';
import {
  addSimpleImagePostInput,
  bulkSaveCollectionItemsInput,
} from '~/server/schema/collection.schema';
import { ImageGetInfinite } from '~/types/router';
import { showErrorNotification, showSuccessNotification } from '~/utils/notifications';
import { trpc } from '~/utils/trpc';
import { IMAGE_MIME_TYPE, VIDEO_MIME_TYPE } from '~/server/common/mime-types';
import { truncate } from 'lodash-es';
import { ImageGuard2 } from '~/components/ImageGuard/ImageGuard2';
<<<<<<< HEAD
import { ImageMetaPopover2 } from '~/components/Image/Meta/ImageMetaPopover';
=======
import { NextLink } from '@mantine/next';
import { useCollection } from './collection.utils';
>>>>>>> c5e1933d

export function AddUserContentModal({ collectionId, opened, onClose, ...props }: Props) {
  const currentUser = useCurrentUser();
  const queryUtils = trpc.useUtils();
  const { collection } = useCollection(collectionId);
  const selected = useStore((state) => Object.keys(state.selected).map(Number));
  const deselectAll = useStore((state) => state.deselectAll);
  const [error, setError] = useState('');
  const [tagId, setTagId] = useState<number | null>(null);

  const { files, uploadToCF, removeImage, resetFiles } = useCFImageUpload();

  const handleDropImages = async (droppedFiles: File[]) => {
    deselectAll();
    setError('');
    for (const file of droppedFiles) {
      uploadToCF(file);
    }
  };

  const handleClose = () => {
    resetFiles();
    onClose();
    deselectAll();
    setError('');
  };

  const addSimpleImagePostCollectionMutation = trpc.collection.addSimpleImagePost.useMutation();
  const handleSubmitUploads = () => {
    setError('');
    const filteredImages = files.filter((file) => file.status === 'success');
    const data = { collectionId, images: filteredImages };
    // Manually check for input errors
    const results = addSimpleImagePostInput.safeParse(data);
    if (!results.success) {
      setError('You must upload or select at least one image.');
      return;
    }

    addSimpleImagePostCollectionMutation.mutate(
      { collectionId, images: filteredImages },
      {
        onSuccess: async (data) => {
          handleClose();
          showSuccessNotification({
            autoClose: 10000, // 10s
            title: 'Your media has been successfully added to this collection.',
            message: (
              <Stack>
                <Text>
                  <Anchor href={`/posts/${data.post.id}/edit`}>Click here</Anchor> to add tags and
                  descriptions to your images.
                </Text>
              </Stack>
            ),
          });
          await queryUtils.image.getInfinite.invalidate();
          await queryUtils.collection.getById.invalidate({ id: collectionId });
          await queryUtils.collection.getAllUser.invalidate();
        },
        onError(error) {
          showErrorNotification({
            title: 'Unable to add images to collection',
            error: new Error(error.message),
          });
        },
      }
    );
  };

  const saveCollectionItemsMutation = trpc.collection.bulkSaveItems.useMutation();
  const handleSubmitExisting = () => {
    setError('');
    const data = { collectionId, imageIds: selected, tagId };
    // Manually check for input errors
    const results = bulkSaveCollectionItemsInput.safeParse(data);
    if (!results.success) {
      setError('You must upload or select at least one image');
      return;
    }

    saveCollectionItemsMutation.mutate(data, {
      onSuccess: async () => {
        handleClose();
        await queryUtils.image.getInfinite.invalidate();
      },
      onError(error) {
        showErrorNotification({
          title: 'Unable to add images to collection',
          error: new Error(error.message),
        });
      },
    });
  };

  const uploading = files.some((file) => file.status === 'uploading');
  const loading = uploading || addSimpleImagePostCollectionMutation.isLoading;

  return (
    <Modal
      {...props}
      title="Add images to collection"
      size="80%"
      opened={opened}
      onClose={handleClose}
      centered
    >
      <Stack spacing="xl">
        {error && (
          <AlertWithIcon color="red" iconColor="red" size="sm" icon={<IconInfoCircle size={16} />}>
            {error}
          </AlertWithIcon>
        )}

        <Button component={NextLink} href={`/posts/create?collectionId=${collectionId}`}>
          Create a new image post
        </Button>

        <Divider label="or select from your library" labelPosition="center" />
        <MasonryProvider
          columnWidth={constants.cardSizes.image}
          maxColumnCount={4}
          maxSingleColumnWidth={450}
        >
          <MasonryContainer m={0} p={0}>
            <ScrollArea.Autosize maxHeight="500px">
              {currentUser && (
                <ImagesInfinite
                  filters={{
                    collectionId: undefined,
                    username: currentUser.username,
                    period: 'AllTime',
                    sort: ImageSort.Newest,
                    hidden: undefined,
                    types: undefined,
                    withMeta: undefined,
                    followed: undefined,
                    fromPlatform: undefined,
                  }}
                  renderItem={SelectableImageCard}
                  nextPageLoaderOptions={{ root: undefined }}
                />
              )}
            </ScrollArea.Autosize>
          </MasonryContainer>
        </MasonryProvider>
        {(collection?.tags?.length ?? 0) > 0 && (
          <Select
            label="Please select what category of the contest you are participating in."
            withAsterisk
            placeholder="Select a category for your submission"
            data={(collection?.tags ?? []).map((tag) => ({
              value: tag.id.toString(),
              label: tag.name,
            }))}
            onChange={(value) => setTagId(value ? Number(value) : null)}
            value={tagId?.toString() ?? null}
            clearable
          />
        )}
        <Group
          spacing="xs"
          position="right"
          mx="-lg"
          px="lg"
          pt="lg"
          sx={(theme) => ({
            borderTop: `1px solid ${
              theme.colorScheme === 'dark' ? theme.colors.dark[4] : theme.colors.gray[2]
            }`,
          })}
        >
          <Button variant="default" onClick={handleClose}>
            Cancel
          </Button>
          <Button
            onClick={selected.length > 0 ? handleSubmitExisting : handleSubmitUploads}
            loading={loading}
          >
            Add
          </Button>
        </Group>
      </Stack>
    </Modal>
  );
}

type Props = ModalProps & { collectionId: number };

function SelectableImageCard({ data: image }: { data: ImageGetInfinite[number] }) {
  const toggleSelected = useStore((state) => state.toggleSelected);
  const selected = useStore(useCallback((state) => !!state.selected[image.id], [image.id]));

  return (
    <MasonryCard
      shadow="sm"
      p={0}
      onClick={() => toggleSelected(image.id)}
      sx={{ opacity: selected ? 0.6 : 1, cursor: 'pointer' }}
      withBorder
    >
      <div style={{ position: 'relative' }}>
        <ImageGuard2 image={image}>
          {(safe) => (
            <>
              <ImageGuard2.BlurToggle className="absolute left-2 top-2 z-10" />
              {!safe ? (
                <AspectRatio ratio={(image?.width ?? 1) / (image?.height ?? 1)}>
                  <MediaHash {...image} />
                </AspectRatio>
              ) : (
                <EdgeMedia
                  src={image.url}
                  name={image.name ?? image.id.toString()}
                  alt={
                    image.meta
                      ? truncate(image.meta.prompt, { length: constants.altTruncateLength })
                      : image.name ?? undefined
                  }
                  type={image.type}
                  width={450}
                  placeholder="empty"
                  style={{ width: '100%' }}
                />
              )}
            </>
          )}
        </ImageGuard2>

        <Checkbox
          size="lg"
          checked={selected}
          sx={{ position: 'absolute', top: 5, right: 5 }}
          readOnly
        />
        {!image.hideMeta && image.meta && (
          <ImageMetaPopover2 imageId={image.id}>
            <ActionIcon
              variant="light"
              color="dark"
              size="lg"
              sx={{ position: 'absolute', bottom: 5, right: 5 }}
            >
              <IconInfoCircle color="white" strokeWidth={2.5} size={26} />
            </ActionIcon>
          </ImageMetaPopover2>
        )}
      </div>
    </MasonryCard>
  );
}

type StoreState = {
  selected: Record<number, boolean>;
  getSelected: () => number[];
  toggleSelected: (value: number) => void;
  selectMany: (values: number[]) => void;
  deselectAll: () => void;
};

const useStore = create<StoreState>()(
  immer((set, get) => ({
    selected: {},
    getSelected: () => {
      const dict = get().selected;
      return Object.keys(dict).map(Number);
    },
    toggleSelected: (value) => {
      set((state) => {
        if (state.selected[value]) delete state.selected[value];
        else state.selected[value] = true;
      });
    },
    selectMany: (values) => {
      set((state) => {
        values.map((value) => {
          state.selected[value] = true;
        });
      });
    },
    deselectAll: () => {
      set((state) => {
        state.selected = {};
      });
    },
  }))
);<|MERGE_RESOLUTION|>--- conflicted
+++ resolved
@@ -45,12 +45,9 @@
 import { IMAGE_MIME_TYPE, VIDEO_MIME_TYPE } from '~/server/common/mime-types';
 import { truncate } from 'lodash-es';
 import { ImageGuard2 } from '~/components/ImageGuard/ImageGuard2';
-<<<<<<< HEAD
 import { ImageMetaPopover2 } from '~/components/Image/Meta/ImageMetaPopover';
-=======
 import { NextLink } from '@mantine/next';
 import { useCollection } from './collection.utils';
->>>>>>> c5e1933d
 
 export function AddUserContentModal({ collectionId, opened, onClose, ...props }: Props) {
   const currentUser = useCurrentUser();
