import {
  Badge,
  Button,
  Chip,
  CloseButton,
  Divider,
  Group,
  Stack,
  Text,
  createStyles,
} from '@mantine/core';
import { IconBolt } from '@tabler/icons-react';
import React, { useState } from 'react';
import { z } from 'zod';

import { createContextModal } from '~/components/Modals/utils/createContextModal';
import { useCurrentUser } from '~/hooks/useCurrentUser';
import { Form, InputChipGroup, InputNumber, InputTextArea, useForm } from '~/libs/form';
import { TransactionType } from '~/server/schema/buzz.schema';
import { showErrorNotification } from '~/utils/notifications';
import { trpc } from '~/utils/trpc';
import { UserBuzz } from '../User/UserBuzz';
import { openConfirmModal } from '@mantine/modals';
import { CurrencyIcon } from '~/components/Currency/CurrencyIcon';

const useStyles = createStyles((theme) => ({
  presetCard: {
    position: 'relative',
    width: '100%',
    borderRadius: theme.radius.sm,
    border: `1px solid ${
      theme.colorScheme === 'dark' ? theme.colors.dark[4] : theme.colors.gray[2]
    }`,

    '&:hover:not([disabled])': {
      borderColor: theme.colors.blue[6],
    },

    '&[disabled]': {
      opacity: 0.5,
      cursor: 'not-allowed',
    },
  },

  sendIcon: {
    backgroundColor: theme.colors.blue[theme.fn.primaryShade()],
    color: theme.white,
    borderTopRightRadius: theme.radius.sm,
    borderBottomRightRadius: theme.radius.sm,
  },

  // Chip styling
  label: {
    padding: `0 ${theme.spacing.xs}px`,

    '&[data-checked]': {
      border: `2px solid ${theme.colors.accent[5]}`,
      color: theme.colors.accent[5],

      '&[data-variant="filled"], &[data-variant="filled"]:hover': {
        backgroundColor: theme.colorScheme === 'dark' ? theme.colors.dark[7] : theme.white,
      },
    },
  },

  // Chip styling
  iconWrapper: {
    display: 'none',
  },

  chipGroup: {
    gap: 8,

    [theme.fn.smallerThan('sm')]: {
      gap: theme.spacing.md,
    },
  },

  actions: {
    [theme.fn.smallerThan('sm')]: {
      flexDirection: 'column',
      position: 'absolute',
      bottom: 0,
      left: 0,
      width: '100%',
      padding: theme.spacing.md,
    },
  },

  cancelButton: {
    [theme.fn.smallerThan('sm')]: {
      width: '100%',
      order: 2,
    },
  },

  submitButton: {
    [theme.fn.smallerThan('sm')]: {
      width: '100%',
      order: 1,
    },
  },
}));

const schema = z
  .object({
    // Using string here since chip component only works with string values
    amount: z.string(),
    customAmount: z.number().positive().min(1).optional(),
    description: z.string().trim().max(100, 'Cannot be longer than 100 characters').optional(),
  })
  .refine((data) => data.amount !== '-1' || data.customAmount, {
    message: 'Please enter a valid amount',
    path: ['customAmount'],
  });

const presets = [
  { label: 'xs', amount: '100' },
  { label: 'sm', amount: '200' },
  { label: 'md', amount: '500' },
  { label: 'lg', amount: '1000' },
];

const { openModal, Modal } = createContextModal<{
  toUserId: number;
  entityId?: number;
  entityType?: string;
}>({
  name: 'sendTip',
  centered: true,
  radius: 'lg',
  withCloseButton: false,
  Element: ({ context, props: { toUserId, entityId, entityType } }) => {
    const { classes, theme } = useStyles();
    const currentUser = useCurrentUser();
    const form = useForm({ schema, defaultValues: { amount: presets[0].amount } });
    const queryUtils = trpc.useContext();

    const [loading, setLoading] = useState(false);

    const createBuzzTransactionMutation = trpc.buzz.createTransaction.useMutation({
      async onSuccess(_, { amount }) {
        setLoading(false);

        await queryUtils.buzz.getUserAccount.cancel();
        queryUtils.buzz.getUserAccount.setData(undefined, (old) =>
          old
            ? {
                ...old,
                balance: amount <= old.balance ? old.balance - amount : old.balance,
              }
            : old
        );

        handleClose();
      },
      onError(error) {
        showErrorNotification({
          title: 'Unable to send tip',
          error: new Error(error.message),
        });
      },
    });

    const handleClose = () => context.close();
    const handleSubmit = (data: z.infer<typeof schema>) => {
      const { customAmount, description } = data;
      const amount = Number(data.amount);

      if (amount === -1 && customAmount) {
        if (customAmount > (currentUser?.balance ?? 0)) {
          return form.setError(
            'customAmount',
            {
              message: 'You have insufficient funds to tip',
              type: 'value',
            },
            { shouldFocus: true }
          );
        }

        if (customAmount === currentUser?.balance) {
          return openConfirmModal({
            centered: true,
            title: 'Tip Buzz',
            children: 'You are about to send all your buzz. Are you sure?',
            labels: { confirm: 'Yes, send all buzz', cancel: 'No, go back' },
            onConfirm: () => {
              createBuzzTransactionMutation.mutate({
                toAccountId: toUserId,
                type: TransactionType.Tip,
                amount: customAmount,
                description,
                entityId,
                entityType,
              });
            },
          });
        } else {
          return createBuzzTransactionMutation.mutate({
            toAccountId: toUserId,
            type: TransactionType.Tip,
            amount: customAmount,
            description,
            entityId,
            entityType,
          });
        }
      }

<<<<<<< HEAD
      if (amount > (currentUser?.balance ?? 0)) {
        return form.setError(
          'amount',
          {
            message: 'You have insufficient funds to tip',
            type: 'value',
          },
          { shouldFocus: true }
        );
=======
      if (amount === -1) {
        return;
>>>>>>> bda6a184
      }

      return createBuzzTransactionMutation.mutate({
        toAccountId: toUserId,
        type: TransactionType.Tip,
        amount,
        description,
        entityId,
        entityType,
      });
    };

    const sending = loading || createBuzzTransactionMutation.isLoading;
    const [amount, description] = form.watch(['amount', 'description']);

    return (
      <Stack spacing="md">
        <Group position="apart" noWrap>
          <Text size="lg" weight={700}>
            Tip Buzz
          </Text>
          <Group spacing="sm" noWrap>
            <UserBuzz user={currentUser} withTooltip />
            <Badge radius="xl" color="gray.9" variant="filled" px={12}>
              <Text size="xs" transform="capitalize" weight={600}>
                Available Buzz
              </Text>
            </Badge>
            <CloseButton radius="xl" iconSize={22} onClick={handleClose} />
          </Group>
        </Group>
        <Divider mx="-lg" />
        <Text>How much buzz do you want to tip?</Text>
        <Form form={form} onSubmit={handleSubmit} style={{ position: 'static' }}>
          <Stack spacing="md">
            <InputChipGroup className={classes.chipGroup} name="amount" spacing={8}>
              {presets.map((preset) => (
                <Chip
                  classNames={classes}
                  variant="filled"
                  key={preset.label}
                  value={preset.amount}
                >
                  <Group spacing={4}>
                    {preset.amount === amount && <IconBolt size={16} fill="currentColor" />}
                    {preset.amount}
                  </Group>
                </Chip>
              ))}
              <Chip classNames={classes} variant="filled" value="-1">
                <Group spacing={4}>
                  {amount === '-1' && <IconBolt size={16} fill="currentColor" />}
                  Other
                </Group>
              </Chip>
            </InputChipGroup>
            {amount === '-1' && (
              <InputNumber
                name="customAmount"
                placeholder="Your tip. Minimum 1000 BUZZ"
                variant="filled"
<<<<<<< HEAD
                icon={
                  <IconBolt
                    size={18}
                    color={theme.colors.accent[5]}
                    fill={theme.colors.accent[5]}
                  />
                }
=======
>>>>>>> bda6a184
                rightSectionWidth="10%"
                min={1000}
                max={currentUser?.balance}
                disabled={sending}
                icon={<CurrencyIcon currency="BUZZ" size={16} />}
                hideControls
              />
            )}
            <InputTextArea
              name="description"
              inputWrapperOrder={['input', 'description']}
              placeholder="Leave a note"
              variant="filled"
              minRows={2}
              maxLength={100}
              description={`${description?.length ?? 0}/100 characters`}
            />
            <Group className={classes.actions} position="right" mt="xl">
              <Button
                className={classes.cancelButton}
                variant="light"
                color="gray"
                onClick={handleClose}
              >
                Cancel
              </Button>
              <Button
                className={classes.submitButton}
                type="submit"
                loading={createBuzzTransactionMutation.isLoading}
              >
                Tip this amount
              </Button>
            </Group>
          </Stack>
        </Form>
      </Stack>
    );
  },
});

export const openSendTipModal = openModal;
export default Modal;<|MERGE_RESOLUTION|>--- conflicted
+++ resolved
@@ -208,7 +208,6 @@
         }
       }
 
-<<<<<<< HEAD
       if (amount > (currentUser?.balance ?? 0)) {
         return form.setError(
           'amount',
@@ -218,10 +217,6 @@
           },
           { shouldFocus: true }
         );
-=======
-      if (amount === -1) {
-        return;
->>>>>>> bda6a184
       }
 
       return createBuzzTransactionMutation.mutate({
@@ -283,21 +278,17 @@
                 name="customAmount"
                 placeholder="Your tip. Minimum 1000 BUZZ"
                 variant="filled"
-<<<<<<< HEAD
-                icon={
-                  <IconBolt
-                    size={18}
-                    color={theme.colors.accent[5]}
-                    fill={theme.colors.accent[5]}
-                  />
-                }
-=======
->>>>>>> bda6a184
                 rightSectionWidth="10%"
                 min={1000}
                 max={currentUser?.balance}
                 disabled={sending}
                 icon={<CurrencyIcon currency="BUZZ" size={16} />}
+                parser={(value) => value?.replace(/\$\s?|(,*)/g, '')}
+                formatter={(value) =>
+                  value && !Number.isNaN(parseFloat(value))
+                    ? value.replace(/\B(?<!\.\d*)(?=(\d{3})+(?!\d))/g, ',')
+                    : ''
+                }
                 hideControls
               />
             )}
