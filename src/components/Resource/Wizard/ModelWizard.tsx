--- conflicted
+++ resolved
@@ -30,12 +30,7 @@
 import { trpc } from '~/utils/trpc';
 import { isNumber } from '~/utils/type-guards';
 import { TemplateSelect } from './TemplateSelect';
-<<<<<<< HEAD
-=======
-import { useCurrentUser } from '~/hooks/useCurrentUser';
-import { QS } from '../../../utils/qs';
 import { FeatureIntroductionHelpButton } from '~/components/FeatureIntroduction/FeatureIntroduction';
->>>>>>> 01427f02
 
 export type ModelWithTags = Omit<ModelById, 'tagsOnModels'> & {
   tagsOnModels: Array<{ isCategory: boolean; id: number; name: string }>;
