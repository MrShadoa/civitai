--- conflicted
+++ resolved
@@ -11,11 +11,7 @@
   ThemeIcon,
   HoverCard,
 } from '@mantine/core';
-<<<<<<< HEAD
-import { NextLink as Link } from '~/components/NextLink/NextLink'
-=======
-import { NextLink } from '@mantine/next';
->>>>>>> 648a5fa8
+import { NextLink as Link } from '~/components/NextLink/NextLink';
 import { closeSpotlight } from '@mantine/spotlight';
 import { IconPlus } from '@tabler/icons-react';
 import React, { forwardRef } from 'react';
@@ -220,7 +216,7 @@
         </Text>
         <Anchor
           size="xs"
-          component={NextLink}
+          component={Link}
           onClick={() => closeSpotlight()}
           href="/user/account#settings"
           ml="auto"
