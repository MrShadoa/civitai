--- conflicted
+++ resolved
@@ -32,12 +32,7 @@
   {
     indexName: 'models',
     attribute: 'type',
-<<<<<<< HEAD
-    attributeRegexp: /t:(\w+)/,
-    matchRegexp: /t:(\w+)/,
-=======
     attributeRegexp: /t:(\w+)/g,
->>>>>>> 147ed6a0
     matches: [],
     label: 't:<type>',
     description: 'Filters by model type',
@@ -45,12 +40,7 @@
   {
     indexName: 'models',
     attribute: 'nsfw',
-<<<<<<< HEAD
-    attributeRegexp: /s:(\w+)/,
-    matchRegexp: /s:(\w+)/,
-=======
     attributeRegexp: /nsfw:(\w+)/,
->>>>>>> 147ed6a0
     matches: [],
     label: 'nsfw:<true|false>',
     description: 'Display SFW or NSFW only',
