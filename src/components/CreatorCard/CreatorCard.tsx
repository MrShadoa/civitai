import { uniqBy } from 'lodash-es';
import {
  ActionIcon,
  BackgroundImage,
  Box,
  Card,
  Group,
  Stack,
  createStyles,
  Text,
  CardProps,
  Image,
} from '@mantine/core';
import { ChatUserButton } from '~/components/Chat/ChatUserButton';

import { DomainIcon } from '~/components/DomainIcon/DomainIcon';
import { FollowUserButton } from '~/components/FollowUserButton/FollowUserButton';
import { RankBadge } from '~/components/Leaderboard/RankBadge';
import { UserAvatar, UserProfileLink } from '~/components/UserAvatar/UserAvatar';
import { constants, creatorCardStats, creatorCardStatsDefaults } from '~/server/common/constants';
import { UserWithCosmetics } from '~/server/selectors/user.selector';
import { formatDate } from '~/utils/date-helpers';
import { sortDomainLinks } from '~/utils/domain-link';
import { trpc } from '~/utils/trpc';
import { TipBuzzButton } from '../Buzz/TipBuzzButton';
import { UserStatBadges, UserStatBadgesV2 } from '../UserStatBadges/UserStatBadges';
import { getEdgeUrl } from '~/client-utils/cf-images-utils';
import {
  BadgeCosmetic,
  ProfileBackgroundCosmetic,
  SimpleCosmetic,
} from '~/server/selectors/cosmetic.selector';
import { applyCosmeticThemeColors } from '~/libs/sx-helpers';
import { CosmeticType } from '@prisma/client';
import { BadgeDisplay, Username } from '../User/Username';
import { UserPublicSettingsSchema } from '~/server/schema/user.schema';
<<<<<<< HEAD
import { useFeatureFlags } from '~/providers/FeatureFlagsProvider';
=======
import { EdgeMedia } from '~/components/EdgeMedia/EdgeMedia';
>>>>>>> c573c82e

const useStyles = createStyles((theme) => ({
  profileDetailsContainer: {
    background: theme.fn.rgba(theme.colors.dark[9], 0.6),
    margin: -theme.spacing.md,
    marginTop: 0,
    minHeight: 50,
    display: 'flex',
    justifyContent: 'center',
    flexDirection: 'column',
    color: theme.white,
    zIndex: 10,
  },

  profileDetails: {
    padding: theme.spacing.md,
    paddingTop: theme.spacing.xs,
    paddingBottom: theme.spacing.xs,
    position: 'relative',
  },
  avatar: {
    position: 'absolute',
    bottom: 4,
    overflow: 'visible',
  },
}));

export function CreatorCard({
  user,
  tipBuzzEntityType,
  tipBuzzEntityId,
  withActions = true,
  ...cardProps
}: Props) {
  const { data } = trpc.user.getCreator.useQuery(
    { id: user.id },
    { enabled: user.id !== constants.system.user.id }
  );

  const creator = data || {
    ...user,
    createdAt: null,
    _count: { models: 0 },
    rank: null,
    links: [],
    stats: {
      downloadCountAllTime: 0,
      thumbsUpCountAllTime: 0,
      followerCountAllTime: 0,
    },
  };

  const { models: uploads } = creator?._count ?? { models: 0 };
  const stats = creator?.stats;

  if (!creator || user.id === -1) return null;

  return (
    <Card p="xs" withBorder {...cardProps}>
      <Card.Section>
        <Stack spacing="xs" p="xs">
          <Group align="center" position="apart">
            <UserAvatar
              size="sm"
              avatarProps={{ size: 32 }}
              user={creator}
              subText={creator.createdAt ? `Joined ${formatDate(creator.createdAt)}` : undefined}
              withUsername
              linkToProfile
            />
            {withActions && (
              <Group spacing={8} noWrap>
                <TipBuzzButton
                  toUserId={creator.id}
                  size="xs"
                  entityId={tipBuzzEntityId}
                  label=""
                  entityType={tipBuzzEntityType}
                  compact
                />
                <ChatUserButton user={creator} size="xs" label="" compact />
                <FollowUserButton userId={creator.id} size="xs" compact />
              </Group>
            )}
          </Group>
          <Group spacing={8}>
            <RankBadge size="md" rank={creator.rank} />
            {stats && (
              <UserStatBadges
                uploads={uploads}
                followers={stats.followerCountAllTime}
                favorites={stats.thumbsUpCountAllTime}
                downloads={stats.downloadCountAllTime}
              />
            )}
          </Group>
        </Stack>
      </Card.Section>
      {creator.links && creator.links.length > 0 ? (
        <Card.Section
          withBorder
          inheritPadding
          sx={(theme) => ({
            background: theme.colorScheme === 'dark' ? theme.colors.dark[7] : theme.colors.gray[0],
          })}
          py={5}
        >
          <Group spacing={4}>
            {sortDomainLinks(creator.links).map((link, index) => (
              <ActionIcon
                key={index}
                component="a"
                href={link.url}
                target="_blank"
                rel="nofollow noreferrer"
                size={32}
              >
                <DomainIcon domain={link.domain} size={20} />
              </ActionIcon>
            ))}
          </Group>
        </Card.Section>
      ) : null}
    </Card>
  );
}

export const CreatorCardV2 = ({
  user,
  tipBuzzEntityType,
  tipBuzzEntityId,
  withActions = true,
  cosmeticOverwrites,
  useEquippedCosmetics = true,
  startDisplayOverwrite,
  ...cardProps
}: PropsV2) => {
  const { classes } = useStyles();
  const { data } = trpc.user.getCreator.useQuery(
    { id: user.id },
    { enabled: user.id !== constants.system.user.id }
  );

  const defaultData = {
    ...user,
    createdAt: null,
    _count: { models: 0 },
    rank: null,
    links: [],
    stats: {
      downloadCountAllTime: 0,
      thumbsUpCountAllTime: 0,
      followerCountAllTime: 0,
    },
    publicSettings: {
      creatorCardStatsPreferences: [],
    },
  };

  const creator = data || defaultData;

  if (!creator || user.id === -1) return null;

  // Not compatible with multiple badges, but should work fine for our use-case
  const cosmetics = uniqBy(
    [
      ...(cosmeticOverwrites ?? []).map((c) => ({ cosmetic: c, data: {} })),
      ...(useEquippedCosmetics ? creator?.cosmetics?.filter(({ cosmetic }) => !!cosmetic) : []),
    ],
    'cosmetic.type'
  );

  const creatorWithCosmetics = {
    ...creator,
    cosmetics,
  };

  const backgroundImage = cosmetics.find(
    ({ cosmetic }) => cosmetic?.type === CosmeticType.ProfileBackground
  )?.cosmetic as Omit<ProfileBackgroundCosmetic, 'description' | 'obtainedAt'> | undefined;
  const isVideo = backgroundImage?.data?.type === 'video';

  const badge = cosmetics.find(({ cosmetic }) => cosmetic?.type === CosmeticType.Badge)?.cosmetic;
  const stats = creator?.stats;
  const { models: uploads } = creator?._count ?? { models: 0 };
  const displayStats = data
    ? startDisplayOverwrite ??
      ((data.publicSettings ?? {}) as UserPublicSettingsSchema)?.creatorCardStatsPreferences ??
      creatorCardStatsDefaults
    : // Avoid displaying stats until we load the data
      [];
  return (
    <Card p="md" withBorder {...cardProps}>
<<<<<<< HEAD
      <Card.Section>
        <BackgroundImage
          sx={{
            backgroundRepeat: 'no-repeat',
            backgroundPosition: 'right bottom',
            backgroundSize: 'cover',
            backgroundColor: theme.colors.dark[4],
            padding: theme.spacing.md,
          }}
          src={
            backgroundImage && backgroundImage.data.url
              ? getEdgeUrl(backgroundImage.data.url, {
                  width: 'original',
                  transcode: false,
                })
              : '/images/civitai-default-account-bg.png'
          }
        >
          <Stack>
            <Group position="apart" align="flex-start" mih={60}>
              <Group>
                <Group spacing={8}>
                  <RankBadge size="md" rank={creator.rank} />
                  {stats && displayStats.length > 0 && (
                    <UserStatBadgesV2
                      uploads={displayStats.includes('uploads') ? uploads : null}
                      followers={
                        displayStats.includes('followers') ? stats.followerCountAllTime : null
                      }
                      favorites={displayStats.includes('likes') ? stats.thumbsUpCountAllTime : null}
                      downloads={
                        displayStats.includes('downloads') ? stats.downloadCountAllTime : null
                      }
                      colorOverrides={backgroundImage?.data}
                    />
                  )}
                </Group>
=======
      <Card.Section style={{ position: 'relative' }}>
        {backgroundImage && backgroundImage.data.url ? (
          <EdgeMedia
            src={backgroundImage.data.url}
            width="original"
            type={backgroundImage.data.type ?? 'image'}
            transcode={isVideo}
            wrapperProps={{
              style: {
                position: 'absolute',
                top: 0,
                left: 0,
                width: '100%',
                height: '100%',
              },
            }}
            contain
            style={
              isVideo
                ? { height: '100%', objectFit: 'cover' }
                : {
                    position: 'absolute',
                    top: 0,
                    left: 0,
                    width: '100%',
                    height: '100%',
                    objectFit: 'cover',
                  }
            }
          />
        ) : (
          <Image
            src="/images/civitai-default-account-bg.png"
            alt="default creator card background decoration"
            pos="absolute"
            top={0}
            left={0}
            w="100%"
            h="100%"
            styles={{
              figure: { height: '100%' },
              imageWrapper: { height: '100%' },
              image: { objectFit: 'cover', height: '100% !important' },
            }}
          />
        )}
        <Stack p="md">
          <Group position="apart" align="flex-start" mih={60} style={{ zIndex: 10 }}>
            <Group>
              <Group spacing={8}>
                <RankBadge size="md" rank={creator.rank} />
                {stats && displayStats.length > 0 && (
                  <UserStatBadges
                    uploads={displayStats.includes('uploads') ? uploads : null}
                    followers={
                      displayStats.includes('followers') ? stats.followerCountAllTime : null
                    }
                    favorites={
                      displayStats.includes('favorites') ? stats.thumbsUpCountAllTime : null
                    }
                    downloads={
                      displayStats.includes('downloads') ? stats.downloadCountAllTime : null
                    }
                    colorOverrides={backgroundImage?.data}
                  />
                )}
>>>>>>> c573c82e
              </Group>
            </Group>
            <BadgeDisplay badge={badge ? (badge as BadgeCosmetic) : undefined} badgeSize={60} />
          </Group>
          <Box className={classes.profileDetailsContainer}>
            <Stack spacing="xs" className={classes.profileDetails} py={8} h="100%">
              <Group align="center" position="apart">
                <UserProfileLink user={creator} linkToProfile>
                  <Group>
                    <Box className={classes.avatar}>
                      <UserAvatar
                        size="lg"
                        avatarProps={{
                          size: 60,
                          style: {
                            minHeight: '100%',
                            objectFit: 'cover',
                          },
                        }}
                        user={creatorWithCosmetics}
                      />
                    </Box>
                    <Stack spacing={0} ml={70}>
                      <Username
                        username={creator?.username}
                        deletedAt={creator?.deletedAt}
                        cosmetics={cosmetics ?? []}
                        size="md"
                        badgeSize={0}
                      />
                      {creator.createdAt && (
                        <Text size="xs" lh={1} lineClamp={1} color="dimmed">
                          Joined {formatDate(creator.createdAt)}
                        </Text>
                      )}
                    </Stack>
                  </Group>
                </UserProfileLink>
                {withActions && (
                  <Group spacing={8} noWrap>
                    <TipBuzzButton
                      toUserId={creator.id}
                      size="xs"
                      entityId={tipBuzzEntityId}
                      label=""
                      entityType={tipBuzzEntityType}
                      radius="xl"
                      color="gray"
                      variant="filled"
                      w={32}
                      h={32}
                    />
                    <ChatUserButton
                      user={creator}
                      size="xs"
                      label=""
                      radius="xl"
                      color="gray"
                      variant="filled"
                      w={32}
                      h={32}
                    />
                    <FollowUserButton
                      userId={creator.id}
                      size="xs"
                      radius="xl"
                      variant="filled"
                      h={32}
                    />
                  </Group>
                )}
              </Group>
            </Stack>
          </Box>
        </Stack>
      </Card.Section>
      {creator.links && creator.links.length > 0 ? (
        <Card.Section
          withBorder
          inheritPadding
          sx={(theme) => ({
            background: theme.colorScheme === 'dark' ? theme.colors.dark[7] : theme.colors.gray[0],
          })}
          py={5}
        >
          <Group spacing={4}>
            {sortDomainLinks(creator.links).map((link, index) => (
              <ActionIcon
                key={index}
                component="a"
                href={link.url}
                target="_blank"
                rel="nofollow noreferrer"
                size={32}
              >
                <DomainIcon domain={link.domain} size={20} />
              </ActionIcon>
            ))}
          </Group>
        </Card.Section>
      ) : null}
    </Card>
  );
};

type Props = {
  user: UserWithCosmetics;
  tipBuzzEntityId?: number;
  tipBuzzEntityType?: string;
  withActions?: boolean;
} & Omit<CardProps, 'children'>;

type PropsV2 = {
  user: UserWithCosmetics;
  tipBuzzEntityId?: number;
  tipBuzzEntityType?: string;
  withActions?: boolean;
  cosmeticOverwrites?: SimpleCosmetic[];
  useEquippedCosmetics?: boolean;
  startDisplayOverwrite?: string[];
} & Omit<CardProps, 'children'>;

export const SmartCreatorCard = (props: PropsV2) => {
  const featureFlags = useFeatureFlags();

  if (featureFlags.cosmeticShop) {
    return <CreatorCardV2 {...props} />;
  }

  return <CreatorCard {...props} />;
};<|MERGE_RESOLUTION|>--- conflicted
+++ resolved
@@ -34,11 +34,8 @@
 import { CosmeticType } from '@prisma/client';
 import { BadgeDisplay, Username } from '../User/Username';
 import { UserPublicSettingsSchema } from '~/server/schema/user.schema';
-<<<<<<< HEAD
 import { useFeatureFlags } from '~/providers/FeatureFlagsProvider';
-=======
 import { EdgeMedia } from '~/components/EdgeMedia/EdgeMedia';
->>>>>>> c573c82e
 
 const useStyles = createStyles((theme) => ({
   profileDetailsContainer: {
@@ -232,45 +229,6 @@
       [];
   return (
     <Card p="md" withBorder {...cardProps}>
-<<<<<<< HEAD
-      <Card.Section>
-        <BackgroundImage
-          sx={{
-            backgroundRepeat: 'no-repeat',
-            backgroundPosition: 'right bottom',
-            backgroundSize: 'cover',
-            backgroundColor: theme.colors.dark[4],
-            padding: theme.spacing.md,
-          }}
-          src={
-            backgroundImage && backgroundImage.data.url
-              ? getEdgeUrl(backgroundImage.data.url, {
-                  width: 'original',
-                  transcode: false,
-                })
-              : '/images/civitai-default-account-bg.png'
-          }
-        >
-          <Stack>
-            <Group position="apart" align="flex-start" mih={60}>
-              <Group>
-                <Group spacing={8}>
-                  <RankBadge size="md" rank={creator.rank} />
-                  {stats && displayStats.length > 0 && (
-                    <UserStatBadgesV2
-                      uploads={displayStats.includes('uploads') ? uploads : null}
-                      followers={
-                        displayStats.includes('followers') ? stats.followerCountAllTime : null
-                      }
-                      favorites={displayStats.includes('likes') ? stats.thumbsUpCountAllTime : null}
-                      downloads={
-                        displayStats.includes('downloads') ? stats.downloadCountAllTime : null
-                      }
-                      colorOverrides={backgroundImage?.data}
-                    />
-                  )}
-                </Group>
-=======
       <Card.Section style={{ position: 'relative' }}>
         {backgroundImage && backgroundImage.data.url ? (
           <EdgeMedia
@@ -318,26 +276,23 @@
           />
         )}
         <Stack p="md">
-          <Group position="apart" align="flex-start" mih={60} style={{ zIndex: 10 }}>
+          <Group position="apart" align="flex-start" mih={60}>
             <Group>
               <Group spacing={8}>
                 <RankBadge size="md" rank={creator.rank} />
                 {stats && displayStats.length > 0 && (
-                  <UserStatBadges
+                  <UserStatBadgesV2
                     uploads={displayStats.includes('uploads') ? uploads : null}
                     followers={
                       displayStats.includes('followers') ? stats.followerCountAllTime : null
                     }
-                    favorites={
-                      displayStats.includes('favorites') ? stats.thumbsUpCountAllTime : null
-                    }
+                    favorites={displayStats.includes('likes') ? stats.thumbsUpCountAllTime : null}
                     downloads={
                       displayStats.includes('downloads') ? stats.downloadCountAllTime : null
                     }
                     colorOverrides={backgroundImage?.data}
                   />
                 )}
->>>>>>> c573c82e
               </Group>
             </Group>
             <BadgeDisplay badge={badge ? (badge as BadgeCosmetic) : undefined} badgeSize={60} />
