--- conflicted
+++ resolved
@@ -8,14 +8,8 @@
 import { sortDomainLinks } from '~/utils/domain-link';
 import { formatDate } from '~/utils/date-helpers';
 import { trpc } from '~/utils/trpc';
-<<<<<<< HEAD
-import { StatTooltip } from '~/components/Tooltips/StatTooltip';
+import { UserStatBadges } from '../UserStatBadges/UserStatBadges';
 import { TipBuzzButton } from '../Buzz/TipBuzzButton';
-
-const iconBadgeSize: MantineSize = 'sm';
-=======
-import { UserStatBadges } from '../UserStatBadges/UserStatBadges';
->>>>>>> 110ad4f9
 
 export function CreatorCard({ user }: Props) {
   const { data: creator } = trpc.user.getCreator.useQuery(
@@ -53,13 +47,7 @@
               withUsername
               linkToProfile
             />
-<<<<<<< HEAD
-            <Group spacing="xs">
-              <RankBadge size="md" rank={creator.rank} />
-              <TipBuzzButton toUserId={creator.id} size="xs" iconSize={16} compact />
-              <FollowUserButton userId={creator.id} size="xs" compact />
-            </Group>
-=======
+            <TipBuzzButton toUserId={creator.id} size="xs" iconSize={16} compact />
             <FollowUserButton userId={creator.id} size="xs" compact />
           </Group>
           <Group spacing={8}>
@@ -73,7 +61,6 @@
                 downloads={stats.downloadCountAllTime}
               />
             )}
->>>>>>> 110ad4f9
           </Group>
         </Stack>
       </Card.Section>
