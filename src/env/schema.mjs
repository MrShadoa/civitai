--- conflicted
+++ resolved
@@ -48,14 +48,11 @@
   SCANNING_TOKEN: z.string(),
   UNAUTHENTICATED_DOWNLOAD: z.preprocess((val) => val === true || val === 'true', z.boolean()),
   UNAUTHENTICATE_LIST_NSFW: z.preprocess((val) => val === true || val === 'true', z.boolean()),
-<<<<<<< HEAD
   STRIPE_SECRET_KEY: z.string(),
-=======
   LOGGING: z.preprocess((value) => {
     const str = String(value);
     return str.split(',');
   }, z.array(z.string())),
->>>>>>> cc2b127d
 });
 
 /**
