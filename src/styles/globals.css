--- conflicted
+++ resolved
@@ -306,12 +306,8 @@
     @apply rounded-md overflow-hidden relative;
     background-color: #dee2e6;
   }
-<<<<<<< HEAD
-
-  .theme-dark .card {
-=======
+
   .dark .card {
->>>>>>> b785c3c8
     background-color: #25262b;
   }
 
