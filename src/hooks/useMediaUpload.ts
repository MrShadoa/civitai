--- conflicted
+++ resolved
@@ -73,11 +73,7 @@
       }
 
       // remove extra files that would exceed the max
-<<<<<<< HEAD
-      const sliced = data.slice(0, max - count);
-=======
-      const sliced = files.slice(0, uploadSettings.maxItems - count);
->>>>>>> 4860eca4
+      const sliced = data.slice(0, uploadSettings.maxItems - count);
 
       // process media metadata
       const mapped = await Promise.all(
