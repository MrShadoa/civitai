import { articleNotifications } from '~/server/notifications/article.notifications';
import { BareNotification, NotificationProcessor } from '~/server/notifications/base.notifications';
import { bountyNotifications } from '~/server/notifications/bounty.notifications';
import { commentNotifications } from '~/server/notifications/comment.notifications';
import { featuredNotifications } from '~/server/notifications/featured.notifications';
import { mentionNotifications } from '~/server/notifications/mention.notifications';
import { modelNotifications } from '~/server/notifications/model.notifications';
import { reactionNotifications } from '~/server/notifications/reaction.notifications';
import { reportNotifications } from '~/server/notifications/report.notifications';
import { reviewNotifications } from '~/server/notifications/review.notifications';
import { systemNotifications } from '~/server/notifications/system.notifications';
import { unpublishNotifications } from '~/server/notifications/unpublish.notifications';
import { userJourneyNotifications } from '~/server/notifications/user-journey.notifications';

const notificationProcessors = {
  ...mentionNotifications,
  ...modelNotifications,
  ...reviewNotifications,
  ...commentNotifications,
  ...reactionNotifications,
  ...systemNotifications,
  ...userJourneyNotifications,
  ...unpublishNotifications,
  ...articleNotifications,
  ...reportNotifications,
<<<<<<< HEAD
  ...bountyNotifications,
=======
  ...featuredNotifications,
>>>>>>> c508cf11
};

// Sort notifications by priority and group them by priority
const notifications = Object.entries(notificationProcessors)
  .map(([key, v]) => ({
    ...v,
    key,
  }))
  .sort((a, b) => (a.priority ?? 0) - (b.priority ?? 0));
const notificationBatches: (typeof notifications)[] = [[]];
let currentBatch = notificationBatches[0];
for (const notification of notifications) {
  const priority = notification.priority ?? 0;
  if (priority !== currentBatch[0]?.priority) {
    currentBatch = [];
    notificationBatches.push(currentBatch);
  }
  currentBatch.push(notification);
}
export { notificationBatches };

export function getNotificationMessage(notification: BareNotification) {
  const { prepareMessage } = notificationProcessors[notification.type] ?? {};
  if (!prepareMessage) return null;
  return prepareMessage(notification);
}

export function getNotificationTypes() {
  const notificationTypes: Record<string, string> = {};
  for (const [type, { displayName, toggleable }] of Object.entries(notificationProcessors)) {
    if (toggleable !== false) notificationTypes[type] = displayName;
  }
  return notificationTypes;
}<|MERGE_RESOLUTION|>--- conflicted
+++ resolved
@@ -23,11 +23,8 @@
   ...unpublishNotifications,
   ...articleNotifications,
   ...reportNotifications,
-<<<<<<< HEAD
+  ...featuredNotifications,
   ...bountyNotifications,
-=======
-  ...featuredNotifications,
->>>>>>> c508cf11
 };
 
 // Sort notifications by priority and group them by priority
