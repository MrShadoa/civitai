import { Prisma } from '@prisma/client';
import { chunk, uniqBy } from 'lodash-es';
<<<<<<< HEAD
import { tagIdsForImagesCache } from '~/server/redis/caches';
=======
import { constants } from '~/server/common/constants';
import { SearchIndexUpdateQueueAction } from '~/server/common/enums';
import { dbWrite } from '~/server/db/client';
import { tagIdsForImagesCache } from '~/server/redis/caches';
import { imagesSearchIndex } from '~/server/search-index';
import { createJob, getJobDate } from './job';
>>>>>>> a0f0b637

const UPVOTE_TAG_THRESHOLD = constants.tagVoting.upvoteThreshold;
const DOWNVOTE_TAG_THRESHOLD = 0;
export const applyVotedTags = createJob('apply-voted-tags', '*/2 * * * *', async () => {
  await applyUpvotes();
  await applyDownvotes();
});

async function applyUpvotes() {
  // Get the last sent time
  // --------------------------------------------
  const [lastApplied, setLastApplied] = await getJobDate('last-tags-applied');
  const now = new Date();

  // Apply tags over the threshold
  // --------------------------------------------
  const addedImageTags = await dbWrite.$queryRaw<{ imageId: number; tagId: number }[]>`
    -- Apply voted tags
    WITH affected AS (
      SELECT DISTINCT vote."imageId", vote."tagId"
      FROM "TagsOnImageVote" vote
      LEFT JOIN "TagsOnImage" applied ON applied."imageId" = vote."imageId" AND applied."tagId" = vote."tagId"
      WHERE
          vote.vote > 0
        AND vote."createdAt" > ${lastApplied}
        AND applied."tagId" IS NULL
    ), over_threshold AS (
      SELECT
        a."imageId",
        a."tagId"
      FROM affected a
      JOIN "TagsOnImageVote" votes ON votes."tagId" = a."tagId" AND votes."imageId" = a."imageId"
      GROUP BY a."imageId", a."tagId"
      HAVING SUM(votes.vote) >= ${UPVOTE_TAG_THRESHOLD}
    )
    INSERT INTO "TagsOnImage"("tagId", "imageId", "createdAt")
    SELECT
      "tagId",
      "imageId",
      ${now}
    FROM over_threshold
    ON CONFLICT ("tagId", "imageId") DO NOTHING
    RETURNING "tagId", "imageId";
  `;

  // Bring back disabled tag where voted by moderator
  // --------------------------------------------
  const restoredImageTags = await dbWrite.$queryRaw<{ imageId: number; tagId: number }[]>`
    -- Enable upvoted moderation tags if voted by mod
    WITH affected AS (
      SELECT DISTINCT vote."imageId", vote."tagId"
      FROM "TagsOnImageVote" vote
      JOIN "TagsOnImage" applied ON applied."imageId" = vote."imageId" AND applied."tagId" = vote."tagId"
      WHERE vote."createdAt" > ${lastApplied}
        AND applied.disabled
        AND vote.vote > 5
    )
    UPDATE "TagsOnImage" SET "disabled" = false, "disabledAt" = null, "createdAt" = ${now}
    WHERE ("tagId", "imageId") IN (
      SELECT "tagId", "imageId" FROM affected
    )
    RETURNING "tagId", "imageId";
  `;

  // Get affected images to update search index, cache, and votes
  // --------------------------------------------
  const affectedImageTags = uniqBy(
    [...addedImageTags, ...restoredImageTags],
    ({ imageId, tagId }) => `${imageId}-${tagId}`
  );

  const affectedImageResults = [...new Set(affectedImageTags.map(({ imageId }) => imageId))];

  // Update votes
  await dbWrite.$executeRaw`
    -- Update image tag votes
    with affected AS (
      SELECT "imageId", "tagId" FROM "TagsOnImage"
      WHERE "createdAt" = ${now}
    )
    UPDATE "TagsOnImageVote" SET "applied" = true
    WHERE ("imageId", "tagId") IN (SELECT "imageId", "tagId" FROM affected)
      AND vote > 0;
  `;

  // Bust cache
  await tagIdsForImagesCache.refresh(affectedImageResults);

  // Update search index
  await imagesSearchIndex.queueUpdate(
    affectedImageResults.map((imageId) => ({
      id: imageId,
      action: SearchIndexUpdateQueueAction.Update,
    }))
  );
  // - no need to update imagesMetricsSearchIndex here

  // Update NSFW baseline
  // --------------------------------------------
  const toUpdate = (
    await dbWrite.$queryRaw<{ id: number }[]>`
      -- Get updated images
      SELECT DISTINCT i.id
      FROM "Image" i
      -- if any moderation tags were applied since last run
      WHERE EXISTS (
        SELECT 1 FROM "TagsOnImage" toi
        JOIN "Tag" t ON t.id = toi."tagId" AND t.type = 'Moderation'
        WHERE
          NOT toi.disabled
          AND toi."imageId" = i.id
          AND toi."createdAt" > ${lastApplied} - INTERVAL '1 minute'
      )
    `
  ).map(({ id }) => id);

  const batches = chunk(toUpdate, 500);
  for (const batch of batches) {
    // Update NSFW baseline - images
    await dbWrite.$executeRawUnsafe(`SELECT update_nsfw_levels(ARRAY[${batch.join(',')}])`);
    // Update NSFW baseline - posts
    await dbWrite.$executeRaw`
      WITH to_update AS (
        SELECT array_agg(DISTINCT i."postId") ids
        FROM "Image" i
        WHERE i.id IN (${Prisma.join(batch)})
      )
      SELECT update_post_nsfw_levels(ids)
      FROM to_update;
    `;
  }

  // Update the last sent time
  // --------------------------------------------
  await setLastApplied();
}

async function applyDownvotes() {
  // Get the last sent time
  // --------------------------------------------
  const [lastApplied, setLastApplied] = await getJobDate('last-tags-disabled');
  const now = new Date();

  // Delete tags under the threshold (not moderation)
  // --------------------------------------------
  const deletedImageTags = await dbWrite.$queryRaw<{ imageId: number; tagId: number }[]>`
    -- Delete downvoted tags (not moderation)
    WITH affected AS (
      SELECT DISTINCT vote."imageId", vote."tagId"
      FROM "TagsOnImageVote" vote
      JOIN "TagsOnImage" applied ON applied."imageId" = vote."imageId" AND applied."tagId" = vote."tagId"
      WHERE
          vote.vote < 0
        AND vote."createdAt" > (${lastApplied} - INTERVAL '1 minute')
        AND applied."disabled" = FALSE
        AND applied."needsReview" = FALSE
        AND applied."automated" = TRUE
    ), under_threshold AS (
      SELECT
        a."imageId",
        a."tagId"
      FROM affected a
      JOIN "TagsOnImageVote" votes ON votes."tagId" = a."tagId" AND votes."imageId" = a."imageId"
      GROUP BY a."imageId", a."tagId"
      HAVING SUM(votes.vote) <= ${DOWNVOTE_TAG_THRESHOLD}
    )
    DELETE FROM "TagsOnImage" WHERE ("tagId", "imageId") IN (
      SELECT
        "tagId",
        "imageId"
      FROM under_threshold ut
      JOIN "Tag" t ON t.id = ut."tagId"
      WHERE t.type != 'Moderation'
    )
    RETURNING "tagId", "imageId";
  `;

  // Disable tags under the threshold (moderation) where voted by moderator
  // --------------------------------------------
  const disabledImageTags = await dbWrite.$queryRaw<{ imageId: number; tagId: number }[]>`
    -- Disable downvoted moderation tags if voted by mod
    WITH affected AS (
      SELECT DISTINCT vote."imageId", vote."tagId"
      FROM "TagsOnImageVote" vote
      JOIN "TagsOnImage" applied ON applied."imageId" = vote."imageId" AND applied."tagId" = vote."tagId"
      WHERE
          vote.vote < 0
        AND vote."createdAt" > (${lastApplied} - INTERVAL '1 minute')
        AND applied."disabled" = FALSE
    ), under_threshold AS (
      SELECT
        a."imageId",
        a."tagId",
        SUM(votes.vote) "votes",
        SUM(IIF(votes.vote < -5, 1, 0)) "heavyVotes"
      FROM affected a
      JOIN "TagsOnImageVote" votes ON votes."tagId" = a."tagId" AND votes."imageId" = a."imageId"
      GROUP BY a."imageId", a."tagId"
      HAVING SUM(votes.vote) <= 0
    )
    UPDATE "TagsOnImage" SET "disabled" = true, "needsReview" = false, "disabledAt" = ${now}
    WHERE ("tagId", "imageId") IN (
      SELECT
        "tagId",
        "imageId"
      FROM under_threshold ut
      JOIN "Tag" t ON t.id = ut."tagId"
      WHERE t.type = 'Moderation' AND ut."heavyVotes" > 0
    )
    RETURNING "tagId", "imageId";
  `;

  // Add "Needs Review" to tags under the threshold (moderation)
  // --------------------------------------------
  await dbWrite.$executeRaw`
    -- Send downvoted tags for review (moderation)
    WITH affected AS (
      SELECT DISTINCT vote."imageId", vote."tagId"
      FROM "TagsOnImageVote" vote
      JOIN "TagsOnImage" applied ON applied."imageId" = vote."imageId" AND applied."tagId" = vote."tagId"
      WHERE
          vote.vote < 0
        AND vote."createdAt" > (${lastApplied} - INTERVAL '1 minute')
        AND applied."disabled" = FALSE
        AND applied."needsReview" = FALSE
    ), under_threshold AS (
      SELECT
        a."imageId",
        a."tagId"
      FROM affected a
      JOIN "TagsOnImageVote" votes ON votes."tagId" = a."tagId" AND votes."imageId" = a."imageId"
      GROUP BY a."imageId", a."tagId"
      HAVING SUM(votes.vote) <= ${UPVOTE_TAG_THRESHOLD}
    )
    UPDATE "TagsOnImage" SET "needsReview" = TRUE WHERE ("tagId", "imageId") IN (
      SELECT
        "tagId",
        "imageId"
      FROM under_threshold ut
      JOIN "Tag" t ON t.id = ut."tagId"
      WHERE t.type = 'Moderation'
    );
  `;

  // Get affected images to update search index
  // --------------------------------------------
  const affectedImageResults = [
    ...new Set([...disabledImageTags, ...deletedImageTags].map((x) => x.imageId)),
  ];

  // Update votes
  await dbWrite.$executeRaw`
    -- Update image tag votes (unapply)
    with affected AS (
      SELECT "imageId", "tagId" FROM "TagsOnImage"
      WHERE "disabledAt" = ${now}
    )
    UPDATE "TagsOnImageVote" SET "applied" = false
    WHERE ("imageId", "tagId") IN (SELECT "imageId", "tagId" FROM affected)
      AND vote > 0;
  `;

  // Bust cache
  await tagIdsForImagesCache.refresh(affectedImageResults);

  // Update search index
  await imagesSearchIndex.queueUpdate(
    affectedImageResults.map((imageId) => ({
      id: imageId,
      action: SearchIndexUpdateQueueAction.Update,
    }))
  );
  // - no need to update imagesMetricsSearchIndex here

  // Update NSFW baseline
  // --------------------------------------------
  const toUpdate = (
    await dbWrite.$queryRaw<{ id: number }[]>`
      -- Get updated images
      SELECT DISTINCT i.id
      FROM "Image" i
      WHERE nsfw != 'None'
      -- If any moderation tags were disabled since last run, update
      AND EXISTS (
        SELECT 1 FROM "TagsOnImage" toi
        JOIN "Tag" t ON t.id = toi."tagId"
        WHERE
          toi.disabled AND t.type = 'Moderation' AND toi."imageId" = i.id
          AND toi."disabledAt" > ${lastApplied} - INTERVAL '1 minute'
      )
    `
  ).map(({ id }) => id);

  const batches = chunk(toUpdate, 500);
  for (const batch of batches) {
    // Update NSFW baseline - images
    await dbWrite.$executeRawUnsafe(`SELECT update_nsfw_levels(ARRAY[${batch.join(',')}])`);
    // Update NSFW baseline - posts
    await dbWrite.$executeRaw`
      WITH to_update AS (
        SELECT array_agg(DISTINCT i."postId") ids
        FROM "Image" i
        WHERE i.id IN (${Prisma.join(batch)})
      )
      SELECT update_post_nsfw_levels(ids)
      FROM to_update;
    `;
  }

  // Update the last sent time
  // --------------------------------------------
  await setLastApplied();
}<|MERGE_RESOLUTION|>--- conflicted
+++ resolved
@@ -1,15 +1,11 @@
 import { Prisma } from '@prisma/client';
 import { chunk, uniqBy } from 'lodash-es';
-<<<<<<< HEAD
-import { tagIdsForImagesCache } from '~/server/redis/caches';
-=======
 import { constants } from '~/server/common/constants';
 import { SearchIndexUpdateQueueAction } from '~/server/common/enums';
 import { dbWrite } from '~/server/db/client';
 import { tagIdsForImagesCache } from '~/server/redis/caches';
 import { imagesSearchIndex } from '~/server/search-index';
 import { createJob, getJobDate } from './job';
->>>>>>> a0f0b637
 
 const UPVOTE_TAG_THRESHOLD = constants.tagVoting.upvoteThreshold;
 const DOWNVOTE_TAG_THRESHOLD = 0;
