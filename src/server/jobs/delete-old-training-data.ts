import { ModelFileVisibility } from '@prisma/client';
import { dbWrite } from '~/server/db/client';
import { logToAxiom } from '~/server/logging/client';
import { deleteAssets } from '~/server/services/training.service';
import { deleteObject, parseKey } from '~/utils/s3-utils';
import { createJob } from './job';

//  TODO [bw] this is handling two different schemas, new and old, for job.
//    all the history references can be taken out ~11/26/23

const logJob = (data: MixedObject) => {
  logToAxiom({ name: 'delete-old-training-data', type: 'error', ...data }, 'webhooks').catch();
};

type OldTrainingRow = {
  mf_id: number;
  history: NonNullable<FileMetadata['trainingResults']>['history'];
  job_id: NonNullable<FileMetadata['trainingResults']>['jobId'];
  submitted_at: Date;
  visibility: ModelFileVisibility;
  url: string;
};

export const deleteOldTrainingData = createJob(
  'delete-old-training-data',
  '5 13 * * *',
  async () => {
    const oldTraining = await dbWrite.$queryRaw<OldTrainingRow[]>`
      SELECT mf.id                                         as mf_id,
             mf.metadata -> 'trainingResults' -> 'history' as history,
             mf.metadata -> 'trainingResults' ->> 'jobId'  as job_id,
             COALESCE(COALESCE(mf.metadata -> 'trainingResults' ->> 'submittedAt',
<<<<<<< HEAD
		                mf.metadata -> 'trainingResults' -> 'history' -> 0 ->> 'time')::timestamp,
                mv."updatedAt"
              ) as submitted_at,
=======
                               mf.metadata -> 'trainingResults' -> 'history' -> 0 ->>
                               'time')::timestamp,
                      mv."updatedAt"
             )                                             as submitted_at,
>>>>>>> 6e0f66ae
             mf.visibility,
             mf.url
      FROM "ModelVersion" mv
      JOIN "Model" m ON m.id = mv."modelId"
      JOIN "ModelFile" mf ON mf."modelVersionId" = mv.id AND mf.type = 'Training Data'
      WHERE m."uploadType" = 'Trained'
        AND mv."trainingStatus" in ('InReview', 'Approved')
        AND (timezone('utc', current_timestamp) -
             (mf.metadata -> 'trainingResults' ->> 'end_time')::timestamp) > '30 days'
        AND mf."dataPurged" is not true
    `;

    if (oldTraining.length === 0) {
      logJob({
        type: 'info',
        message: `No job assets to delete`,
      });
      return { status: 'ok' };
    }

    logJob({
      type: 'info',
      message: `Found jobs`,
      data: { count: oldTraining.length },
    });

    let goodJobs = 0;
    let errorJobs = 0;
    for (const { mf_id, history, job_id, submitted_at, visibility, url } of oldTraining) {
      let hasError = false;

      if (!!job_id) {
        try {
          const result = await deleteAssets(job_id, submitted_at);
          if (!result || !result.total) {
            hasError = true;
            logJob({
              message: `Delete assets result blank`,
              data: {
                jobId: job_id,
                modelFileId: mf_id,
                result: result,
              },
            });
          }
        } catch (e) {
          hasError = true;
          logJob({
            message: `Delete assets error`,
            data: {
              error: (e as Error)?.message,
              cause: (e as Error)?.cause,
              jobId: job_id,
              modelFileId: mf_id,
            },
          });
        }
      } else {
        const seenJobs: string[] = [];
        if (history) {
          for (const h of history) {
            const { jobId: histJobId } = h;
            if (!histJobId) continue;
            if (!seenJobs.includes(histJobId)) {
              try {
                const result = await deleteAssets(histJobId, submitted_at);
                if (!result || !result.total) {
                  hasError = true;
                  logJob({
                    message: `Delete assets result blank`,
                    data: {
                      jobId: histJobId,
                      modelFileId: mf_id,
                      result: result,
                    },
                  });
                }
                seenJobs.push(histJobId);
              } catch (e) {
                hasError = true;
                logJob({
                  message: `Delete assets error`,
                  data: {
                    error: (e as Error)?.message,
                    cause: (e as Error)?.cause,
                    jobId: histJobId,
                    modelFileId: mf_id,
                  },
                });
              }
            }
          }
        }
      }

      if (visibility !== ModelFileVisibility.Public) {
        const { key, bucket } = parseKey(url);
        try {
          await deleteObject(bucket, key);
        } catch (e) {
          hasError = true;
          logJob({
            message: `Delete object error`,
            data: {
              error: (e as Error)?.message,
              cause: (e as Error)?.cause,
              jobId: job_id,
              modelFileId: mf_id,
              key,
              bucket,
            },
          });
        }
      }

      if (!hasError) {
        await dbWrite.modelFile.update({
          where: { id: mf_id },
          data: {
            dataPurged: true,
          },
        });
        goodJobs += 1;
      } else {
        errorJobs += 1;
      }
    }
    logJob({
      type: 'info',
      message: `Finished`,
      data: { successes: goodJobs, failures: errorJobs },
    });

    return { status: 'ok' };
  }
);<|MERGE_RESOLUTION|>--- conflicted
+++ resolved
@@ -30,16 +30,10 @@
              mf.metadata -> 'trainingResults' -> 'history' as history,
              mf.metadata -> 'trainingResults' ->> 'jobId'  as job_id,
              COALESCE(COALESCE(mf.metadata -> 'trainingResults' ->> 'submittedAt',
-<<<<<<< HEAD
-		                mf.metadata -> 'trainingResults' -> 'history' -> 0 ->> 'time')::timestamp,
-                mv."updatedAt"
-              ) as submitted_at,
-=======
                                mf.metadata -> 'trainingResults' -> 'history' -> 0 ->>
                                'time')::timestamp,
                       mv."updatedAt"
              )                                             as submitted_at,
->>>>>>> 6e0f66ae
              mf.visibility,
              mf.url
       FROM "ModelVersion" mv
