import { createJob, getJobDate } from './job';
import { dbWrite } from '~/server/db/client';
import { createLogger } from '~/utils/logging';
import dayjs from 'dayjs';
import { Currency } from '@prisma/client';
import { createBuzzTransaction } from '~/server/services/buzz.service';
import { TransactionType } from '~/server/schema/buzz.schema';
import { Tracker } from '../clickhouse/client';
import { handleTrackError } from '../utils/errorHandling';
import {
  bountyAutomaticallyAwardedEmail,
  bountyExpiredEmail,
  bountyExpiredReminderEmail,
  bountyRefundedEmail,
} from '~/server/email/templates';

const log = createLogger('prepare-bounties', 'blue');

const prepareBounties = createJob('prepare-bounties', '0 23 * * *', async () => {
  const [lastRun, setLastRun] = await getJobDate('prepare-bounties');
  const justExpiredBounties = await dbWrite.bounty.findMany({
    where: {
      complete: false,
      // Expires today
      expiresAt: dayjs().toDate(),
      userId: { not: null },
      user: {
        email: { not: null },
      },
      entries: {
        some: {},
      },
    },
    select: {
      id: true,
      name: true,
      userId: true,
      user: {
        select: {
          id: true,
          email: true,
        },
      },
      _count: {
        select: {
          entries: true,
        },
      },
    },
  });

  log(
    'justExpiredBounties IDs',
    justExpiredBounties.map((b) => b.id)
  );

  // send emails to just expired bounties:
  for (const { id, userId, user, name, _count } of justExpiredBounties) {
    log('Sending bounty expired reminder to ', userId);
    if (user?.email) {
      await bountyExpiredEmail.send({
        bounty: {
          id,
          name,
          entryCount: _count.entries ?? 0,
        },
        user: {
          email: user.email,
        },
      });
    }
  }

  const needReminderBounties = await dbWrite.bounty.findMany({
    where: {
      complete: false,
      expiresAt: dayjs().subtract(1, 'day').toDate(),
      entries: {
        some: {},
      },
    },
    select: {
      id: true,
      userId: true,
      name: true,
      user: {
        select: {
          id: true,
          username: true,
          email: true,
        },
      },
    },
  });

  log(
    'needReminderBounties IDs',
    needReminderBounties.map((b) => b.id)
  );

  for (const { id, userId, user, name } of needReminderBounties) {
    log('Sending bounty expired reminder to ', userId);
    if (user?.email && user?.username) {
      await bountyExpiredReminderEmail.send({
        bounty: {
          id,
          name,
        },
        user: {
          username: user.username,
          email: user.email,
        },
      });
    }
  }

  const bounties = await dbWrite.bounty.findMany({
    where: {
      AND: [
        {
          complete: false,
        },
        {
          OR: [
            {
              expiresAt: {
                lte: dayjs().subtract(2, 'day').toDate(),
              },
              entries: { some: {} },
            },
            // If no entries, mark as complete and refund
            {
              expiresAt: {
                lte: dayjs().toDate(),
              },
              entries: { none: {} },
            },
          ],
        },
      ],
    },
    select: {
      id: true,
      userId: true,
      name: true,
      user: {
        select: {
          id: true,
          email: true,
        },
      },
    },
  });

  log(
    'awardOrRefundBounties IDs',
    bounties.map((b) => b.id)
  );

  const tracker = new Tracker();

  // Get latest results for date
  for (const { id, userId, name, user } of bounties) {
    log(`Started bounty ${id}`);
    const [mainBenefactor] = await dbWrite.$queryRaw<
      {
        currency: Currency;
      }[]
    >`SELECT currency FROM "BountyBenefactor" bf WHERE bf."bountyId" = ${id} AND bf."userId" = ${userId} LIMIT 1; `;

    const { currency } = mainBenefactor;
    log(" Bounty's main currency detected:", currency);

    const [winnerEntry] = await dbWrite.$queryRaw<
      {
        id: number;
        userId: number;
      }[]
    >`SELECT
          be.id,
          be."userId",
          COALESCE(SUM(bb."unitAmount"), 0) AS "awardedUnitAmount",
          bes."reactionCountAllTime" AS "reactionCountAllTime"
      FROM "BountyEntry" be
      LEFT JOIN "BountyEntryStat" bes on bes."bountyEntryId" = be.id
      LEFT JOIN "BountyBenefactor" bb ON bb."awardedToId" = be.id AND bb.currency = ${currency}::"Currency"
      WHERE be."bountyId" = ${id}
      GROUP BY be.id, be."userId", bes."reactionCountAllTime"
      ORDER BY "awardedUnitAmount" DESC, "reactionCountAllTime" DESC, be.id ASC LIMIT 1
    `;

    if (!winnerEntry) {
      // Return unawarded funds to benefactors
      const benefactors = await dbWrite.$queryRaw<
        {
          userId: number;
          unitAmount: number;
        }[]
      >`SELECT
            bf."userId",
            bf."unitAmount"
        FROM "BountyBenefactor" bf
        WHERE bf."bountyId" = ${id}
          AND bf.currency = ${currency}::"Currency"
          AND bf."awardedToId" IS NULL;
      `;

      // Now refund each of them:
      for (const { userId, unitAmount } of benefactors) {
        if (unitAmount > 0) {
          switch (currency) {
            case Currency.BUZZ:
              await createBuzzTransaction({
                fromAccountId: 0,
                toAccountId: userId,
                amount: unitAmount,
                type: TransactionType.Refund,
                description: 'Reason: Bounty refund, no entries found on bounty',
              });

              break;
            default: // Do no checks
              break;
          }
        }
      }

      await dbWrite.$executeRawUnsafe(`
        UPDATE "Bounty" b SET "complete" = true, "refunded" = true WHERE b.id = ${id};
      `);
<<<<<<< HEAD

      if (user) {
        bountyRefundedEmail.send({
          bounty: {
            id,
            name,
          },
          user: {
            email: user.email,
          },
        });
      }

      tracker.bounty({ type: 'Expire', data: { id } }).catch(handleTrackError);
      log(` No entry winner detected, bounty has been refunded`);
=======
      tracker.bounty({ type: 'Expire', bountyId: id, userId: -1 }).catch(handleTrackError);
>>>>>>> cbcfcc98
      continue;
    }

    const { id: winnerEntryId, userId: winnerUserId } = winnerEntry;

    const benefactors = await dbWrite.$queryRaw<
      {
        userId: number;
        unitAmount: number;
      }[]
    >`SELECT
          bf."userId",
          bf."unitAmount"
      FROM "BountyBenefactor" bf
      WHERE bf."bountyId" = ${id}
        AND bf.currency = ${currency}::"Currency"
        AND bf."awardedToId" IS NULL;
    `;

    const awardedAmount = benefactors.reduce((acc, { unitAmount }) => acc + unitAmount, 0);

    log(
      ` A total of ${awardedAmount} ${currency} will be awarded in this bounty to the entry ${winnerEntryId}`
    );

    await dbWrite.$transaction([
      dbWrite.$executeRawUnsafe(`
        UPDATE "BountyBenefactor" bf SET "awardedToId" = ${winnerEntryId} WHERE bf."bountyId" = ${id} AND bf."awardedToId" IS NULL;
      `),
      dbWrite.$executeRawUnsafe(`
        UPDATE "Bounty" b SET "complete" = true WHERE b.id = ${id};
      `),
    ]);
    tracker
      .bountyEntry({ type: 'Award', bountyEntryId: winnerEntryId, userId: -1 })
      .catch(handleTrackError);

    if (awardedAmount > 0) {
      switch (currency) {
        case Currency.BUZZ:
          await createBuzzTransaction({
            fromAccountId: 0,
            toAccountId: winnerUserId,
            amount: awardedAmount,
            type: TransactionType.Bounty,
            description: 'Reason: Bounty entry has been awarded!',
          });

          break;
        default: // Do no checks
          break;
      }
    }

    if (user) {
      bountyAutomaticallyAwardedEmail.send({
        bounty: {
          id,
          name,
        },
        entry: {
          id: winnerEntryId,
        },
        user: {
          email: user.email,
        },
      });
    }
    // Now
    log(` Finished bounty ${id}`);
  }

  await setLastRun();
});

export const bountyJobs = [prepareBounties];<|MERGE_RESOLUTION|>--- conflicted
+++ resolved
@@ -228,7 +228,6 @@
       await dbWrite.$executeRawUnsafe(`
         UPDATE "Bounty" b SET "complete" = true, "refunded" = true WHERE b.id = ${id};
       `);
-<<<<<<< HEAD
 
       if (user) {
         bountyRefundedEmail.send({
@@ -241,12 +240,9 @@
           },
         });
       }
-
-      tracker.bounty({ type: 'Expire', data: { id } }).catch(handleTrackError);
+      
+      tracker.bounty({ type: 'Expire', bountyId: id, userId: -1 }).catch(handleTrackError);
       log(` No entry winner detected, bounty has been refunded`);
-=======
-      tracker.bounty({ type: 'Expire', bountyId: id, userId: -1 }).catch(handleTrackError);
->>>>>>> cbcfcc98
       continue;
     }
 
