--- conflicted
+++ resolved
@@ -19,17 +19,10 @@
 
   const files = await dbRead.modelFile.findMany({
     where,
-<<<<<<< HEAD
     select: { id: true, url: true },
-=======
-    select: { id: true, modelVersionId: true, type: true, url: true, format: true },
->>>>>>> a0cf6270
   });
+  
   const s3 = getS3Client();
-<<<<<<< HEAD
-
-  for (const file of files) await requestScannerTasks({ file, s3 });
-=======
   const sent: number[] = [];
   const failed: number[] = [];
   for (const file of files) {
@@ -37,7 +30,6 @@
     if (success) sent.push(file.id);
     else failed.push(file.id);
   }
->>>>>>> a0cf6270
 
   // Mark sent as requested
   await dbWrite.modelFile.updateMany({
