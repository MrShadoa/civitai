--- conflicted
+++ resolved
@@ -3,11 +3,8 @@
 import { dbWrite } from '~/server/db/client';
 import { eventEngine } from '~/server/events';
 import { dataForModelsCache } from '~/server/redis/caches';
-<<<<<<< HEAD
 import { publishModelVersionsWithEarlyAccess } from '~/server/services/model-version.service';
-=======
 import { bustOrchestratorModelCache } from '~/server/services/orchestrator/models';
->>>>>>> 7c74fa65
 import { isDefined } from '~/utils/type-guards';
 
 type ScheduledEntity = {
