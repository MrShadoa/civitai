--- conflicted
+++ resolved
@@ -26,11 +26,8 @@
 import { uniqBy } from 'lodash-es';
 import { dbRead } from '~/server/db/client';
 import { imageGenerationSchema, ImageMetaProps } from '~/server/schema/image.schema';
-<<<<<<< HEAD
 import { parseBitwiseBrowsingLevel } from '~/shared/constants/browsingLevel.constants';
-=======
 import { SearchIndexUpdate } from '~/server/search-index/SearchIndexUpdate';
->>>>>>> cafa68cb
 
 const READ_BATCH_SIZE = 250; // 10 items per collection are fetched for images. Careful with this number
 const MEILISEARCH_DOCUMENT_BATCH_SIZE = 1000;
