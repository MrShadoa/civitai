import { sleep } from '~/server/utils/errorHandling';
import { createLogger } from '~/utils/logging';

export type Task = PullTask | TransformTask | PushTask | OnCompleteTask;

type BaseTask = {
  maxRetries?: number;
  retries?: number;
  currentData?: any;
  currentStep?: number;
  steps?: number;
<<<<<<< HEAD
  index?: number;
  total?: number;
=======
  start?: number;
>>>>>>> c4520cc7
};

export type PullTask = BaseTask &
  (
    | {
        type: 'pull';
        mode: 'range';
        startId: number;
        endId: number;
      }
    | {
        type: 'pull';
        mode: 'targeted';
        ids: number[];
      }
  );

export type TransformTask = BaseTask & {
  type: 'transform';
  data: any;
};

export type PushTask = BaseTask & {
  type: 'push';
  data: any;
};

export type OnCompleteTask = BaseTask & {
  type: 'onComplete';
};

type TaskStatus = 'queued' | 'processing' | 'completed' | 'failed';

const MAX_QUEUE_SIZE_DEFAULT = 50;
const RETRY_TIMEOUT = 1000;

export class TaskQueue {
  queues: Record<Task['type'], Task[]>;
  queueEntry: Task['type'];
  processing: Set<Task>;
  stats: Record<TaskStatus, number>;
  maxQueueSize: number;

  constructor(queueEntry: Task['type'] = 'pull', maxQueueSize = MAX_QUEUE_SIZE_DEFAULT) {
    this.queues = {
      pull: [],
      transform: [],
      push: [],
      onComplete: [],
    };
    this.queueEntry = queueEntry;
    this.processing = new Set();
    this.stats = {
      queued: 0,
      processing: 0,
      completed: 0,
      failed: 0,
    };
    this.maxQueueSize = maxQueueSize;
  }

  get data() {
    return {
      queues: this.queues,
      processing: this.processing,
      stats: this.stats,
    };
  }

  async waitForQueueCapacity(queue: Task[]): Promise<void> {
    while (queue.length >= this.maxQueueSize) {
      await new Promise((resolve) => setTimeout(resolve, 100));
    }
  }

  async addTask(task: Task): Promise<void> {
    if (!task.start) task.start = Date.now();
    const queue = this.queues[task.type];
    // logInfo(`${task.pluginName}: Queuing ${task.type} task`);
    if (task.type !== this.queueEntry) await this.waitForQueueCapacity(queue);

    // Work with steps on Pull tasks:

    if (task.steps && task.currentStep !== 0) {
      // Add to the top of the pile. to prio it.
      queue.unshift(task);
    } else {
      queue.push(task);
    }
    this.updateTaskStatus(task, 'queued');
    // logInfo(`${task.pluginName}: Queued ${task.type} task`);
  }

  updateTaskStatus(task: Task, status: TaskStatus) {
    if (status === 'processing') this.stats.queued--;
    if (status === 'completed') this.stats.processing--;
    if (status === 'failed') this.stats.processing--;
    this.stats[status]++;
  }

  getTask(): Task | undefined {
    for (const queue of Object.values(this.queues).reverse()) {
      if (queue.length > 0) {
        const task = queue.shift();
        if (task) {
          this.processing.add(task);
          this.updateTaskStatus(task, 'processing');
          return task;
        }
      }
    }
    return undefined;
  }

  completeTask(task: Task): void {
    this.processing.delete(task);
    this.updateTaskStatus(task, 'completed');
  }

  async failTask(task: Task): Promise<void> {
    this.processing.delete(task);
    // Check how many failures
    task.maxRetries = task.maxRetries ?? 3;
    task.retries = task.retries ?? 0;

    if (task.retries < task.maxRetries) {
      // Requeue it:
      await sleep(RETRY_TIMEOUT);
      task.retries++;
      this.addTask(task);
      return;
    }

    this.updateTaskStatus(task, 'failed');
  }

  isQueueEmpty(): boolean {
    const queueSize = Object.values(this.queues).reduce((acc, queue) => acc + queue.length, 0);
    const processingSize = this.processing.size;
    const totalSize = queueSize + processingSize;
    return totalSize === 0;
  }
}

export const getTaskQueueWorker = (
  queue: TaskQueue,
  processor: (task: Task) => Promise<'error' | PullTask | TransformTask | PushTask | 'done'>,
  logger?: ReturnType<typeof createLogger>
) => {
  return new Promise(async (resolve) => {
    while (!queue.isQueueEmpty()) {
      const task = queue.getTask();
      if (!task) {
        await sleep(1000);
        continue;
      }

      logger?.('Worker :: Processing task');

      const result = await processor(task);

      if (result === 'error') {
        queue.failTask(task);
      } else {
        queue.completeTask(task);
        if (result !== 'done') {
          result.start = task.start;
          queue.addTask(result);
        } else {
          logger?.(
            `Worker :: Task done`,
            task.start ? (Date.now() - task.start) / 1000 : 'unknown duration'
          );
        }
      }
    }

    resolve(undefined);
  });
};<|MERGE_RESOLUTION|>--- conflicted
+++ resolved
@@ -9,12 +9,9 @@
   currentData?: any;
   currentStep?: number;
   steps?: number;
-<<<<<<< HEAD
   index?: number;
   total?: number;
-=======
   start?: number;
->>>>>>> c4520cc7
 };
 
 export type PullTask = BaseTask &
