--- conflicted
+++ resolved
@@ -269,11 +269,7 @@
       const swapIndexName = `${indexName}_NEW`;
       await setup({ indexName: swapIndexName });
 
-<<<<<<< HEAD
-      const ctx = { db: dbRead, pg: pgDbWrite, indexName: swapIndexName, jobContext, logger };
-=======
       const ctx = { db: dbRead, pg: pgDbRead, indexName: swapIndexName, jobContext, logger };
->>>>>>> 88414596
       // Run update
       const queue = new TaskQueue('pull', maxQueueSize);
       const { batchSize, startId = 0, endId } = await prepareBatches(ctx);
