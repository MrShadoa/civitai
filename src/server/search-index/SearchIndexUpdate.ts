<<<<<<< HEAD
import { SearchIndexUpdateQueueAction } from '@prisma/client';
import { chunk } from 'lodash-es';
import { dbWrite } from '~/server/db/client';
=======
import { SearchIndexUpdateQueueAction } from '~/server/common/enums';
import { addToQueue, checkoutQueue } from '~/server/redis/queues';
>>>>>>> cafa68cb

async function queueUpdate({
  indexName,
  items,
}: {
  indexName: string;
  items: Array<{ id: number; action?: SearchIndexUpdateQueueAction }>;
}) {
  for (const type of Object.keys(SearchIndexUpdateQueueAction)) {
    const typeItems = items.filter((i) => i.action === type).map(({ id }) => id);
    if (!typeItems.length) continue;
    await addToQueue(`${indexName}:${type}`, typeItems);
  }
}

async function getQueue(indexName: string, action: SearchIndexUpdateQueueAction) {
  return await checkoutQueue(`${indexName}:${action}`);
}

async function clearQueue(indexName: string) {
  for (const type of Object.keys(SearchIndexUpdateQueueAction)) {
    const queue = await checkoutQueue(`${indexName}:${type}`);
    await queue.commit();
  }
}

export const SearchIndexUpdate = {
  queueUpdate,
  getQueue,
  clearQueue,
};<|MERGE_RESOLUTION|>--- conflicted
+++ resolved
@@ -1,11 +1,7 @@
-<<<<<<< HEAD
-import { SearchIndexUpdateQueueAction } from '@prisma/client';
 import { chunk } from 'lodash-es';
 import { dbWrite } from '~/server/db/client';
-=======
 import { SearchIndexUpdateQueueAction } from '~/server/common/enums';
 import { addToQueue, checkoutQueue } from '~/server/redis/queues';
->>>>>>> cafa68cb
 
 async function queueUpdate({
   indexName,
