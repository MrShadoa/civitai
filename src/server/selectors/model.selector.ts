--- conflicted
+++ resolved
@@ -163,8 +163,6 @@
           virusScanMessage: true,
           scannedAt: true,
           rawScanResult: true,
-<<<<<<< HEAD
-=======
           primary: true,
           hashes: {
             select: {
@@ -172,7 +170,6 @@
               hash: true,
             },
           },
->>>>>>> 6e1972b5
         },
       },
     },
