import { Prisma } from '@prisma/client';
import { SessionUser } from 'next-auth';
import { imageSelect } from '~/server/selectors/image.selector';
import { getModelVersionDetailsSelect } from '~/server/selectors/modelVersion.selector';
import { editPostSelect } from '~/server/selectors/post.selector';

export const getAllModelsSelect = Prisma.validator<Prisma.ModelSelect>()({
  id: true,
  name: true,
  type: true,
  nsfw: true,
  status: true,
  allowNoCredit: true,
  allowCommercialUse: true,
  allowDerivatives: true,
  allowDifferentLicense: true,
  licenses: true,
  modelVersions: {
    orderBy: { index: 'asc' },
    take: 1,
    select: {
      images: {
        orderBy: {
          index: 'asc',
        },
        take: 1,
        select: {
          image: {
            select: imageSelect,
          },
        },
      },
    },
  },
  rank: {
    select: {
      downloadCountDay: true,
      downloadCountWeek: true,
      downloadCountMonth: true,
      downloadCountYear: true,
      downloadCountAllTime: true,
      commentCountDay: true,
      commentCountWeek: true,
      commentCountMonth: true,
      commentCountYear: true,
      commentCountAllTime: true,
      favoriteCountDay: true,
      favoriteCountWeek: true,
      favoriteCountMonth: true,
      favoriteCountYear: true,
      favoriteCountAllTime: true,
      ratingCountDay: true,
      ratingCountWeek: true,
      ratingCountMonth: true,
      ratingCountYear: true,
      ratingCountAllTime: true,
      ratingDay: true,
      ratingWeek: true,
      ratingMonth: true,
      ratingYear: true,
      ratingAllTime: true,
      downloadCountAllTimeRank: true,
      favoriteCountAllTimeRank: true,
      commentCountAllTimeRank: true,
      ratingCountAllTimeRank: true,
      ratingAllTimeRank: true,
    },
  },
});

export const getAllModelsWithVersionsSelect = Prisma.validator<Prisma.ModelSelect>()({
  id: true,
  name: true,
  description: true,
  type: true,
  poi: true,
  nsfw: true,
  allowNoCredit: true,
  allowCommercialUse: true,
  allowDerivatives: true,
  allowDifferentLicense: true,
  rank: {
    select: {
      downloadCountAllTime: true,
      commentCountAllTime: true,
      favoriteCountAllTime: true,
      ratingCountAllTime: true,
      ratingAllTime: true,
    },
  },
  user: {
    select: {
      image: true,
      username: true,
    },
  },
  modelVersions: {
    select: getModelVersionDetailsSelect,
    orderBy: { index: 'asc' },
  },
  tagsOnModels: {
    select: {
      tag: {
        select: { name: true },
      },
    },
  },
});

export const modelWithDetailsSelect = Prisma.validator<Prisma.ModelSelect>()({
  id: true,
  name: true,
  description: true,
  poi: true,
  nsfw: true,
  type: true,
  updatedAt: true,
  deletedAt: true,
  status: true,
  checkpointType: true,
  allowNoCredit: true,
  allowCommercialUse: true,
  allowDerivatives: true,
  allowDifferentLicense: true,
  licenses: true,
  publishedAt: true,
  locked: true,
  reportStats: {
    select: {
      ownershipProcessing: true,
    },
  },
  user: {
    select: {
      id: true,
      image: true,
      username: true,
      deletedAt: true,
      rank: { select: { leaderboardRank: true } },
      cosmetics: {
        where: { equippedAt: { not: null } },
        select: {
          cosmetic: {
            select: {
              id: true,
              data: true,
              type: true,
              source: true,
              name: true,
            },
          },
        },
      },
    },
<<<<<<< HEAD
    // TODO - why is this not referencing `getModelVersionDetailsSelect`? If they are out of sync, we should sync it up
    modelVersions: {
      orderBy: { index: 'asc' },
      select: {
        id: true,
        modelId: true,
        name: true,
        description: true,
        steps: true,
        epochs: true,
        createdAt: true,
        updatedAt: true,
        trainedWords: true,
        inaccurate: true,
        baseModel: true,
        earlyAccessTimeFrame: true,
        status: true,
        images: {
          orderBy: { index: 'asc' },
          select: {
            index: true,
            image: {
              select: imageSelect,
            },
          },
          where: {
            image: {
              nsfw: includeNSFW ? undefined : false,
              tosViolation: false,
              OR: [{ needsReview: false }, { userId: user?.id }],
            },
=======
  },
  // TODO - why is this not referencing `getModelVersionDetailsSelect`? If they are out of sync, we should sync it up
  modelVersions: {
    orderBy: { index: 'asc' },
    select: {
      id: true,
      modelId: true,
      name: true,
      description: true,
      steps: true,
      epochs: true,
      createdAt: true,
      updatedAt: true,
      trainedWords: true,
      inaccurate: true,
      baseModel: true,
      earlyAccessTimeFrame: true,
      images: {
        orderBy: { index: 'asc' },
        select: {
          index: true,
          image: {
            select: imageSelect,
>>>>>>> 47417eba
          },
        },
      },
      rank: {
        select: {
          downloadCountAllTime: true,
          ratingCountAllTime: true,
          ratingAllTime: true,
        },
<<<<<<< HEAD
        files: {
          select: {
            id: true,
            url: true,
            sizeKB: true,
            name: true,
            type: true,
            metadata: true,
            pickleScanResult: true,
            pickleScanMessage: true,
            virusScanResult: true,
            virusScanMessage: true,
            scannedAt: true,
            rawScanResult: true,
            hashes: {
              select: {
                type: true,
                hash: true,
              },
=======
      },
      files: {
        select: {
          id: true,
          url: true,
          sizeKB: true,
          name: true,
          type: true,
          format: true,
          pickleScanResult: true,
          pickleScanMessage: true,
          virusScanResult: true,
          virusScanMessage: true,
          scannedAt: true,
          rawScanResult: true,
          hashes: {
            select: {
              type: true,
              hash: true,
>>>>>>> 47417eba
            },
          },
        },
        posts: { select: editPostSelect },
      },
    },
  },
  rank: {
    select: {
      downloadCountAllTime: true,
      ratingCountAllTime: true,
      ratingAllTime: true,
      favoriteCountAllTime: true,
    },
  },
  tagsOnModels: { select: { tag: { select: { id: true, name: true } } } },
});<|MERGE_RESOLUTION|>--- conflicted
+++ resolved
@@ -152,39 +152,6 @@
         },
       },
     },
-<<<<<<< HEAD
-    // TODO - why is this not referencing `getModelVersionDetailsSelect`? If they are out of sync, we should sync it up
-    modelVersions: {
-      orderBy: { index: 'asc' },
-      select: {
-        id: true,
-        modelId: true,
-        name: true,
-        description: true,
-        steps: true,
-        epochs: true,
-        createdAt: true,
-        updatedAt: true,
-        trainedWords: true,
-        inaccurate: true,
-        baseModel: true,
-        earlyAccessTimeFrame: true,
-        status: true,
-        images: {
-          orderBy: { index: 'asc' },
-          select: {
-            index: true,
-            image: {
-              select: imageSelect,
-            },
-          },
-          where: {
-            image: {
-              nsfw: includeNSFW ? undefined : false,
-              tosViolation: false,
-              OR: [{ needsReview: false }, { userId: user?.id }],
-            },
-=======
   },
   // TODO - why is this not referencing `getModelVersionDetailsSelect`? If they are out of sync, we should sync it up
   modelVersions: {
@@ -202,13 +169,13 @@
       inaccurate: true,
       baseModel: true,
       earlyAccessTimeFrame: true,
+      status: true,
       images: {
         orderBy: { index: 'asc' },
         select: {
           index: true,
           image: {
             select: imageSelect,
->>>>>>> 47417eba
           },
         },
       },
@@ -218,27 +185,6 @@
           ratingCountAllTime: true,
           ratingAllTime: true,
         },
-<<<<<<< HEAD
-        files: {
-          select: {
-            id: true,
-            url: true,
-            sizeKB: true,
-            name: true,
-            type: true,
-            metadata: true,
-            pickleScanResult: true,
-            pickleScanMessage: true,
-            virusScanResult: true,
-            virusScanMessage: true,
-            scannedAt: true,
-            rawScanResult: true,
-            hashes: {
-              select: {
-                type: true,
-                hash: true,
-              },
-=======
       },
       files: {
         select: {
@@ -247,7 +193,7 @@
           sizeKB: true,
           name: true,
           type: true,
-          format: true,
+          metadata: true,
           pickleScanResult: true,
           pickleScanMessage: true,
           virusScanResult: true,
@@ -258,12 +204,11 @@
             select: {
               type: true,
               hash: true,
->>>>>>> 47417eba
             },
           },
         },
-        posts: { select: editPostSelect },
-      },
+      },
+      posts: { select: editPostSelect },
     },
   },
   rank: {
