import {
  Availability,
  CosmeticEntity,
  CosmeticSource,
  CosmeticType,
  ModelStatus,
  Prisma,
} from '@prisma/client';
import { BaseModel, BaseModelType, CacheTTL } from '~/server/common/constants';
<<<<<<< HEAD
import { dbRead, dbWrite } from '~/server/db/client';
=======
import { NsfwLevel } from '~/server/common/enums';
import { dbWrite, dbRead } from '~/server/db/client';
import { pgDbRead, pgDbWrite } from '~/server/db/pgDb';
>>>>>>> c4520cc7
import { REDIS_KEYS } from '~/server/redis/client';
import { RecommendedSettingsSchema } from '~/server/schema/model-version.schema';
import { ContentDecorationCosmetic, WithClaimKey } from '~/server/selectors/cosmetic.selector';
import { generationResourceSelect } from '~/server/selectors/generation.selector';
import { ProfileImage } from '~/server/selectors/image.selector';
import { ModelFileModel, modelFileSelect } from '~/server/selectors/modelFile.selector';
import {
  getImagesForModelVersion,
  getTagIdsForImages,
  ImagesForModelVersions,
} from '~/server/services/image.service';
import { reduceToBasicFileMetadata } from '~/server/services/model-file.service';
import { CachedObject, createCachedArray, createCachedObject } from '~/server/utils/cache-helpers';
import { removeEmpty } from '~/utils/object-helpers';

export const tagIdsForImagesCache = createCachedObject<{
  imageId: number;
  tags: { id: number; name: string }[];
}>({
  key: REDIS_KEYS.CACHES.TAG_IDS_FOR_IMAGES,
  idKey: 'imageId',
  ttl: CacheTTL.day,
  async lookupFn(imageId, fromWrite) {
    const imageIds = Array.isArray(imageId) ? imageId : [imageId];
    const db = fromWrite ? dbWrite : dbRead;
    const tags = await db.tagsOnImage.findMany({
      where: { imageId: { in: imageIds }, disabled: false },
      select: { imageId: true, tag: { select: { id: true, name: true } } },
    });

    const result = tags.reduce((acc, { tag, imageId }) => {
      acc[imageId.toString()] ??= { imageId, tags: [] };
      acc[imageId.toString()].tags.push(tag);
      return acc;
    }, {} as Record<string, { imageId: number; tags: { id: number; name: string }[] }>);
    return result;
  },
});

type UserBasicLookup = {
  id: number;
  image: string | null;
  username: string | null;
  deletedAt: Date | null;
};
export const userBasicCache = createCachedObject<UserBasicLookup>({
  key: REDIS_KEYS.CACHES.BASIC_USERS,
  idKey: 'id',
  lookupFn: async (ids) => {
    const userBasicData = await dbRead.user.findMany({
      where: { id: { in: ids } },
      select: {
        id: true,
        username: true,
        deletedAt: true,
        image: true,
      },
    });
    return Object.fromEntries(userBasicData.map((x) => [x.id, x]));
  },
  ttl: CacheTTL.day,
});

type UserCosmeticLookup = {
  userId: number;
  cosmetics: {
    cosmetic: {
      id: number;
      name: string;
      type: CosmeticType;
      data: Prisma.JsonValue;
      source: CosmeticSource;
    };
    data: Prisma.JsonValue;
  }[];
};
export const userCosmeticCache = createCachedObject<UserCosmeticLookup>({
  key: REDIS_KEYS.CACHES.COSMETICS,
  idKey: 'userId',
  lookupFn: async (ids) => {
    const userCosmeticsRaw = await dbRead.userCosmetic.findMany({
      where: { userId: { in: ids }, equippedAt: { not: null }, equippedToId: null },
      select: {
        userId: true,
        data: true,
        cosmetic: { select: { id: true, data: true, type: true, source: true, name: true } },
      },
    });
    const results = userCosmeticsRaw.reduce((acc, { userId, ...cosmetic }) => {
      acc[userId] ??= { userId, cosmetics: [] };
      acc[userId].cosmetics.push(cosmetic);
      return acc;
    }, {} as Record<number, UserCosmeticLookup>);
    return results;
  },
  ttl: CacheTTL.day,
});

export const profilePictureCache = createCachedObject<ProfileImage>({
  key: REDIS_KEYS.CACHES.PROFILE_PICTURES,
  idKey: 'userId',
  lookupFn: async (ids) => {
    const profilePictures = await dbRead.$queryRaw<ProfileImage[]>`
      SELECT
        i.id,
        i.name,
        i.url,
        i."nsfwLevel",
        i.hash,
        i."userId",
        i.ingestion,
        i.type,
        i.width,
        i.height,
        i.metadata
      FROM "User" u
      JOIN "Image" i ON i.id = u."profilePictureId"
      WHERE u.id IN (${Prisma.join(ids as number[])})
    `;
    return Object.fromEntries(profilePictures.map((x) => [x.userId, x]));
  },
  ttl: CacheTTL.day,
});

type CacheFilesForModelVersions = {
  modelVersionId: number;
  files: ModelFileModel[];
};
export const filesForModelVersionCache = createCachedObject<CacheFilesForModelVersions>({
  key: REDIS_KEYS.CACHES.FILES_FOR_MODEL_VERSION,
  idKey: 'modelVersionId',
  ttl: CacheTTL.sm,
  async lookupFn(ids) {
    let files = await dbRead.modelFile.findMany({
      where: { modelVersionId: { in: ids } },
      select: modelFileSelect,
    });
    files =
      files?.map(({ metadata, ...file }) => {
        return {
          ...file,
          metadata: reduceToBasicFileMetadata(metadata),
        };
      }) ?? [];

    const records: Record<number, CacheFilesForModelVersions> = {};
    for (const file of files) {
      if (!records[file.modelVersionId])
        records[file.modelVersionId] = { modelVersionId: file.modelVersionId, files: [] };
      records[file.modelVersionId].files.push(file);
    }
    return records;
  },
});

type CachedImagesForModelVersions = {
  modelVersionId: number;
  images: ImagesForModelVersions[];
};
export const imagesForModelVersionsCache = createCachedObject<CachedImagesForModelVersions>({
  key: REDIS_KEYS.CACHES.IMAGES_FOR_MODEL_VERSION,
  idKey: 'modelVersionId',
  ttl: CacheTTL.sm,
  lookupFn: async (ids) => {
    const images = await getImagesForModelVersion({ modelVersionIds: ids, imagesPerVersion: 20 });

    const records: Record<number, CachedImagesForModelVersions> = {};
    for (const image of images) {
      if (!records[image.modelVersionId])
        records[image.modelVersionId] = { modelVersionId: image.modelVersionId, images: [] };
      records[image.modelVersionId].images.push(image);
    }

    return records;
  },
  appendFn: async (records) => {
    const imageIds = [...records].flatMap((x) => x.images.map((i) => i.id));
    const tagIdsVar = await getTagIdsForImages(imageIds);
    for (const entry of records) {
      for (const image of entry.images) {
        image.tags = tagIdsVar?.[image.id]?.tags.map((t) => t.id) ?? [];
      }
    }
  },
});

export const cosmeticEntityCaches = Object.fromEntries(
  Object.values(CosmeticEntity).map((entity) => [
    entity as CosmeticEntity,
    createCachedObject<WithClaimKey<ContentDecorationCosmetic>>({
      key: `${REDIS_KEYS.CACHES.COSMETICS}:${entity}`,
      idKey: 'equippedToId',
      cacheNotFound: false,
      lookupFn: async (ids) => {
        const entityCosmetics = await dbRead.$queryRaw<WithClaimKey<ContentDecorationCosmetic>[]>`
          SELECT c.id, c.data, uc."equippedToId", uc."claimKey"
          FROM "UserCosmetic" uc
          JOIN "Cosmetic" c ON c.id = uc."cosmeticId"
          WHERE uc."equippedToId" IN (${Prisma.join(ids as number[])})
            AND uc."equippedToType" = '${Prisma.raw(entity)}'::"CosmeticEntity"
            AND c.type = 'ContentDecoration';
        `;
        return Object.fromEntries(entityCosmetics.map((x) => [x.equippedToId, x]));
      },
      ttl: CacheTTL.day,
    }),
  ])
) as Record<CosmeticEntity, CachedObject<WithClaimKey<ContentDecorationCosmetic>>>;

type CachedUserMultiplier = {
  userId: number;
  rewardsMultiplier: number;
  purchasesMultiplier: number;
};
export const userMultipliersCache = createCachedObject<CachedUserMultiplier>({
  key: REDIS_KEYS.CACHES.MULTIPLIERS_FOR_USER,
  idKey: 'userId',
  ttl: CacheTTL.day,
  lookupFn: async (ids) => {
    if (ids.length === 0) return {};

    const multipliers = await dbRead.$queryRaw<CachedUserMultiplier[]>`
      SELECT
        cs."userId",
        CASE
          WHEN u."rewardsEligibility" = 'Ineligible'::"RewardsEligibility" THEN 0
          ELSE COALESCE((p.metadata->>'rewardsMultiplier')::float, 1)
        END as "rewardsMultiplier",
        COALESCE((p.metadata->>'purchasesMultiplier')::float, 1) as "purchasesMultiplier"
      FROM "CustomerSubscription" cs
      JOIN "User" u ON u.id = cs."userId"
      JOIN "Product" p ON p.id = cs."productId"
      WHERE cs."userId" IN (${Prisma.join(ids)})
        AND cs."status" IN ('active', 'trialing');
    `;

    const records: Record<number, CachedUserMultiplier> = Object.fromEntries(
      multipliers.map((m) => [m.userId, m])
    );
    for (const userId of ids) {
      if (records[userId]) continue;
      records[userId] = { userId, rewardsMultiplier: 1, purchasesMultiplier: 1 };
    }

    return records;
  },
});

type UserBasicLookup = {
  id: number;
  image: string | null;
  username: string | null;
  deletedAt: Date | null;
};
export const userBasicCache = createCachedObject<UserBasicLookup>({
  key: REDIS_KEYS.CACHES.BASIC_USERS,
  idKey: 'id',
  lookupFn: async (ids) => {
    const userBasicData = await dbRead.user.findMany({
      where: { id: { in: ids } },
      select: {
        id: true,
        username: true,
        deletedAt: true,
        image: true,
      },
    });
    return Object.fromEntries(userBasicData.map((x) => [x.id, x]));
  },
  ttl: CacheTTL.day,
});

type TagLookup = {
  id: number;
  name: string | null;
  nsfwLevel: NsfwLevel;
};
export const tagCache = createCachedObject<TagLookup>({
  key: REDIS_KEYS.CACHES.BASIC_TAGS,
  idKey: 'id',
  lookupFn: async (ids) => {
    const tagBasicData = await dbRead.tag.findMany({
      where: { id: { in: ids } },
      select: {
        id: true,
        name: true,
        nsfwLevel: true,
      },
    });
    return Object.fromEntries(tagBasicData.map((x) => [x.id, x]));
  },
  ttl: CacheTTL.day,
});

export type ResourceData = AsyncReturnType<typeof resourceDataCache.fetch>[number];
export const resourceDataCache = createCachedArray({
  key: REDIS_KEYS.GENERATION.RESOURCE_DATA,
  idKey: 'id',
  lookupFn: async (ids) => {
    const dbResults = (
      await dbRead.modelVersion.findMany({
        where: { id: { in: ids as number[] } },
        select: generationResourceSelect,
      })
    ).map(({ generationCoverage, settings = {}, ...result }) => {
      const covered = generationCoverage?.covered ?? false;
      return removeEmpty({
        ...result,
        settings: settings as RecommendedSettingsSchema,
        covered,
        available:
          covered && (result.availability === 'Public' || result.availability === 'EarlyAccess'),
      });
    });

    const results = dbResults.reduce<Record<number, (typeof dbResults)[number]>>((acc, result) => {
      acc[result.id] = result;
      return acc;
    }, {});
    return results;
  },
  ttl: CacheTTL.hour,
});

type ModelVersionDetails = {
  id: number;
  name: string;
  earlyAccessTimeFrame: number;
  baseModel: BaseModel;
  baseModelType: BaseModelType;
  createdAt: Date;
  trainingStatus: string;
  description: string;
  trainedWords?: string[];
  vaeId: number | null;
  publishedAt: Date | null;
  status: ModelStatus;
  covered: boolean;
  availability: Availability;
};
type ModelDataCache = {
  modelId: number;
  hashes: string[];
  tags: { tagId: number; name: string }[];
  versions: ModelVersionDetails[];
};
export const dataForModelsCache = createCachedObject<ModelDataCache>({
  key: REDIS_KEYS.CACHES.DATA_FOR_MODEL,
  idKey: 'modelId',
  ttl: CacheTTL.day,
  lookupFn: async (ids) => {
    const versions = await dbRead.$queryRaw<(ModelVersionDetails & { modelId: number })[]>`
      SELECT
        mv."id",
        mv.index,
        mv."modelId",
        mv."name",
        mv."earlyAccessTimeFrame",
        mv."baseModel",
        mv."baseModelType",
        mv."createdAt",
        mv."trainingStatus",
        mv."publishedAt",
        mv."status",
        mv.availability,
        mv."nsfwLevel",
        mv."description",
        mv."trainedWords",
        mv."vaeId",
        COALESCE((
          SELECT gc.covered
          FROM "GenerationCoverage" gc
          WHERE gc."modelVersionId" = mv.id
        ), false) AS covered
      FROM "ModelVersion" mv
      WHERE mv."modelId" IN (${Prisma.join(ids)})
      ORDER BY mv."modelId", mv.index;
    `;

    const hashes = await dbRead.$queryRaw<{ modelId: number; hash: string }[]>`
      SELECT "modelId", hash
      FROM "ModelHash"
      WHERE
        "modelId" IN (${Prisma.join(ids)})
        AND "hashType" = 'SHA256'
        AND "fileType" IN ('Model', 'Pruned Model');
    `;

    const tags = await dbRead.$queryRaw<{ modelId: number; tagId: number; name: string }[]>`
      SELECT "modelId", "tagId", t."name"
      FROM "TagsOnModels"
      JOIN "Tag" t ON "tagId" = t."id"
      WHERE "modelId" IN (${Prisma.join(ids)})
      AND "tagId" IS NOT NULL;
    `;

    const results = versions.reduce((acc, { modelId, ...version }) => {
      acc[modelId] ??= { modelId, hashes: [], tags: [], versions: [] };
      acc[modelId].versions.push(version);
      return acc;
    }, {} as Record<number, ModelDataCache>);
    for (const { modelId, hash } of hashes) results[modelId]?.hashes.push(hash);
    for (const { modelId, ...tag } of tags) results[modelId]?.tags.push(tag);
    return results;
  },
});<|MERGE_RESOLUTION|>--- conflicted
+++ resolved
@@ -7,13 +7,9 @@
   Prisma,
 } from '@prisma/client';
 import { BaseModel, BaseModelType, CacheTTL } from '~/server/common/constants';
-<<<<<<< HEAD
-import { dbRead, dbWrite } from '~/server/db/client';
-=======
 import { NsfwLevel } from '~/server/common/enums';
 import { dbWrite, dbRead } from '~/server/db/client';
 import { pgDbRead, pgDbWrite } from '~/server/db/pgDb';
->>>>>>> c4520cc7
 import { REDIS_KEYS } from '~/server/redis/client';
 import { RecommendedSettingsSchema } from '~/server/schema/model-version.schema';
 import { ContentDecorationCosmetic, WithClaimKey } from '~/server/selectors/cosmetic.selector';
@@ -51,30 +47,6 @@
     }, {} as Record<string, { imageId: number; tags: { id: number; name: string }[] }>);
     return result;
   },
-});
-
-type UserBasicLookup = {
-  id: number;
-  image: string | null;
-  username: string | null;
-  deletedAt: Date | null;
-};
-export const userBasicCache = createCachedObject<UserBasicLookup>({
-  key: REDIS_KEYS.CACHES.BASIC_USERS,
-  idKey: 'id',
-  lookupFn: async (ids) => {
-    const userBasicData = await dbRead.user.findMany({
-      where: { id: { in: ids } },
-      select: {
-        id: true,
-        username: true,
-        deletedAt: true,
-        image: true,
-      },
-    });
-    return Object.fromEntries(userBasicData.map((x) => [x.id, x]));
-  },
-  ttl: CacheTTL.day,
 });
 
 type UserCosmeticLookup = {
