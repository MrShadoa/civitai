--- conflicted
+++ resolved
@@ -240,11 +240,7 @@
   picFinderModelId?: number;
   earlyAccessDownloadData?: { date: string; downloads: number }[];
   generationImagesCount?: { date: string; generations: number }[];
-<<<<<<< HEAD
-  // Early access related:
-=======
   allowAIRecommendations?: boolean;
->>>>>>> 00b213cc
 };
 
 export type PublishVersionInput = z.infer<typeof publishVersionSchema>;
