import { z } from 'zod';
import { constants } from '~/server/common/constants';

import { imageSchema } from '~/server/schema/image.schema';
import { modelFileSchema } from '~/server/schema/model-file.schema';
import { getSanitizedStringSchema } from '~/server/schema/utils.schema';

export const modelVersionUpsertSchema = z.object({
  id: z.number().optional(),
  name: z.string().min(1, 'Name cannot be empty.'),
<<<<<<< HEAD
  description: getSanitizedStringSchema(),
=======
  baseModel: z.enum(constants.baseModels),
  description: sanitizedStringSchema,
>>>>>>> ccfded89
  steps: z.number().nullish(),
  epochs: z.number().nullish(),
  images: z
    .array(imageSchema)
    .min(1, 'At least one example image must be uploaded')
    .max(20, 'You can only upload up to 20 images'),
  trainedWords: z.array(z.string()),
  files: z.array(modelFileSchema),
});<|MERGE_RESOLUTION|>--- conflicted
+++ resolved
@@ -8,12 +8,8 @@
 export const modelVersionUpsertSchema = z.object({
   id: z.number().optional(),
   name: z.string().min(1, 'Name cannot be empty.'),
-<<<<<<< HEAD
+  baseModel: z.enum(constants.baseModels),
   description: getSanitizedStringSchema(),
-=======
-  baseModel: z.enum(constants.baseModels),
-  description: sanitizedStringSchema,
->>>>>>> ccfded89
   steps: z.number().nullish(),
   epochs: z.number().nullish(),
   images: z
