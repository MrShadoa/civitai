import {
  AssociationType,
  CheckpointType,
  CollectionItemStatus,
  CommercialUse,
  MetricTimeframe,
  ModelModifier,
  ModelStatus,
  ModelType,
  ModelUploadType,
} from '@prisma/client';
import dayjs from 'dayjs';
import { z } from 'zod';
import { constants } from '~/server/common/constants';
import CustomParseFormat from 'dayjs/plugin/customParseFormat';
dayjs.extend(CustomParseFormat);

import { ModelSort } from '~/server/common/enums';
import { UnpublishReason, unpublishReasons } from '~/server/common/moderation-helpers';
import {
  baseQuerySchema,
  getAllQuerySchema,
  getByIdSchema,
  infiniteQuerySchema,
  paginationSchema,
  periodModeSchema,
  userPreferencesSchema,
} from '~/server/schema/base.schema';
import { modelVersionUpsertSchema } from '~/server/schema/model-version.schema';
import { tagSchema } from '~/server/schema/tag.schema';
import { getSanitizedStringSchema } from '~/server/schema/utils.schema';
import { postgresSlugify } from '~/utils/string-helpers';
import { commaDelimitedNumberArray } from '~/utils/zod-helpers';

const licensingSchema = z.object({
  allowNoCredit: z.boolean().optional(),
  allowCommercialUse: z.nativeEnum(CommercialUse).array().optional(),
  allowDerivatives: z.boolean().optional(),
  allowDifferentLicense: z.boolean().optional(),
});

export const getAllModelsSchema = baseQuerySchema
  .merge(licensingSchema)
  .merge(userPreferencesSchema)
  .extend({
    limit: z.preprocess((val) => Number(val), z.number().min(0).max(100)).optional(),
    page: z.preprocess((val) => Number(val), z.number().min(1)).optional(),
    cursor: z
      .union([z.bigint(), z.number(), z.string(), z.date()])
      .transform((val) =>
        typeof val === 'string' && dayjs(val, 'YYYY-MM-DDTHH:mm:ss.SSS[Z]', true).isValid()
          ? new Date(val)
          : val
      )
      .optional(),
    query: z.string().optional(),
    tag: z.string().optional(),
    tagname: z.string().optional(),
    user: z.string().optional(),
    username: z
      .string()
      .transform((data) => postgresSlugify(data))
      .optional(),
    types: z
      .union([z.nativeEnum(ModelType), z.nativeEnum(ModelType).array()])
      .optional()
      .transform((rel) => (!rel ? undefined : Array.isArray(rel) ? rel : [rel]))
      .optional(),
    // TODO [bw]: do we need uploadType in here?
    status: z
      .union([z.nativeEnum(ModelStatus), z.nativeEnum(ModelStatus).array()])
      .optional()
      .transform((rel) => (!rel ? undefined : Array.isArray(rel) ? rel : [rel]))
      .optional(),
    checkpointType: z.nativeEnum(CheckpointType).optional(),
    baseModels: z
      .union([z.enum(constants.baseModels), z.enum(constants.baseModels).array()])
      .optional()
      .transform((rel) => {
        if (!rel) return undefined;
        return Array.isArray(rel) ? rel : [rel];
      }),
    sort: z.nativeEnum(ModelSort).default(constants.modelFilterDefaults.sort),
    period: z.nativeEnum(MetricTimeframe).default(constants.modelFilterDefaults.period),
    periodMode: periodModeSchema,
    rating: z
      .preprocess((val) => Number(val), z.number())
      .transform((val) => Math.floor(val))
      .optional(),
    favorites: z.coerce.boolean().optional().default(false),
    hidden: z.coerce.boolean().optional().default(false),
    needsReview: z.coerce.boolean().optional(),
    earlyAccess: z.coerce.boolean().optional(),
    ids: commaDelimitedNumberArray({ message: 'ids should be a number array' }).optional(),
    modelVersionIds: commaDelimitedNumberArray({
      message: 'modelVersionIds should be a number array',
    }).optional(),
    supportsGeneration: z.coerce.boolean().optional(),
    fromPlatform: z.coerce.boolean().optional(),
    followed: z.coerce.boolean().optional(),
    archived: z.coerce.boolean().optional(),
    collectionId: z.number().optional(),
    collectionItemStatus: z.array(z.nativeEnum(CollectionItemStatus)).optional(),
    fileFormats: z.enum(constants.modelFileFormats).array().optional(),
    clubId: z.number().optional(),
    pending: z.boolean().optional(),
    collectionTagId: z.number().optional(),
  });

export type GetAllModelsInput = z.input<typeof getAllModelsSchema>;
export type GetAllModelsOutput = z.infer<typeof getAllModelsSchema>;

export type ModelInput = z.infer<typeof modelSchema>;
export const modelSchema = licensingSchema.extend({
  id: z.number().optional(),
  name: z.string().min(1, 'Name cannot be empty.'),
  description: getSanitizedStringSchema().nullish(),
  type: z.nativeEnum(ModelType),
  uploadType: z.nativeEnum(ModelUploadType),
  status: z.nativeEnum(ModelStatus),
  checkpointType: z.nativeEnum(CheckpointType).nullish(),
  tagsOnModels: z.array(tagSchema).nullish(),
  nsfw: z.boolean().optional(),
  poi: z.boolean().optional(),
  locked: z.boolean().optional(),
  modelVersions: z
    .array(modelVersionUpsertSchema)
    .min(1, 'At least one model version is required.'),
  // mergePermissions: licensingSchema.array().optional(),
});

export type MergePermissionInput = z.infer<typeof mergePermissionInput>;
export const mergePermissionInput = licensingSchema.extend({
  modelId: z.number(),
  permissionDate: z.date().default(new Date()),
});

export const deleteModelSchema = getByIdSchema.extend({ permanently: z.boolean().optional() });
export type DeleteModelSchema = z.infer<typeof deleteModelSchema>;

export const getDownloadSchema = z.object({
  modelId: z.preprocess((val) => Number(val), z.number()),
  modelVersionId: z.preprocess((val) => Number(val), z.number()).optional(),
  type: z.enum(constants.modelFileTypes).optional(),
  format: z.enum(constants.modelFileFormats).optional(),
});
export type GetDownloadSchema = z.infer<typeof getDownloadSchema>;

export type ModelGallerySettingsSchema = z.infer<typeof modelGallerySettingsSchema>;
export const modelGallerySettingsSchema = z.object({
  users: z.number().array().optional(),
  tags: z.number().array().optional(),
  images: z.number().array().optional(),
  level: z.number().optional(),
  pinnedPosts: z
    .record(z.string(), z.number().array().max(constants.modelGallery.maxPinnedPosts))
    .optional(),
});

export type ModelGallerySettingsInput = z.infer<typeof modelGallerySettingsInput>;
export const modelGallerySettingsInput = z.object({
  hiddenUsers: z.object({ id: z.number(), username: z.string().nullable() }).array(),
  hiddenTags: z.object({ id: z.number(), name: z.string() }).array(),
  hiddenImages: z.number().array(),
  level: z.number().optional(),
  pinnedPosts: z
    .record(z.string(), z.number().array().max(constants.modelGallery.maxPinnedPosts))
    .optional(),
});

export type ModelUpsertInput = z.infer<typeof modelUpsertSchema>;
export const modelUpsertSchema = licensingSchema.extend({
  id: z.number().optional(),
  name: z.string().trim().min(1, 'Name cannot be empty.'),
  description: getSanitizedStringSchema().nullish(),
  type: z.nativeEnum(ModelType),
  uploadType: z.nativeEnum(ModelUploadType),
  status: z.nativeEnum(ModelStatus),
  checkpointType: z.nativeEnum(CheckpointType).nullish(),
  tagsOnModels: z.array(tagSchema).nullish(),
  poi: z.boolean().optional(),
  locked: z.boolean().optional(),
  templateId: z.number().optional(),
  bountyId: z.number().optional(),
  nsfw: z.boolean().optional(),
  lockedProperties: z.string().array().optional(),
  minor: z.boolean().default(false).optional(),
  meta: z
    .object({
      showcaseCollectionId: z.number().nullish(),
    })
    .passthrough()
    .transform((val) => val as ModelMeta | null)
    .nullish(),
});

export type UpdateGallerySettingsInput = z.infer<typeof updateGallerySettingsSchema>;
export const updateGallerySettingsSchema = z.object({
  id: z.number(),
  gallerySettings: modelGallerySettingsInput.nullable(),
});

export type CopyGallerySettingsInput = z.infer<typeof copyGallerySettingsSchema>;
export const copyGallerySettingsSchema = z.object({ id: z.number() });

export type ReorderModelVersionsSchema = z.infer<typeof reorderModelVersionsSchema>;
export const reorderModelVersionsSchema = z.object({
  id: z.number(),
  modelVersions: z.array(
    z.object({ id: z.number(), name: z.string(), index: z.number().nullable() })
  ),
});

export type PublishModelSchema = z.infer<typeof publishModelSchema>;
export const publishModelSchema = z.object({
  id: z.number(),
  versionIds: z.array(z.number()).optional(),
  publishedAt: z.date().optional(),
});

export type UnpublishModelSchema = z.infer<typeof unpublishModelSchema>;
const UnpublishReasons = Object.keys(unpublishReasons);
export const unpublishModelSchema = z.object({
  id: z.number(),
  reason: z.custom<UnpublishReason>((x) => UnpublishReasons.includes(x as string)).optional(),
  customMessage: z.string().optional(),
});

export type ToggleModelLockInput = z.infer<typeof toggleModelLockSchema>;
export const toggleModelLockSchema = z.object({
  id: z.number(),
  locked: z.boolean(),
});

export type ModelMeta = Partial<{
  unpublishedReason: UnpublishReason;
  customMessage: string;
  needsReview: boolean;
  unpublishedAt: string;
  archivedAt: string;
  archivedBy: number;
  takenDownAt: string;
  takenDownBy: number;
  bountyId: number;
  unpublishedBy: number;
  declinedReason: string;
  declinedAt: string;
  showcaseCollectionId: number;
}>;

export type ChangeModelModifierSchema = z.infer<typeof changeModelModifierSchema>;
export const changeModelModifierSchema = z.object({
  id: z.number(),
  mode: z.nativeEnum(ModelModifier).nullable(),
});

export type DeclineReviewSchema = z.infer<typeof declineReviewSchema>;
export const declineReviewSchema = z.object({
  id: z.number(),
  reason: z.string().optional(),
});

export type GetModelsWithCategoriesSchema = z.infer<typeof getModelsWithCategoriesSchema>;
export const getModelsWithCategoriesSchema = paginationSchema.extend({
  userId: z.number().optional(),
});

export type SetModelsCategoryInput = z.infer<typeof setModelsCategorySchema>;
export const setModelsCategorySchema = z.object({
  modelIds: z.array(z.number()),
  categoryId: z.number(),
});

// #region [Associated Models]
export type FindResourcesToAssociateSchema = z.infer<typeof findResourcesToAssociateSchema>;
export const findResourcesToAssociateSchema = z.object({
  query: z.string(),
  limit: z.number().default(5),
});

export type GetAssociatedResourcesInput = z.infer<typeof getAssociatedResourcesSchema>;
export const getAssociatedResourcesSchema = baseQuerySchema.extend({
  fromId: z.number(),
  type: z.nativeEnum(AssociationType),
});

export type SetAssociatedResourcesInput = z.infer<typeof setAssociatedResourcesSchema>;
export const setAssociatedResourcesSchema = z.object({
  fromId: z.number(),
  type: z.nativeEnum(AssociationType),
  associations: z
    .object({
      // Association Id
      id: z.number().optional(),
      // Model | Article Id
      resourceId: z.number(),
      resourceType: z.enum(['model', 'article']),
    })
    .array(),
});
// #endregion

export type GetModelVersionsSchema = z.infer<typeof getModelVersionsSchema>;
export const getModelVersionsSchema = z.object({
  id: z.number(),
  excludeUnpublished: z.boolean().optional(),
});

export type ImageModelDetail = z.infer<typeof imageModelDetailSchema>;
export type CharacterModelDetail = z.infer<typeof characterModelDetailSchema>;
export type TextModelDetail = z.infer<typeof textModelDetailSchema>;
export type AudioModelDetail = z.infer<typeof audioModelDetailSchema>;

export const imageModelDetailSchema = z.object({
  type: z.nativeEnum(ModelType),
  checkpointType: z.nativeEnum(CheckpointType).optional(),
});
export const characterModelDetailSchema = z.object({});
export const textModelDetailSchema = z.object({});
export const audioModelDetailSchema = z.object({});

export type ModelByHashesInput = z.infer<typeof modelByHashesInput>;
export const modelByHashesInput = z.object({
  hashes: z.array(z.string()),
});

export type GetSimpleModelsInfiniteSchema = z.infer<typeof getSimpleModelsInfiniteSchema>;
export const getSimpleModelsInfiniteSchema = infiniteQuerySchema.extend({
  query: z.string().trim().optional(),
  userId: z.number(),
});

export type ToggleCheckpointCoverageInput = z.infer<typeof toggleCheckpointCoverageSchema>;
export const toggleCheckpointCoverageSchema = z.object({
  id: z.number(),
  versionId: z.number().nullish(),
});

<<<<<<< HEAD
export type SetModelCollectionShowcaseInput = z.infer<typeof setModelCollectionShowcaseSchema>;
export const setModelCollectionShowcaseSchema = z.object({
  id: z.number(),
  collectionId: z.number().nullable(),
});

export type MigrateResourceToCollectionInput = z.infer<typeof migrateResourceToCollectionSchema>;
export const migrateResourceToCollectionSchema = z.object({
  id: z.coerce.number(),
  collectionName: z.string().optional(),
=======
export type IngestModelInput = z.input<typeof ingestModelSchema>;
export const ingestModelSchema = z.object({
  id: z.number(),
  name: z.string(),
  description: z.coerce.string(),
  poi: z.coerce.boolean(),
  nsfw: z.coerce.boolean(),
  minor: z.coerce.boolean(),
>>>>>>> 4a4f50f0
});<|MERGE_RESOLUTION|>--- conflicted
+++ resolved
@@ -336,7 +336,6 @@
   versionId: z.number().nullish(),
 });
 
-<<<<<<< HEAD
 export type SetModelCollectionShowcaseInput = z.infer<typeof setModelCollectionShowcaseSchema>;
 export const setModelCollectionShowcaseSchema = z.object({
   id: z.number(),
@@ -347,7 +346,8 @@
 export const migrateResourceToCollectionSchema = z.object({
   id: z.coerce.number(),
   collectionName: z.string().optional(),
-=======
+});
+
 export type IngestModelInput = z.input<typeof ingestModelSchema>;
 export const ingestModelSchema = z.object({
   id: z.number(),
@@ -356,5 +356,4 @@
   poi: z.coerce.boolean(),
   nsfw: z.coerce.boolean(),
   minor: z.coerce.boolean(),
->>>>>>> 4a4f50f0
 });