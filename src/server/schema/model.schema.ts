--- conflicted
+++ resolved
@@ -35,14 +35,13 @@
   allowDifferentLicense: z.boolean().optional(),
 });
 
-<<<<<<< HEAD
 export const getAllModelsSchema = baseQuerySchema
   .merge(licensingSchema)
   .merge(userPreferencesSchema)
   .extend({
     limit: z.preprocess((val) => Number(val), z.number().min(0).max(100)).optional(),
     page: z.preprocess((val) => Number(val), z.number().min(1)).optional(),
-    cursor: z.preprocess((val) => Number(val), z.number()).optional(),
+    cursor: z.union([z.bigint(), z.number(), z.string(), z.date()]).optional(),
     query: z.string().optional(),
     tag: z.string().optional(),
     tagname: z.string().optional(),
@@ -95,69 +94,6 @@
     clubId: z.number().optional(),
     pending: z.boolean().optional(),
   });
-=======
-export type UserPreferencesForModelsInput = z.infer<typeof userPreferencesForModelsSchema>;
-export const userPreferencesForModelsSchema = z.object({
-  excludedIds: z.array(z.number()).optional(),
-  excludedUserIds: z.array(z.number()).optional(),
-  excludedImageTagIds: z.array(z.number()).optional(),
-  excludedTagIds: z.array(z.number()).optional(),
-  excludedImageIds: z.array(z.number()).optional(),
-});
-
-export const getAllModelsSchema = licensingSchema.merge(userPreferencesForModelsSchema).extend({
-  limit: z.preprocess((val) => Number(val), z.number().min(0).max(100)).optional(),
-  page: z.preprocess((val) => Number(val), z.number().min(1)).optional(),
-  cursor: z.union([z.bigint(), z.number(), z.string(), z.date()]).optional(),
-  query: z.string().optional(),
-  tag: z.string().optional(),
-  tagname: z.string().optional(),
-  user: z.string().optional(),
-  username: z
-    .string()
-    .transform((data) => postgresSlugify(data))
-    .optional(),
-  types: z
-    .union([z.nativeEnum(ModelType), z.nativeEnum(ModelType).array()])
-    .optional()
-    .transform((rel) => (!rel ? undefined : Array.isArray(rel) ? rel : [rel]))
-    .optional(),
-  // TODO [bw]: do we need uploadType in here?
-  status: z
-    .union([z.nativeEnum(ModelStatus), z.nativeEnum(ModelStatus).array()])
-    .optional()
-    .transform((rel) => (!rel ? undefined : Array.isArray(rel) ? rel : [rel]))
-    .optional(),
-  checkpointType: z.nativeEnum(CheckpointType).optional(),
-  baseModels: z
-    .union([z.enum(constants.baseModels), z.enum(constants.baseModels).array()])
-    .optional()
-    .transform((rel) => {
-      if (!rel) return undefined;
-      return Array.isArray(rel) ? rel : [rel];
-    }),
-  browsingMode: z.nativeEnum(BrowsingMode).optional(),
-  sort: z.nativeEnum(ModelSort).default(constants.modelFilterDefaults.sort),
-  period: z.nativeEnum(MetricTimeframe).default(constants.modelFilterDefaults.period),
-  periodMode: periodModeSchema,
-  favorites: z.coerce.boolean().optional().default(false),
-  hidden: z.coerce.boolean().optional().default(false),
-  needsReview: z.coerce.boolean().optional(),
-  earlyAccess: z.coerce.boolean().optional(),
-  ids: commaDelimitedNumberArray({ message: 'ids should be a number array' }).optional(),
-  modelVersionIds: commaDelimitedNumberArray({
-    message: 'modelVersionIds should be a number array',
-  }).optional(),
-  supportsGeneration: z.coerce.boolean().optional(),
-  fromPlatform: z.coerce.boolean().optional(),
-  followed: z.coerce.boolean().optional(),
-  archived: z.coerce.boolean().optional(),
-  collectionId: z.number().optional(),
-  collectionItemStatus: z.array(z.nativeEnum(CollectionItemStatus)).optional(),
-  fileFormats: z.enum(constants.modelFileFormats).array().optional(),
-  clubId: z.number().optional(),
-});
->>>>>>> 19b2b57a
 
 export type GetAllModelsInput = z.input<typeof getAllModelsSchema>;
 export type GetAllModelsOutput = z.infer<typeof getAllModelsSchema>;
