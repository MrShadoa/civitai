import { ModelFileFormat } from '@prisma/client';
import { z } from 'zod';

export const getUserByUsernameSchema = z.object({
  username: z.string(),
});

export type GetUserByUsernameSchema = z.infer<typeof getUserByUsernameSchema>;
import { getAllQuerySchema } from '~/server/schema/base.schema';

export const getAllUsersInput = getAllQuerySchema.extend({ email: z.string() }).partial();
export type GetAllUsersInput = z.infer<typeof getAllUsersInput>;

export const userUpsertSchema = z.object({
  id: z.number(),
<<<<<<< HEAD
  username: z.string().optional(),
  showNsfw: z.boolean().optional(),
  blurNsfw: z.boolean().optional(),
  tos: z.boolean().optional(),
  image: z.string().nullable().optional(),
  email: z.string().email().optional(),
=======
  username: z.string(),
  showNsfw: z.boolean(),
  blurNsfw: z.boolean(),
  tos: z.boolean(),
  image: z.string().nullable(),
  email: z.string().email(),
  preferredModelFormat: z.nativeEnum(ModelFileFormat),
  preferredPrunedModel: z.boolean(),
>>>>>>> 8b108201
});
export type UserUpsertInput = z.input<typeof userUpsertSchema>;

export const toggleFavoriteModelInput = z.object({ modelId: z.number() });
export type ToggleFavoriteModelInput = z.infer<typeof toggleFavoriteModelInput>;

export const toggleFollowUserSchema = z.object({ targetUserId: z.number() });
export type ToggleFollowUserSchema = z.infer<typeof toggleFollowUserSchema>;

export const getByUsernameSchema = z.object({ username: z.string() });
export type GetByUsernameSchema = z.infer<typeof getByUsernameSchema>;

export type DeleteUserInput = z.infer<typeof deleteUserSchema>;
export const deleteUserSchema = z.object({
  id: z.number(),
  username: z.string(),
  removeModels: z.boolean().optional(),
});<|MERGE_RESOLUTION|>--- conflicted
+++ resolved
@@ -13,14 +13,6 @@
 
 export const userUpsertSchema = z.object({
   id: z.number(),
-<<<<<<< HEAD
-  username: z.string().optional(),
-  showNsfw: z.boolean().optional(),
-  blurNsfw: z.boolean().optional(),
-  tos: z.boolean().optional(),
-  image: z.string().nullable().optional(),
-  email: z.string().email().optional(),
-=======
   username: z.string(),
   showNsfw: z.boolean(),
   blurNsfw: z.boolean(),
@@ -29,7 +21,6 @@
   email: z.string().email(),
   preferredModelFormat: z.nativeEnum(ModelFileFormat),
   preferredPrunedModel: z.boolean(),
->>>>>>> 8b108201
 });
 export type UserUpsertInput = z.input<typeof userUpsertSchema>;
 
