<<<<<<< HEAD
import { CosmeticType } from '@prisma/client';
=======
import { CosmeticEntity } from '@prisma/client';
>>>>>>> 7e8524c4
import { z } from 'zod';
import { paginationSchema } from '~/server/schema/base.schema';

export type GetPaginatedCosmeticsInput = z.infer<typeof getPaginatedCosmeticsSchema>;
export const getPaginatedCosmeticsSchema = paginationSchema.merge(
  z.object({
    limit: z.coerce.number().min(1).max(200).default(60),
    name: z.string().optional(),
    types: z.array(z.nativeEnum(CosmeticType)).optional(),
  })
);

export type EquipCosmeticInput = z.infer<typeof equipCosmeticSchema>;
export const equipCosmeticSchema = z.object({
  cosmeticId: z.number(),
  equippedToId: z.number(),
  equippedToType: z.nativeEnum(CosmeticEntity),
});<|MERGE_RESOLUTION|>--- conflicted
+++ resolved
@@ -1,8 +1,4 @@
-<<<<<<< HEAD
-import { CosmeticType } from '@prisma/client';
-=======
-import { CosmeticEntity } from '@prisma/client';
->>>>>>> 7e8524c4
+import { CosmeticType, CosmeticEntity } from '@prisma/client';
 import { z } from 'zod';
 import { paginationSchema } from '~/server/schema/base.schema';
 
