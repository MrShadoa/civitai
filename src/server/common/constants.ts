import {
  BountyType,
  Currency,
  MetricTimeframe,
  ModelStatus,
  ModelType,
  ModelVersionMonetizationType,
  ModelVersionSponsorshipSettingsType,
  ReviewReactions,
} from '@prisma/client';
import { ModelSort } from '~/server/common/enums';
import { IMAGE_MIME_TYPE } from '~/server/common/mime-types';
import { IconBolt, IconCurrencyDollar, TablerIconsProps } from '@tabler/icons-react';
import { MantineTheme } from '@mantine/core';
import {
  ArticleSort,
  BrowsingMode,
  CollectionSort,
  ImageSort,
  PostSort,
  QuestionSort,
} from './enums';
import { Generation } from '~/server/services/generation/generation.types';

export const constants = {
  modelFilterDefaults: {
    sort: ModelSort.HighestRated,
    period: MetricTimeframe.AllTime,
  },
  questionFilterDefaults: {
    sort: QuestionSort.MostLiked,
    period: MetricTimeframe.AllTime,
    limit: 50,
  },
  galleryFilterDefaults: {
    sort: ImageSort.MostReactions,
    period: MetricTimeframe.AllTime,
    limit: 50,
  },
  postFilterDefaults: {
    sort: PostSort.MostReactions,
    period: MetricTimeframe.AllTime,
    browsingMode: BrowsingMode.All,
    limit: 50,
  },
  articleFilterDefaults: {
    sort: ArticleSort.Newest,
    period: MetricTimeframe.AllTime,
    browsingMode: BrowsingMode.SFW,
    limit: 50,
  },
  collectionFilterDefaults: {
    sort: CollectionSort.Newest,
    browsingMode: BrowsingMode.SFW,
    limit: 50,
  },
  baseModels: [
    'SD 1.4',
    'SD 1.5',
    'SD 1.5 LCM',
    'SD 2.0',
    'SD 2.0 768',
    'SD 2.1',
    'SD 2.1 768',
    'SD 2.1 Unclip',
    'SDXL 0.9',
    'SDXL 1.0',
    'Pony',
    'SDXL 1.0 LCM',
    'SDXL Distilled',
    'SDXL Turbo',
    'SDXL Lightning',
    'Stable Cascade',
    'SVD',
    'SVD XT',
    'Playground v2',
    'PixArt a',
    'Other',
  ],
  modelFileTypes: [
    'Model',
    'Text Encoder',
    'Pruned Model',
    'Negative',
    'Training Data',
    'VAE',
    'Config',
    'Archive',
  ],
  trainingModelTypes: ['Character', 'Style', 'Concept'],
  baseModelTypes: ['Standard', 'Inpainting', 'Refiner', 'Pix2Pix'],
  modelFileFormats: ['SafeTensor', 'PickleTensor', 'Diffusers', 'Core ML', 'ONNX', 'Other'],
  modelFileSizes: ['full', 'pruned'],
  modelFileFp: ['fp16', 'fp32', 'bf16'],
  imageFormats: ['optimized', 'metadata'],
  tagFilterDefaults: {
    trendingTagsLimit: 20,
  },
  reportingFilterDefaults: {
    limit: 50,
  },
  modelFileOrder: {
    Model: 0,
    'Pruned Model': 1,
    'Training Data': 2,
    Config: 3,
    'Text Encoder': 4,
    VAE: 5,
    Negative: 6,
    Archive: 7,
  },
  cardSizes: {
    model: 320,
    image: 320,
    articles: 320,
    bounty: 320,
    club: 320,
  },
  modPublishOnlyStatuses: [ModelStatus.UnpublishedViolation, ModelStatus.Deleted] as ModelStatus[],
  cacheTime: {
    postCategories: 60 * 60 * 1,
  },
  timeCutOffs: {
    updatedModel: 2 * 60 * 60 * 1000,
  },
  samplers: [
    'Euler a',
    'Euler',
    'LMS',
    'Heun',
    'DPM2',
    'DPM2 a',
    'DPM++ 2S a',
    'DPM++ 2M',
    'DPM++ SDE',
    'DPM++ 2M SDE',
    'DPM++ 3M SDE',
    'DPM fast',
    'DPM adaptive',
    'LMS Karras',
    'DPM2 Karras',
    'DPM2 a Karras',
    'DPM++ 2S a Karras',
    'DPM++ 2M Karras',
    'DPM++ SDE Karras',
    'DPM++ 2M SDE Karras',
    'DPM++ 3M SDE Karras',
    'DPM++ 3M SDE Exponential',
    'DDIM',
    'PLMS',
    'UniPC',
    'LCM',
  ],
  availableReactions: {
    [ReviewReactions.Like]: '👍',
    [ReviewReactions.Dislike]: '👎',
    [ReviewReactions.Heart]: '❤️',
    [ReviewReactions.Laugh]: '😂',
    [ReviewReactions.Cry]: '😢',
  },
  richTextEditor: {
    maxFileSize: 1024 * 1024 * 5, // 5MB
    accept: IMAGE_MIME_TYPE,
    // Taken from https://v5.mantine.dev/others/tiptap/#text-color
    presetColors: [
      '#25262b',
      '#868e96',
      '#fa5252',
      '#e64980',
      '#be4bdb',
      '#7950f2',
      '#4c6ef5',
      '#228be6',
      '#15aabf',
      '#12b886',
      '#40c057',
      '#82c91e',
      '#fab005',
      '#fd7e14',
    ] as string[],
  },
  imageGuard: {
    noAccountLimit: 5,
    cutoff: 1000 * 60 * 60 * 24,
  },
  imageGeneration: {
    drawerZIndex: 301,
    requestBlocking: {
      warned: 3,
      notified: 5,
      muted: 8,
    },
    maxConcurrentRequests: 4,
  },
  tagVoting: {
    voteDuration: 1000 * 60 * 60 * 24,
    upvoteThreshold: 3,
  },
  imageTags: {
    styles: ['anime', 'cartoon', 'comics', 'manga'] as string[],
  },
  maxTrainingRetries: 2,
  mediaUpload: {
    maxImageFileSize: 50 * 1024 ** 2, // 50MB
    maxVideoDimension: 3840,
    maxVideoDurationSeconds: 120,
  },
  bounties: {
    engagementTypes: ['active', 'favorite', 'tracking', 'supporter', 'awarded'],
    minCreateAmount: 500,
    maxCreateAmount: 100000000,
    supportedBountyToModels: [BountyType.ModelCreation, BountyType.LoraCreation],
  },
  defaultCurrency: Currency.BUZZ,
  referrals: {
    referralCodeMinLength: 6,
    referralCodeMaxCount: 3,
  },
  leaderboard: {
    legendScoring: {
      diamond: 10,
      gold: 8,
      silver: 6,
      bronze: 4,
    },
  },
  buzz: {
    minChargeAmount: 500, // $5.00
    maxChargeAmount: 99999999, // $999,999.99
    cutoffDate: new Date('2023-10-17T00:00:00.000Z'),
    referralBonusAmount: 500,
    maxTipAmount: 100000000,
    minTipAmount: 50,
    maxEntityTip: 2000,
    buzzDollarRatio: 1000,
    platformFeeRate: 3000, // 30.00%. Divide by 10000
    minBuzzWithdrawal: 100000,
    maxBuzzWithdrawal: 100000000,
  },
  profile: {
    coverImageAspectRatio: 1 / 4,
    mobileCoverImageAspectRatio: 1 / 4,
    coverImageHeight: 400,
    coverImageWidth: 1600,
    showcaseItemsLimit: 32,
    bioMaxLength: 400,
    messageMaxLength: 1200,
    locationMaxLength: 30,
  },
  clubs: {
    tierMaxMemberLimit: 9999,
    tierImageAspectRatio: 1 / 1,
    tierImageDisplayWidth: 124,
    tierImageSidebarDisplayWidth: 84,
    avatarDisplayWidth: 124,
    minMonthlyBuzz: 5,
    minStripeCharge: 3000, // 3000 Buzz = $3.00 USD
    headerImageAspectRatio: 1 / 4,
    postCoverImageAspectRatio: 1 / 4,
    engagementTypes: ['engaged'],
    coverImageHeight: 400,
    coverImageWidth: 1600,
  },
  comments: {
    imageMaxDepth: 3,
    bountyEntryMaxDepth: 3,
    maxDepth: 4,
  },
  altTruncateLength: 125,
  system: {
    user: { id: -1, username: 'civitai' },
  },
  creatorsProgram: {
    rewards: {
      earlyAccessUniqueDownload: 10,
      generatedImageWithResource: 10 / 1000, // 10 buzz for every 1000 images.
    },
  },
  purchasableRewards: {
    coverImageAspectRatio: 1 / 2,
    coverImageWidth: 180,
  },
  supportedBaseModelAddendums: ['SD 1.5', 'SDXL 1.0'],
<<<<<<< HEAD
  vault: {
    keys: {
      details: ':modelVersionId/:userId/details.pdf',
      images: ':modelVersionId/:userId/images.zip',
      cover: ':modelVersionId/:userId/cover.jpg',
    },
  },
=======
  supporterBadge: '020f374d-f165-4f45-9082-371e696a44ff',
>>>>>>> 8fe290b1
} as const;

export const zipModelFileTypes: ModelFileFormat[] = ['Core ML', 'Diffusers', 'ONNX'];
export type ZipModelFileType = (typeof zipModelFileTypes)[number];

export const POST_IMAGE_LIMIT = 20;
export const CAROUSEL_LIMIT = 20;
export const DEFAULT_EDGE_IMAGE_WIDTH = 450;

export type BaseModelType = (typeof constants.baseModelTypes)[number];

export type BaseModel = (typeof constants.baseModels)[number];

export const baseModelSetTypes = ['SD1', 'SD2', 'SDXL', 'SDXLDistilled', 'SCascade'] as const;
export type BaseModelSetType = (typeof baseModelSetTypes)[number];
export const baseModelSets: Record<BaseModelSetType, BaseModel[]> = {
  SD1: ['SD 1.4', 'SD 1.5', 'SD 1.5 LCM'],
  SD2: ['SD 2.0', 'SD 2.0 768', 'SD 2.1', 'SD 2.1 768', 'SD 2.1 Unclip'],
  SDXL: ['SDXL 0.9', 'SDXL 1.0', 'SDXL 1.0 LCM', 'Pony', 'SDXL Lightning'],
  SDXLDistilled: ['SDXL Distilled'],
  SCascade: ['Stable Cascade'],
};

type LicenseDetails = {
  url: string;
  name: string;
  notice?: string;
};
export const baseLicenses: Record<string, LicenseDetails> = {
  openrail: {
    url: 'https://huggingface.co/spaces/CompVis/stable-diffusion-license',
    name: 'CreativeML Open RAIL-M',
  },
  'sdxl 0.9': {
    url: 'https://github.com/Stability-AI/generative-models/blob/main/model_licenses/LICENSE-SDXL0.9',
    name: 'SDXL 0.9 research license',
  },
  'openrail++': {
    url: 'https://github.com/Stability-AI/generative-models/blob/main/model_licenses/LICENSE-SDXL1.0',
    name: 'CreativeML Open RAIL++-M',
  },
  'sdxl turbo': {
    url: 'https://github.com/Stability-AI/generative-models/blob/main/model_licenses/LICENSE-SDXL-Turbo',
    name: 'Stability AI Non-Commercial Research Community License',
    notice:
      'This Stability AI Model is licensed under the Stability AI Non-Commercial Research Community License, Copyright (c) Stability AI Ltd. All Rights Reserved.',
  },
  svd: {
    url: 'https://github.com/Stability-AI/generative-models/blob/main/model_licenses/LICENSE-SDV',
    name: 'Stable Video Diffusion Non-Commercial Research Community License',
    notice:
      'Stable Video Diffusion is licensed under the Stable Video Diffusion Research License, Copyright (c) Stability AI Ltd. All Rights Reserved.',
  },
  'playground v2': {
    url: 'https://huggingface.co/playgroundai/playground-v2-1024px-aesthetic/blob/main/LICENSE.md',
    name: 'Playground v2 Community License',
  },
  agpl: {
    url: 'https://github.com/PixArt-alpha/PixArt-alpha/blob/master/LICENSE',
    name: 'agpl-3.0',
  },
  'SAI NC RC': {
    url: 'https://huggingface.co/stabilityai/stable-cascade/blob/main/LICENSE',
    name: 'SAI NC RC',
    notice:
      'This Stability AI Model is licensed under the Stability AI Non-Commercial Research Community License, Copyright (c) Stability AI Ltd. All Rights Reserved.',
  },
};

export const baseModelLicenses: Record<BaseModel, LicenseDetails | undefined> = {
  'SD 1.4': baseLicenses['openrail'],
  'SD 1.5': baseLicenses['openrail'],
  'SD 1.5 LCM': baseLicenses['openrail++'],
  'SD 2.0': baseLicenses['openrail'],
  'SD 2.0 768': baseLicenses['openrail'],
  'SD 2.1': baseLicenses['openrail'],
  'SD 2.1 768': baseLicenses['openrail'],
  'SD 2.1 Unclip': baseLicenses['openrail'],
  'SDXL 0.9': baseLicenses['sdxl 0.9'],
  'SDXL 1.0': baseLicenses['openrail++'],
  'SDXL 1.0 LCM': baseLicenses['openrail++'],
  'SDXL Distilled': baseLicenses['openrail++'],
  'SDXL Turbo': baseLicenses['sdxl turbo'],
  'SDXL Lightning': baseLicenses['openrail++'],
  SVD: baseLicenses['svd'],
  'SVD XT': baseLicenses['svd'],
  'Playground v2': baseLicenses['playground v2'],
  'PixArt a': baseLicenses['agpl'],
  'Stable Cascade': baseLicenses['SAI NCRC'],
  Pony: baseLicenses['openrail++'],
  Other: undefined,
};

export type ModelFileType = (typeof constants.modelFileTypes)[number];
export type Sampler = (typeof constants.samplers)[number];

export const samplerMap = new Map<Sampler, string[]>([
  ['Euler a', ['euler_ancestral']],
  ['Euler', ['euler']],
  ['LMS', ['lms']],
  ['Heun', ['heun']],
  ['DPM2', ['dpm_2']],
  ['DPM2 a', ['dpm_2_ancestral']],
  ['DPM++ 2S a', ['dpmpp_2s_ancestral']],
  ['DPM++ 2M', ['dpmpp_2m']],
  ['DPM++ SDE', ['dpmpp_sde', 'dpmpp_sde_gpu']],
  ['DPM++ 2M SDE', ['dpmpp_2m_sde']],
  ['DPM fast', ['dpm_fast']],
  ['DPM adaptive', ['dpm_adaptive']],
  ['LMS Karras', ['lms_karras']],
  ['DPM2 Karras', ['dpm_2_karras']],
  ['DPM2 a Karras', ['dpm_2_ancestral_karras']],
  ['DPM++ 2S a Karras', ['dpmpp_2s_ancestral_karras']],
  ['DPM++ 2M Karras', ['dpmpp_2m_karras']],
  ['DPM++ SDE Karras', ['dpmpp_sde_karras']],
  ['DPM++ 2M SDE Karras', ['dpmpp_2m_sde_karras']],
  ['DDIM', ['ddim']],
  ['PLMS', ['plms']],
  ['UniPC', ['uni_pc', 'uni_pc_bh2']],
  ['LCM', ['lcm']],
]);

export const samplerOffsets = {
  'Euler a': 4,
  Euler: 4,
  Heun: 8,
  LMS: 10,
  DDIM: 15,
  'DPM++ 2M Karras': 4,
  DPM2: 4,
  'DPM2 a': 4,
} as const;

export const generation = {
  formStoreKey: 'generation-form',
  samplers: Object.keys(samplerOffsets) as (keyof typeof samplerOffsets)[],
  lcmSamplers: ['LCM', 'Euler a'] as Sampler[],
  defaultValues: {
    cfgScale: 7,
    steps: 25,
    sampler: 'DPM++ 2M Karras',
    seed: undefined,
    clipSkip: 2,
    quantity: 4,
    aspectRatio: '0',
    prompt: '',
    negativePrompt: '',
    nsfw: false,
    model: {
      id: 128713,
      name: '8',
      modelId: 4384,
      modelName: 'DreamShaper',
      modelType: 'Checkpoint',
      baseModel: 'SD 1.5',
      strength: 1,
      trainedWords: [],
    } as Generation.Resource,
  },
  maxValues: {
    seed: 4294967295,
    steps: 50,
    quantity: 4,
    clipSkip: 10,
  },
} as const;

export type ResourceFilter = {
  type: ModelType;
  baseModelSet?: BaseModelSetType;
  baseModels?: BaseModel[];
};
export const generationConfig = {
  SD1: {
    // additionalResourceTypes: [{ type: ModelType.LORA, baseModel: 'SD1' }],
    additionalResourceTypes: [
      { type: ModelType.LORA, baseModelSet: 'SD1' },
      { type: ModelType.LoCon, baseModelSet: 'SD1' },
      { type: ModelType.TextualInversion, baseModelSet: 'SD1' },
    ] as ResourceFilter[],
    aspectRatios: [
      { label: 'Square', width: 512, height: 512 },
      { label: 'Landscape', width: 768, height: 512 },
      { label: 'Portrait', width: 512, height: 768 },
    ],
    costs: {
      base: 0,
      quantity: 1,
      steps: 40,
      width: 512,
      height: 512,
    },
    checkpoint: {
      id: 128713,
      name: '8',
      trainedWords: [],
      modelId: 4384,
      modelName: 'DreamShaper',
      modelType: 'Checkpoint',
      baseModel: 'SD 1.5',
      strength: 1,
    } as Generation.Resource,
  },
  SDXL: {
    additionalResourceTypes: [
      { type: ModelType.LORA, baseModelSet: 'SDXL' },
      { type: ModelType.TextualInversion, baseModelSet: 'SDXL', baseModels: ['SD 1.5'] },
    ] as ResourceFilter[],
    aspectRatios: [
      { label: 'Square', width: 1024, height: 1024 },
      { label: 'Landscape', width: 1216, height: 832 },
      { label: 'Portrait', width: 832, height: 1216 },
    ],
    costs: {
      // TODO.generation: Uncomment this out by next week once we start charging for SDXL generation
      // base: 4,
      base: 0,
      quantity: 1,
      steps: 40,
      width: 1024,
      height: 1024,
    },
    checkpoint: {
      id: 128078,
      name: 'v1.0 VAE fix',
      trainedWords: [],
      modelId: 101055,
      modelName: 'SD XL',
      modelType: 'Checkpoint',
      baseModel: 'SDXL 1.0',
      strength: 1,
    } as Generation.Resource,
  },
};

export type GenerationBaseModel = keyof typeof generationConfig;

export const getGenerationConfig = (baseModel?: string) => {
  const key = baseModel as keyof typeof generationConfig | undefined;
  return key && generationConfig[key] ? generationConfig[key] : generationConfig['SD1'];
};

export const MODELS_SEARCH_INDEX = 'models_v6';
export const IMAGES_SEARCH_INDEX = 'images_v3';
export const ARTICLES_SEARCH_INDEX = 'articles_v3';
export const USERS_SEARCH_INDEX = 'users_v2';
export const COLLECTIONS_SEARCH_INDEX = 'collections';
export const BOUNTIES_SEARCH_INDEX = 'bounties';

export const modelVersionMonetizationTypeOptions: Record<ModelVersionMonetizationType, string> = {
  [ModelVersionMonetizationType.PaidAccess]: 'Paid access',
  [ModelVersionMonetizationType.PaidEarlyAccess]: 'Paid early access',
  [ModelVersionMonetizationType.CivitaiClubOnly]: 'Exclusive to Civitai Club members',
  [ModelVersionMonetizationType.MySubscribersOnly]: 'Exclusive to my subscribers',
  [ModelVersionMonetizationType.Sponsored]: 'Sponsorships',
  [ModelVersionMonetizationType.PaidGeneration]: 'Paid on-site generation',
};

export const modelVersionSponsorshipSettingsTypeOptions: Record<
  ModelVersionSponsorshipSettingsType,
  string
> = {
  [ModelVersionSponsorshipSettingsType.FixedPrice]: 'Fixed Price',
  [ModelVersionSponsorshipSettingsType.Bidding]: 'Bidding',
};

export const CurrencyConfig: Record<
  Currency,
  {
    icon: (props: TablerIconsProps) => JSX.Element;
    color: (theme: MantineTheme) => string;
    fill?: (theme: MantineTheme) => string | string;
  }
> = {
  [Currency.BUZZ]: {
    icon: IconBolt,
    color: (theme) => theme.colors.yellow[7],
    fill: (theme) => theme.colors.yellow[7],
  },
  [Currency.USD]: {
    icon: IconCurrencyDollar,
    color: (theme) => theme.colors.yellow[7],
    fill: undefined,
  },
};

export const BUZZ_FEATURE_LIST = [
  'Support your favorite creators via tips and subscriptions',
  'Pay for on-site model training',
  'Create bounties for models, images and more!',
  'Purchase user cosmetics from our upcoming user cosmetic store!',
];

export const STRIPE_PROCESSING_AWAIT_TIME = 20000; // 20s
export const STRIPE_PROCESSING_CHECK_INTERVAL = 1000; // 1s

export const CacheTTL = {
  xs: 60 * 1,
  sm: 60 * 3,
  md: 60 * 10,
  lg: 60 * 30,
  hour: 60 * 60,
  day: 60 * 60 * 24,
  week: 60 * 60 * 24 * 7,
  month: 60 * 60 * 24 * 30,
} as const;

export const RECAPTCHA_ACTIONS = {
  STRIPE_TRANSACTION: 'STRIPE_TRANSACTION',
  COMPLETE_ONBOARDING: 'COMPLETE_ONBOARDING',
} as const;

export type RecaptchaAction = keyof typeof RECAPTCHA_ACTIONS;<|MERGE_RESOLUTION|>--- conflicted
+++ resolved
@@ -281,7 +281,6 @@
     coverImageWidth: 180,
   },
   supportedBaseModelAddendums: ['SD 1.5', 'SDXL 1.0'],
-<<<<<<< HEAD
   vault: {
     keys: {
       details: ':modelVersionId/:userId/details.pdf',
@@ -289,9 +288,7 @@
       cover: ':modelVersionId/:userId/cover.jpg',
     },
   },
-=======
   supporterBadge: '020f374d-f165-4f45-9082-371e696a44ff',
->>>>>>> 8fe290b1
 } as const;
 
 export const zipModelFileTypes: ModelFileFormat[] = ['Core ML', 'Diffusers', 'ONNX'];
