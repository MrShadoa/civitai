--- conflicted
+++ resolved
@@ -13,12 +13,9 @@
 import { ModelSort } from '~/server/common/enums';
 import { IMAGE_MIME_TYPE } from '~/server/common/mime-types';
 import { ArticleSort, CollectionSort, ImageSort, PostSort, QuestionSort } from './enums';
-<<<<<<< HEAD
 import { GenerationResource } from '~/shared/constants/generation.constants';
-=======
 import { env } from '~/env/client.mjs';
 import { ForwardRefExoticComponent, RefAttributes } from 'react';
->>>>>>> e1bb9f13
 
 export const constants = {
   modelFilterDefaults: {
