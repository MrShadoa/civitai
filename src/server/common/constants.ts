<<<<<<< HEAD
import { ImageSort, PostSort, QuestionSort, BrowsingMode } from './enums';
import { MetricTimeframe } from '@prisma/client';
=======
import { ImageSort, QuestionSort } from './enums';
import { MetricTimeframe, ModelType } from '@prisma/client';
>>>>>>> 14d36069
import { ModelSort } from '~/server/common/enums';

export const constants = {
  modelFilterDefaults: {
    sort: ModelSort.HighestRated,
    period: MetricTimeframe.AllTime,
  },
  questionFilterDefaults: {
    sort: QuestionSort.MostLiked,
    period: MetricTimeframe.AllTime,
    limit: 50,
  },
  galleryFilterDefaults: {
    sort: ImageSort.MostReactions,
    period: MetricTimeframe.AllTime,
    limit: 50,
  },
  postFilterDefaults: {
    sort: PostSort.MostReactions,
    period: MetricTimeframe.AllTime,
    browsingMode: BrowsingMode.All,
    limit: 50,
  },
  baseModels: ['SD 1.4', 'SD 1.5', 'SD 2.0', 'SD 2.0 768', 'SD 2.1', 'SD 2.1 768', 'Other'],
  modelFileTypes: [
    'Model',
    'Text Encoder',
    'Pruned Model',
    'Negative',
    'Training Data',
    'VAE',
    'Config',
    'Archive',
  ],
  tagFilterDefaults: {
    trendingTagsLimit: 20,
  },
  reportingFilterDefaults: {
    limit: 50,
  },
  modelFileOrder: {
    Model: 0,
    'Pruned Model': 1,
    'Training Data': 2,
    Config: 3,
    'Text Encoder': 4,
    VAE: 5,
    Negative: 6,
    Archive: 7,
  },
} as const;

export type BaseModel = (typeof constants.baseModels)[number];
export type ModelFileType = (typeof constants.modelFileTypes)[number];<|MERGE_RESOLUTION|>--- conflicted
+++ resolved
@@ -1,10 +1,5 @@
-<<<<<<< HEAD
 import { ImageSort, PostSort, QuestionSort, BrowsingMode } from './enums';
-import { MetricTimeframe } from '@prisma/client';
-=======
-import { ImageSort, QuestionSort } from './enums';
 import { MetricTimeframe, ModelType } from '@prisma/client';
->>>>>>> 14d36069
 import { ModelSort } from '~/server/common/enums';
 
 export const constants = {
