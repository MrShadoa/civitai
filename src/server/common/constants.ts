--- conflicted
+++ resolved
@@ -566,16 +566,10 @@
   return key && generationConfig[key] ? generationConfig[key] : generationConfig['SD1'];
 };
 
-<<<<<<< HEAD
-
-export const MODELS_SEARCH_INDEX = 'models_v7';
+
+export const MODELS_SEARCH_INDEX = 'models_v8';
 export const IMAGES_SEARCH_INDEX = 'images_v4';
 export const ARTICLES_SEARCH_INDEX = 'articles_v4';
-=======
-export const MODELS_SEARCH_INDEX = 'models_v7';
-export const IMAGES_SEARCH_INDEX = 'images_v3';
-export const ARTICLES_SEARCH_INDEX = 'articles_v3';
->>>>>>> ddd1efa2
 export const USERS_SEARCH_INDEX = 'users_v2';
 export const COLLECTIONS_SEARCH_INDEX = 'collections_v2';
 export const BOUNTIES_SEARCH_INDEX = 'bounties_v2';
