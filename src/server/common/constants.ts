--- conflicted
+++ resolved
@@ -180,18 +180,15 @@
   imageUpload: {
     maxFileSize: 32 * 1024 ** 2, // 32MB
   },
-<<<<<<< HEAD
+  bounties: {
+    engagementTypes: ['favorite', 'tracking', 'supporter', 'awarded'],
+    minCreateAmount: 5000,
+  },
+  defaultCurrency: 'USD',
   referrals: {
     referralCodeMinLength: 6,
     referralCodeMaxCount: 3,
   },
-=======
-  bounties: {
-    engagementTypes: ['favorite', 'tracking', 'supporter', 'awarded'],
-    minCreateAmount: 5000,
-  },
-  defaultCurrency: 'USD',
->>>>>>> 832c29fc
 } as const;
 
 export const POST_IMAGE_LIMIT = 20;
