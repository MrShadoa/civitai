--- conflicted
+++ resolved
@@ -209,15 +209,14 @@
   Purchased = 'Purchased',
 }
 
-<<<<<<< HEAD
 export enum SearchIndexUpdateQueueAction {
   Update = 'Update',
   Delete = 'Delete',
-=======
+}
+
 export enum VaultSort {
   RecentlyAdded = 'Recently Added',
   RecentlyCreated = 'Recently Created',
   ModelName = 'Model Name',
   ModelSize = 'Model Size',
->>>>>>> 9ece178e
 }