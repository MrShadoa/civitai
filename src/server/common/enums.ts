export enum UploadType {
  Image = 'image',
  TrainingImages = 'training-images',
  Model = 'model',
  Default = 'default',
}

export type UploadTypeUnion = `${UploadType}`;

export enum ModelSort {
  HighestRated = 'Highest Rated',
  MostDownloaded = 'Most Downloaded',
  MostLiked = 'Most Liked',
  MostDiscussed = 'Most Discussed',
  Newest = 'Newest',
  Trending = 'Trending',
}

export enum ReviewSort {
  Newest = 'newest',
  Oldest = 'oldest',
  MostLiked = 'most-liked',
  MostDisliked = 'most-disliked',
  MostComments = 'most-comments',
}

export enum ReviewFilter {
  NSFW = 'nsfw',
  IncludesImages = 'includes-images',
}

<<<<<<< HEAD
export enum BountySort {
  HighestBounty = 'HighestBounty',
  MostLiked = 'MostLiked',
  MostDiscussed = 'MostDiscussed',
  Newest = 'Newest',
=======
export enum QuestionSort {
  Newest = 'Newest',
  MostLiked = 'Most Liked',
}

export enum QuestionStatus {
  Answered = 'Answered',
  Unanswered = 'Unanswered',
>>>>>>> 08c4fef0
}<|MERGE_RESOLUTION|>--- conflicted
+++ resolved
@@ -29,13 +29,6 @@
   IncludesImages = 'includes-images',
 }
 
-<<<<<<< HEAD
-export enum BountySort {
-  HighestBounty = 'HighestBounty',
-  MostLiked = 'MostLiked',
-  MostDiscussed = 'MostDiscussed',
-  Newest = 'Newest',
-=======
 export enum QuestionSort {
   Newest = 'Newest',
   MostLiked = 'Most Liked',
@@ -44,5 +37,11 @@
 export enum QuestionStatus {
   Answered = 'Answered',
   Unanswered = 'Unanswered',
->>>>>>> 08c4fef0
+}
+
+export enum BountySort {
+  HighestBounty = 'HighestBounty',
+  MostLiked = 'MostLiked',
+  MostDiscussed = 'MostDiscussed',
+  Newest = 'Newest',
 }