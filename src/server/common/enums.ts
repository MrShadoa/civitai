--- conflicted
+++ resolved
@@ -127,7 +127,7 @@
 export enum SignalMessages {
   BuzzUpdate = 'buzz:update',
   ImageGenStatusUpdate = 'image-gen:status-update',
-<<<<<<< HEAD
+  TrainingUpdate = 'training:update',
 }
 
 export enum BountySort {
@@ -149,7 +149,4 @@
   Open = 'Open',
   Expired = 'Expired',
   Awarded = 'Awarded',
-=======
-  TrainingUpdate = 'training:update',
->>>>>>> 1253d3b5
 }