export enum UploadType {
  Image = 'image',
  TrainingImages = 'training-images',
  TrainingImagesTemp = 'training-images-temp',
  Model = 'model',
  Default = 'default',
}

export type UploadTypeUnion = `${UploadType}`;

export enum ModelSort {
  HighestRated = 'Highest Rated',
  MostDownloaded = 'Most Downloaded',
  MostLiked = 'Most Liked',
  // MostTipped = 'Most Buzz',
  MostDiscussed = 'Most Discussed',
  MostCollected = 'Most Collected',
  ImageCount = 'Most Images',
  Newest = 'Newest',
  Oldest = 'Oldest',
}

export enum ReviewSort {
  Newest = 'newest',
  Oldest = 'oldest',
  MostLiked = 'most-liked',
  MostDisliked = 'most-disliked',
  MostComments = 'most-comments',
  Rating = 'rating',
}

export enum ReviewFilter {
  NSFW = 'nsfw',
  IncludesImages = 'includes-images',
}

export enum QuestionSort {
  Newest = 'Newest',
  MostLiked = 'Most Liked',
}

export enum QuestionStatus {
  Answered = 'Answered',
  Unanswered = 'Unanswered',
}

export enum ImageSort {
  MostReactions = 'Most Reactions',
  // MostTipped = 'Most Buzz',
  MostComments = 'Most Comments',
  MostCollected = 'Most Collected',
  Newest = 'Newest',
  Oldest = 'Oldest',
  Random = 'Random',
}

export const ImageSortHidden = {
  Random: ImageSort.Random,
};

export enum PostSort {
  MostReactions = 'Most Reactions',
  MostComments = 'Most Comments',
  MostCollected = 'Most Collected',
  Newest = 'Newest',
}

export enum ImageType {
  txt2img = 'txt2img',
  img2img = 'img2img',
  inpainting = 'inpainting',
}

export enum ImageResource {
  Manual = 'Manual',
  Automatic = 'Automatic',
}

export enum TagSort {
  MostModels = 'Most Models',
  MostImages = 'Most Images',
  MostPosts = 'Most Posts',
  MostArticles = 'Most Articles',
  MostHidden = 'Most Hidden',
}

export enum ImageScanType {
  Moderation,
  Label,
  FaceDetection,
  WD14,
}

export enum CommentV2Sort {
  Newest = 'Newest',
  Oldest = 'Oldest',
}

export enum ArticleSort {
  MostBookmarks = 'Most Bookmarks',
  MostReactions = 'Most Reactions',
  // MostTipped = 'Most Buzz',
  MostComments = 'Most Comments',
  MostCollected = 'Most Collected',
  Newest = 'Newest',
}

export enum ModelType {
  Checkpoint = 'Checkpoint',
  TextualInversion = 'TextualInversion',
  MotionModule = 'MotionModule',
  Hypernetwork = 'Hypernetwork',
  AestheticGradient = 'AestheticGradient',
  LORA = 'LORA',
  LoCon = 'LoCon',
  Controlnet = 'Controlnet',
  Upscaler = 'Upscaler',
  VAE = 'VAE',
  Poses = 'Poses',
  Wildcards = 'Wildcards',
  Other = 'Other',
}

export enum CheckpointType {
  Trained = 'Trained',
  Merge = 'Merge',
}

export enum CollectionSort {
  MostContributors = 'Most Followers',
  Newest = 'Newest',
}

export enum SignalMessages {
  BuzzUpdate = 'buzz:update',
  ImageGenStatusUpdate = 'image-gen:status-update',
  TrainingUpdate = 'training:update',
  ImageIngestionStatus = 'image-ingestion:status',
  ChatNewMessage = 'chat:new-message',
  ChatNewRoom = 'chat:new-room',
  ChatTypingStatus = 'chat:typing-status',
  OrchestratorUpdate = 'orchestrator-job:status-update',
<<<<<<< HEAD
  TextToImageUpdate = 'orchestrator:text-to-image-update',
  SchedulerDownload = 'scheduler:download',
=======
  NotificationNew = 'notification:new',
>>>>>>> 61c33f4f
}

export enum BountySort {
  EndingSoon = 'Ending Soon',
  HighestBounty = 'Highest Bounty',
  MostLiked = 'Most Liked',
  MostDiscussed = 'Most Discussed',
  MostContributors = 'Most Contributors',
  MostTracked = 'Most Tracked',
  MostEntries = 'Most Entries',
  Newest = 'Newest',
}

export enum BountyBenefactorSort {
  HighestAmount = 'Highest Amount',
  Newest = 'Newest',
}

export enum BountyStatus {
  Open = 'Open',
  Expired = 'Expired',
  Awarded = 'Awarded',
}

export enum CollectionReviewSort {
  Newest = 'Newest',
  Oldest = 'Oldest',
}

export enum ClubMembershipSort {
  MostRecent = 'MostRecent',
  NextBillingDate = 'NextBillingDate',
  MostExpensive = 'MostExpensive',
}

export enum ClubSort {
  Newest = 'Newest',
  MostResources = 'Most Resources',
  MostPosts = 'Most Club Posts',
  MostMembers = 'Most Members',
}

export enum BlockedReason {
  TOS = 'tos',
  Moderated = 'moderated',
}

export enum ThreadSort {
  Newest = 'Newest',
  Oldest = 'Oldest',
  MostReactions = 'Most Reactions',
}

export enum NsfwLevel {
  PG = 1,
  PG13 = 2,
  R = 4,
  X = 8,
  XXX = 16,
  Blocked = 32,
}

export enum OnboardingSteps {
  TOS = 1,
  Profile = 2,
  BrowsingLevels = 4,
  Buzz = 8,
}
export const OnboardingComplete =
  OnboardingSteps.TOS |
  OnboardingSteps.Profile |
  OnboardingSteps.BrowsingLevels |
  OnboardingSteps.Buzz;

export enum PurchasableRewardViewMode {
  Available = 'Available',
  Purchased = 'Purchased',
}

export enum PurchasableRewardModeratorViewMode {
  Available = 'Available',
  History = 'History',
  Purchased = 'Purchased',
}

export enum ImageConnectionType {
  Bounty = 'Bounty',
  BountyEntry = 'BountyEntry',
}

export enum SearchIndexUpdateQueueAction {
  Update = 'Update',
  Delete = 'Delete',
}

export enum VaultSort {
  RecentlyAdded = 'Recently Added',
  RecentlyCreated = 'Recently Created',
  ModelName = 'Model Name',
  ModelSize = 'Model Size',
}

export enum GenerationRequestStatus {
  Pending = 'Pending',
  Processing = 'Processing',
  Cancelled = 'Cancelled',
  Error = 'Error',
  Succeeded = 'Succeeded',
}<|MERGE_RESOLUTION|>--- conflicted
+++ resolved
@@ -140,12 +140,9 @@
   ChatNewRoom = 'chat:new-room',
   ChatTypingStatus = 'chat:typing-status',
   OrchestratorUpdate = 'orchestrator-job:status-update',
-<<<<<<< HEAD
   TextToImageUpdate = 'orchestrator:text-to-image-update',
   SchedulerDownload = 'scheduler:download',
-=======
   NotificationNew = 'notification:new',
->>>>>>> 61c33f4f
 }
 
 export enum BountySort {
