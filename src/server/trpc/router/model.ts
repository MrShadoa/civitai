--- conflicted
+++ resolved
@@ -51,22 +51,15 @@
   if (!ctx.user) throw new TRPCError({ code: 'UNAUTHORIZED' });
 
   const { id } = input as { id: number };
-<<<<<<< HEAD
+
   const userId = ctx.user.id;
-  const isModerator = ctx.user?.isModerator;
-  const ownerId = (await prisma.model.findUnique({ where: { id } }))?.userId ?? 0;
-  if (!isModerator) {
-    if (ownerId !== userId) throw handleAuthorizationError();
-=======
-  const userId = ctx.session.user.id;
   let ownerId = userId;
   if (id) {
-    const isModerator = ctx.session?.user?.isModerator;
-    ownerId = (await ctx.prisma.model.findUnique({ where: { id } }))?.userId ?? 0;
+    const isModerator = ctx?.user?.isModerator;
+    ownerId = (await prisma.model.findUnique({ where: { id } }))?.userId ?? 0;
     if (!isModerator) {
       if (ownerId !== userId) throw handleAuthorizationError();
     }
->>>>>>> b3e6af0e
   }
 
   return next({
@@ -322,100 +315,7 @@
           .filter((version) => !versionIds.includes(version.id))
           .map(({ id }) => id);
 
-<<<<<<< HEAD
-        const model = await prisma.$transaction(async (tx) => {
-          const imagesToUpdate = modelVersions.flatMap((x) => x.images).filter((x) => !!x.id);
-          await Promise.all(
-            imagesToUpdate.map(async (image) =>
-              tx.image.update({
-                where: { id: image.id },
-                data: {
-                  ...image,
-                  meta: (image.meta as Prisma.JsonObject) ?? Prisma.JsonNull,
-                },
-              })
-            )
-          );
-
-          // TODO Model Status: Allow them to save as draft and publish/unpublish
-          return await prisma.model.update({
-            where: { id },
-            data: {
-              ...data,
-              status: data.status,
-              modelVersions: {
-                deleteMany:
-                  versionsToDelete.length > 0 ? { id: { in: versionsToDelete } } : undefined,
-                upsert: modelVersions.map(
-                  ({ id = -1, images, modelFile, trainingDataFile, ...version }) => {
-                    const imagesWithIndex = images.map((image, index) => ({
-                      index,
-                      userId: ownerId,
-                      ...image,
-                      meta: (image.meta as Prisma.JsonObject) ?? Prisma.JsonNull,
-                    }));
-                    const existingVersion = currentVersions.find((x) => x.id === id);
-
-                    // Determine what files to create/update
-                    const existingFileUrls: Record<string, string> = {};
-                    for (const existingFile of existingVersion?.files ?? [])
-                      existingFileUrls[existingFile.type] = existingFile.url;
-
-                    const files = prepareFiles(modelFile, trainingDataFile) as typeof modelFile[];
-                    const filesToCreate: typeof modelFile[] = [];
-                    const filesToUpdate: typeof modelFile[] = [];
-                    for (const file of files) {
-                      if (!file.type) continue;
-                      const existingUrl = existingFileUrls[file.type];
-                      if (!existingUrl) filesToCreate.push(file);
-                      else if (existingUrl !== file.url) filesToUpdate.push(file);
-                    }
-
-                    // Determine what images to create/update
-                    const imagesToUpdate = imagesWithIndex.filter((x) => !!x.id);
-                    const imagesToCreate = imagesWithIndex.filter((x) => !x.id);
-
-                    // TODO Model Status: Allow them to save as draft and publish/unpublish
-                    return {
-                      where: { id },
-                      create: {
-                        ...version,
-                        status: data.status,
-                        files: {
-                          create: filesToCreate.map(({ name, type, url, sizeKB }) => ({
-                            name,
-                            type,
-                            url,
-                            sizeKB,
-                            ...unscannedFile,
-                          })),
-                        },
-                        images: {
-                          create: imagesWithIndex.map(({ index, ...image }) => ({
-                            index,
-                            image: { create: image },
-                          })),
-                        },
-                      },
-                      update: {
-                        ...version,
-                        epochs: version.epochs ?? null,
-                        steps: version.steps ?? null,
-                        status: data.status,
-                        files: {
-                          create: filesToCreate.map(({ name, type, url, sizeKB }) => ({
-                            name,
-                            type,
-                            url,
-                            sizeKB,
-                            ...unscannedFile,
-                          })),
-                          update: filesToUpdate.map(({ type, url, name, sizeKB }) => ({
-                            where: { modelVersionId_type: { modelVersionId: id, type } },
-                            data: {
-                              url,
-=======
-        const model = await ctx.prisma.$transaction(
+        const model = await prisma.$transaction(
           async (tx) => {
             const imagesToUpdate = modelVersions.flatMap((x) => x.images).filter((x) => !!x.id);
             await Promise.all(
@@ -431,7 +331,7 @@
             );
 
             // TODO Model Status: Allow them to save as draft and publish/unpublish
-            return await ctx.prisma.model.update({
+            return await tx.model.update({
               where: { id },
               data: {
                 ...data,
@@ -476,7 +376,6 @@
                           status: data.status,
                           files: {
                             create: filesToCreate.map(({ name, type, url, sizeKB }) => ({
->>>>>>> b3e6af0e
                               name,
                               type,
                               url,
