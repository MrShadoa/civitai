--- conflicted
+++ resolved
@@ -42,11 +42,7 @@
 import { postMetrics } from '~/server/metrics';
 import { leakingContentCounter } from '~/server/prom/client';
 import { imagesForModelVersionsCache, tagCache, tagIdsForImagesCache } from '~/server/redis/caches';
-<<<<<<< HEAD
 import { redis, REDIS_KEYS } from '~/server/redis/client';
-=======
-import { redis } from '~/server/redis/client';
->>>>>>> a0f0b637
 import { GetByIdInput, UserPreferencesInput } from '~/server/schema/base.schema';
 import { CollectionMetadataSchema } from '~/server/schema/collection.schema';
 import {
@@ -1413,22 +1409,11 @@
     }, {} as Record<number, ReviewReactions[]>);
   }
 
-<<<<<<< HEAD
-  const [userDatas, userCosmetics, profilePictures, tagIdsData] = await Promise.all([
-    await getBasicDataForUsers(userIds),
-    include?.includes('cosmetics') ? await getCosmeticsForUsers(userIds) : undefined,
-    include?.includes('profilePictures') ? await getProfilePicturesForUsers(userIds) : undefined,
-    include?.includes('tagIds') ? await tagIdsForImagesCache.fetch(imageIds) : undefined,
-  ]);
-
-  // TODO tags? we have strings...
-=======
   const [userDatas, userCosmetics, profilePictures] = await Promise.all([
     await getBasicDataForUsers(userIds),
     include?.includes('cosmetics') ? await getCosmeticsForUsers(userIds) : undefined,
     include?.includes('profilePictures') ? await getProfilePicturesForUsers(userIds) : undefined,
   ]);
->>>>>>> a0f0b637
 
   const mergedData = searchResults.map((sr) => {
     const thisUser = userDatas[sr.userId] ?? {};
@@ -1451,10 +1436,6 @@
         profilePicture: profilePictures?.[sr.userId] ?? null,
       },
       reactions,
-<<<<<<< HEAD
-      tagIds: tagIdsData?.[sr.id]?.tags,
-=======
->>>>>>> a0f0b637
       // TODO fix below
       tags: [], // needed?
       name: null, // leave
