import {
  Availability,
<<<<<<< HEAD
  HiddenType,
=======
  CollectionMode,
>>>>>>> f5cf8964
  ImageGenerationProcess,
  ImageIngestionStatus,
  MediaType,
  ModelType,
  Prisma,
  ReportReason,
  ReportStatus,
  ReviewReactions,
} from '@prisma/client';

import { TRPCError } from '@trpc/server';
import { chunk, truncate } from 'lodash-es';
import { SessionUser } from 'next-auth';
import { isProd } from '~/env/other';
import { env } from '~/env/server.mjs';
import { VotableTagModel } from '~/libs/tags';
import { purgeCache } from '~/server/cloudflare/client';
import { CacheTTL, constants } from '~/server/common/constants';
import {
  BlockedReason,
  ImageScanType,
  ImageSort,
  NsfwLevel,
  SearchIndexUpdateQueueAction,
} from '~/server/common/enums';
import { getImageGenerationProcess } from '~/server/common/model-helpers';
import { dbRead, dbWrite } from '~/server/db/client';
import { pgDbRead } from '~/server/db/pgDb';
import { postMetrics } from '~/server/metrics';
import { leakingContentCounter } from '~/server/prom/client';
import { imagesForModelVersionsCache, tagIdsForImagesCache } from '~/server/redis/caches';
import { GetByIdInput, UserPreferencesInput, getByIdSchema } from '~/server/schema/base.schema';
import {
  AddOrRemoveImageTechniquesOutput,
  AddOrRemoveImageToolsOutput,
  CreateImageSchema,
  GetEntitiesCoverImage,
  GetInfiniteImagesOutput,
  ImageEntityType,
  imageMetaOutput,
  ImageRatingReviewOutput,
  ImageReviewQueueInput,
  ImageUploadProps,
  ReportCsamImagesInput,
  UpdateImageNsfwLevelOutput,
  UpdateImageTechniqueOutput,
  UpdateImageToolsOutput,
} from '~/server/schema/image.schema';
import { articlesSearchIndex, imagesSearchIndex } from '~/server/search-index';
import { ContentDecorationCosmetic, WithClaimKey } from '~/server/selectors/cosmetic.selector';
import { ImageResourceHelperModel } from '~/server/selectors/image.selector';
import { ImageV2Model } from '~/server/selectors/imagev2.selector';
import { imageTagCompositeSelect, simpleTagSelect } from '~/server/selectors/tag.selector';
import { getCosmeticsForEntity } from '~/server/services/cosmetic.service';
import { trackModActivity } from '~/server/services/moderator.service';
import { bustCachesForPost, updatePostNsfwLevel } from '~/server/services/post.service';
import { bulkSetReportStatus } from '~/server/services/report.service';
import {
  getBlockedTags,
  getModeratedTags,
  getTagsNeedingReview,
} from '~/server/services/system-cache';
import { getVotableTags2 } from '~/server/services/tag.service';
import { getCosmeticsForUsers, getProfilePicturesForUsers } from '~/server/services/user.service';
import { limitConcurrency } from '~/server/utils/concurrency-helpers';
import { getPeriods } from '~/server/utils/enum-helpers';
import {
  throwAuthorizationError,
  throwBadRequestError,
  throwDbError,
  throwNotFoundError,
} from '~/server/utils/errorHandling';
import { getCursor } from '~/server/utils/pagination-helpers';
<<<<<<< HEAD
import { homePageBrowsingLevels } from '~/shared/constants/browsingLevel.constants';
=======
import {
  onlySelectableLevels,
  sfwBrowsingLevelsFlag,
} from '~/shared/constants/browsingLevel.constants';
>>>>>>> f5cf8964
import { Flags } from '~/shared/utils';
import { logToDb } from '~/utils/logging';
import { promptWordReplace } from '~/utils/metadata/audit';
import { removeEmpty } from '~/utils/object-helpers';
import { baseS3Client } from '~/utils/s3-client';
import { isDefined } from '~/utils/type-guards';
import {
  GetImageInput,
  ImageMetaProps,
  ImageModerationSchema,
  IngestImageInput,
  ingestImageSchema,
} from './../schema/image.schema';
import { collectionSelect } from '~/server/selectors/collection.selector';
import { ImageMetadata, VideoMetadata } from '~/server/schema/media.schema';
import { getUserCollectionPermissionsById } from '~/server/services/collection.service';
import { CollectionMetadataSchema } from '~/server/schema/collection.schema';
// TODO.ingestion - logToDb something something 'axiom'

// no user should have to see images on the site that haven't been scanned or are queued for removal

export const imageUrlInUse = async ({ url, id }: { url: string; id: number }) => {
  const otherImagesWithSameUrl = await dbRead.image.findFirst({
    select: { id: true },
    where: {
      url: url,
      id: { not: id },
    },
  });

  return !!otherImagesWithSameUrl;
};

export async function purgeResizeCache({ url }: { url: string }) {
  const { items } = await baseS3Client.listObjects({
    bucket: env.S3_IMAGE_CACHE_BUCKET,
    prefix: url,
  });
  await baseS3Client.deleteManyObjects({
    bucket: env.S3_IMAGE_CACHE_BUCKET,
    keys: items.map((x) => x.Key).filter(isDefined),
  });
}

export const deleteImageById = async ({
  id,
  updatePost,
}: GetByIdInput & { updatePost?: boolean }) => {
  updatePost ??= true;
  try {
    const image = await dbWrite.image.delete({
      where: { id },
      select: { url: true, postId: true, nsfwLevel: true, userId: true },
    });
    if (!image) return;

    try {
      if (isProd && !(await imageUrlInUse({ url: image.url, id }))) {
        await baseS3Client.deleteObject({ bucket: env.S3_IMAGE_UPLOAD_BUCKET, key: image.url });
        await purgeResizeCache({ url: image.url });
      }
    } catch {
      // Ignore errors
    }

    await imagesSearchIndex.queueUpdate([{ id, action: SearchIndexUpdateQueueAction.Delete }]);
    // await dbWrite.$executeRaw`DELETE FROM "Image" WHERE id = ${id}`;
    if (updatePost && image.postId) {
      await updatePostNsfwLevel(image.postId);
      await bustCachesForPost(image.postId);
      postMetrics.queueUpdate(image.postId);
    }
    return image;
  } catch {
    // Ignore errors
  }
};

export const moderateImages = async ({
  ids,
  needsReview,
  reviewType,
  reviewAction,
}: ImageModerationSchema) => {
  if (reviewAction === 'delete') {
    const affected = await dbWrite.$queryRaw<{ id: number; userId: number; nsfwLevel: number }[]>`
      SELECT id, "userId", "nsfwLevel" FROM "Image"
      WHERE id IN (${Prisma.join(ids)});
    `;

    await dbWrite.image.updateMany({
      where: { id: { in: ids } },
      data: {
        needsReview: null,
        ingestion: 'Blocked',
        nsfwLevel: NsfwLevel.Blocked,
        blockedFor: BlockedReason.Moderated,
        updatedAt: new Date(),
      },
    });

    await imagesSearchIndex.queueUpdate(
      ids.map((id) => ({ id, action: SearchIndexUpdateQueueAction.Delete }))
    );
    return affected;
  } else if (reviewAction === 'removeName') {
    removeNameReference(ids);
  } else if (reviewAction === 'mistake') {
    // Remove needsReview status
    await dbWrite.image.updateMany({
      where: { id: { in: ids } },
      data: { needsReview: null, ingestion: 'Scanned' },
    });
  } else {
    // Approve
    const results = await dbWrite.$queryRaw<{ id: number; nsfwLevel: number }[]>`
      UPDATE "Image" SET
        "needsReview" = ${needsReview},
        "ingestion" = 'Scanned',
        "nsfwLevel" = CASE
          WHEN "nsfwLevel" = ${NsfwLevel.Blocked}::int THEN 0
          ELSE "nsfwLevel"
        END
      WHERE id IN (${Prisma.join(ids)})
      RETURNING id, "nsfwLevel";
    `;

    // Remove tags that triggered review
    const tagIds = (await getTagsNeedingReview()).map((x) => x.id);

    // And moderated tags for POI review (since no NSFW allowed)
    const changeTags = reviewType === 'poi';
    if (changeTags) {
      const moderatedTags = await getModeratedTags();
      tagIds.push(...moderatedTags.map((x) => x.id));
    }

    // And blocked tags for Blocked Tag review
    const removeBlockedTags = reviewType === 'tag';
    if (removeBlockedTags) {
      const blockedTags = await getBlockedTags();
      tagIds.push(...blockedTags.map((x) => x.id));
    }

    await dbWrite.tagsOnImage.updateMany({
      where: { imageId: { in: ids }, tagId: { in: tagIds } },
      data: { disabled: true },
    });

    // Update nsfw level of image
    const resetLevels = results.filter((x) => x.nsfwLevel === 0).map((x) => x.id);
    if (resetLevels.length) await updateNsfwLevel(resetLevels);
    else if (changeTags) await updateNsfwLevel(ids);
  }
  return null;
};

export async function updateNsfwLevel(ids: number | number[]) {
  if (!Array.isArray(ids)) ids = [ids];
  ids = [...new Set(ids)]; // dedupe
  if (!ids.length) return;
  await dbWrite.$executeRawUnsafe(`SELECT update_nsfw_levels(ARRAY[${ids.join(',')}]::integer[])`);
}

export const updateImageReportStatusByReason = ({
  id,
  reason,
  status,
}: {
  id: number;
  reason: ReportReason;
  status: ReportStatus;
}) => {
  return dbWrite.$queryRaw<{ id: number; userId: number }[]>`
    UPDATE "Report" r SET status = ${status}::"ReportStatus"
    FROM "ImageReport" i
    WHERE i."reportId" = r.id
      AND i."imageId" = ${id}
      AND r.reason = ${reason}::"ReportReason"
    RETURNING id, "userId"
  `;
};

export const getImageDetail = async ({ id }: GetByIdInput) => {
  return await dbWrite.image.findUnique({
    where: { id },
    select: {
      resources: {
        select: {
          id: true,
          modelVersion: { select: { id: true, name: true } },
          name: true,
          detected: true,
        },
      },
      tags: {
        where: { disabled: false },
        select: {
          automated: true,
          tag: {
            select: simpleTagSelect,
          },
        },
      },
    },
  });
};

export const getImageById = async ({ id }: GetByIdInput) => {
  return await dbRead.image.findUnique({
    where: { id },
  });
};

export const ingestImageById = async ({ id }: GetByIdInput) => {
  const image = await dbRead.image.findUnique({
    where: { id },
    select: {
      id: true,
      url: true,
      type: true,
      width: true,
      height: true,
    },
  });
  if (!image) throw new TRPCError({ code: 'NOT_FOUND' });
  return await ingestImage({ image });
};

export const ingestImage = async ({
  image,
  tx,
}: {
  image: IngestImageInput;
  tx?: Prisma.TransactionClient;
}): Promise<boolean> => {
  if (!env.IMAGE_SCANNING_ENDPOINT)
    throw new Error('missing IMAGE_SCANNING_ENDPOINT environment variable');
  const { url, id, type, width, height } = ingestImageSchema.parse(image);

  const callbackUrl = env.IMAGE_SCANNING_CALLBACK;
  const scanRequestedAt = new Date();
  const dbClient = tx ?? dbWrite;

  if (!isProd && !callbackUrl) {
    console.log('skip ingest');
    await dbClient.image.update({
      where: { id },
      data: {
        scanRequestedAt,
        scannedAt: scanRequestedAt,
        ingestion: ImageIngestionStatus.Scanned,
      },
    });

    return true;
  }
  const response = await fetch(env.IMAGE_SCANNING_ENDPOINT + '/enqueue', {
    method: 'POST',
    headers: { 'Content-Type': 'application/json' },
    body: JSON.stringify({
      imageId: id,
      imageKey: url,
      type,
      width,
      height,
      // wait: true,
      scans: [ImageScanType.Label, ImageScanType.Moderation, ImageScanType.WD14],
      callbackUrl,
      movieRatingModel: env.IMAGE_SCANNING_MODEL,
    }),
  });
  if (response.status === 202) {
    const scanJobs = (await response.json().catch(() => Prisma.JsonNull)) as { jobId: string };
    await dbClient.image.update({
      where: { id },
      data: { scanRequestedAt, scanJobs },
    });

    return true;
  } else {
    await logToDb('image-ingestion', {
      type: 'error',
      imageId: id,
      url,
    });

    return false;
  }
};

export const ingestImageBulk = async ({
  images,
  tx,
  lowPriority = true,
}: {
  images: IngestImageInput[];
  tx?: Prisma.TransactionClient;
  lowPriority?: boolean;
}): Promise<boolean> => {
  if (!env.IMAGE_SCANNING_ENDPOINT)
    throw new Error('missing IMAGE_SCANNING_ENDPOINT environment variable');

  const callbackUrl = env.IMAGE_SCANNING_CALLBACK;
  const scanRequestedAt = new Date();
  const imageIds = images.map(({ id }) => id);
  const dbClient = tx ?? dbWrite;

  if (!isProd || !callbackUrl) {
    console.log('skip ingest');
    await dbClient.image.updateMany({
      where: { id: { in: imageIds } },
      data: {
        scanRequestedAt,
        scannedAt: scanRequestedAt,
        ingestion: ImageIngestionStatus.Scanned,
      },
    });
    return true;
  }

  const response = await fetch(
    env.IMAGE_SCANNING_ENDPOINT + `/enqueue-bulk?lowpri=${lowPriority}`,
    {
      method: 'POST',
      headers: { 'Content-Type': 'application/json' },
      body: JSON.stringify(
        images.map((image) => ({
          imageId: image.id,
          imageKey: image.url,
          type: image.type,
          width: image.width,
          height: image.height,
          scans: [ImageScanType.Label, ImageScanType.Moderation, ImageScanType.WD14],
          callbackUrl,
        }))
      ),
    }
  );
  if (response.status === 202) {
    await dbClient.image.updateMany({
      where: { id: { in: imageIds } },
      data: { scanRequestedAt },
    });
    return true;
  }
  return false;
};

// #region [new service methods]
export function applyUserPreferencesSql(
  AND: Prisma.Sql[],
  {
    excludedUserIds,
    excludedImageIds,
    excludedTagIds,
    userId,
    hidden,
  }: UserPreferencesInput & { userId?: number; hidden?: boolean }
) {
  // Exclude specific users
  if (excludedUserIds?.length)
    AND.push(Prisma.sql`i."userId" NOT IN (${Prisma.join(excludedUserIds)})`);

  // Exclude specific images
  if (excludedImageIds?.length) {
    AND.push(
      hidden
        ? Prisma.sql`i."id" IN (${Prisma.join(excludedImageIds)})`
        : Prisma.sql`i."id" NOT IN (${Prisma.join(excludedImageIds)})`
    );
  }

  // Exclude specific tags
  if (excludedTagIds?.length) {
    const OR = [
      Prisma.join(
        [
          Prisma.sql`i."ingestion" = ${ImageIngestionStatus.Scanned}::"ImageIngestionStatus"`,
          Prisma.sql`NOT EXISTS (
          SELECT 1 FROM "TagsOnImage" toi
          WHERE toi."imageId" = i.id AND toi."tagId" IN (${Prisma.join([
            ...new Set(excludedTagIds),
          ])}) AND NOT toi.disabled
        )`,
        ],
        ' AND '
      ),
    ];
    if (userId) OR.push(Prisma.sql`i."userId" = ${userId}`);
    AND.push(Prisma.sql`(${Prisma.join(OR, ' OR ')})`);
  }

  return AND;
}

type GetAllImagesRaw = {
  id: number;
  name: string | null;
  url: string;
  nsfwLevel: NsfwLevel;
  width: number | null;
  height: number | null;
  hash: string | null;
  meta: ImageMetaProps | null;
  hideMeta: boolean;
  hasMeta: boolean;
  onSite: boolean;
  generationProcess: ImageGenerationProcess | null;
  createdAt: Date;
  mimeType: string | null;
  scannedAt: Date | null;
  ingestion: ImageIngestionStatus;
  needsReview: string | null;
  hidden: HiddenType | null;
  userId: number;
  index: number | null;
  postId: number | null;
  postTitle: string | null;
  modelVersionId: number | null;
  imageId: number | null;
  publishedAt: Date | null;
  unpublishedAt?: Date | null;
  username: string | null;
  userImage: string | null;
  deletedAt: Date | null;
  cryCount: number;
  laughCount: number;
  likeCount: number;
  dislikeCount: number;
  heartCount: number;
  commentCount: number;
  collectedCount: number;
  tippedAmountCount: number;
  viewCount: number;
  cursorId?: string;
  type: MediaType;
  metadata: ImageMetadata | VideoMetadata | null;
  baseModel?: string;
  availability: Availability;
};
export type ImagesInfiniteModel = AsyncReturnType<typeof getAllImages>['items'][0];
export const getAllImages = async ({
  limit,
  cursor,
  skip,
  postId,
  postIds,
  collectionId,
  modelId,
  modelVersionId,
  imageId,
  username,
  period,
  periodMode,
  sort,
  tags,
  generation,
  reviewId,
  prioritizedUserIds,
  include,
  excludeCrossPosts,
  reactions,
  ids,
  includeBaseModel,
  types,
  hidden,
  followed,
  fromPlatform,
  browsingLevel,
  user,
  pending,
  notPublished,
  tools,
  techniques,
  baseModels,
  collectionTagId,
  excludedUserIds,
}: GetInfiniteImagesOutput & {
  userId?: number;
  user?: SessionUser;
  headers?: Record<string, string>; // does this do anything?
}) => {
  const AND: Prisma.Sql[] = [Prisma.sql`i."postId" IS NOT NULL`];
  const WITH: Prisma.Sql[] = [];
  let orderBy: string;
  const cacheTags: string[] = [];
  let cacheTime = CacheTTL.xs;
  const userId = user?.id;
  const isModerator = user?.isModerator ?? false;
  const includeCosmetics = include?.includes('cosmetics'); // TODO: This must be done similar to user cosmetics.

  // Exclude unselectable browsing levels
  browsingLevel = onlySelectableLevels(browsingLevel);

  // Filter to specific user content
  let targetUserId: number | undefined;
  if (username) {
    const targetUser = await dbRead.user.findUnique({ where: { username }, select: { id: true } });
    if (!targetUser) throw new Error('User not found');
    targetUserId = targetUser.id;
  }

  if (hidden) {
    if (!userId) throw throwAuthorizationError();
    const hiddenImages = await dbRead.imageEngagement.findMany({
      where: { userId, type: 'Hide' },
      select: { imageId: true },
    });
    const imageIds = hiddenImages.map((x) => x.imageId);
    if (imageIds.length) {
      cacheTime = 0;
      AND.push(Prisma.sql`i."id" IN (${Prisma.join(imageIds)})`);
    } else {
      return { items: [], nextCursor: undefined };
    }
  }

  if (excludeCrossPosts && modelVersionId) {
    cacheTime = CacheTTL.day;
    cacheTags.push(`images-modelVersion:${modelVersionId}`);
    AND.push(Prisma.sql`p."modelVersionId" = ${modelVersionId}`);
  }

  if (ids && ids.length > 0) {
    AND.push(Prisma.sql`i."id" IN (${Prisma.join(ids)})`);
  }

  if (types && types.length > 0) {
    AND.push(Prisma.sql`i.type = ANY(ARRAY[${Prisma.join(types)}]::"MediaType"[])`);
  }

  if (include.includes('meta')) {
    AND.push(
      Prisma.sql`NOT (i.meta IS NULL OR jsonb_typeof(i.meta) = 'null' OR i."hideMeta" = TRUE)`
    );
  }

  if (fromPlatform) {
    AND.push(Prisma.sql`(i.meta IS NOT NULL AND i.meta ? 'civitaiResources')`);
  }
  if (notPublished && isModerator) {
    AND.push(Prisma.sql`(p."publishedAt" IS NULL)`);
  }

  let from = 'FROM "Image" i';
  const joins: string[] = [];
  // Filter to specific model/review content
  const prioritizeUser = !!prioritizedUserIds?.length;
  if (!prioritizeUser && (modelId || modelVersionId || reviewId)) {
    from = `FROM "ImageResource" irr`;
    joins.push(`JOIN "Image" i ON i.id = irr."imageId"`);
    if (reviewId) {
      joins.push(`JOIN "ResourceReview" re ON re."modelVersionId" = irr."modelVersionId"`);
      AND.push(Prisma.sql`re."id" = ${reviewId}`);
      cacheTime = 0;
    } else if (modelVersionId) {
      AND.push(Prisma.sql`irr."modelVersionId" = ${modelVersionId}`);
      cacheTime = CacheTTL.day;
      cacheTags.push(`images-modelVersion:${modelVersionId}`);
    } else if (modelId) {
      joins.push(`JOIN "ModelVersion" mv ON mv.id = irr."modelVersionId"`);
      AND.push(Prisma.sql`mv."modelId" = ${modelId}`);
      cacheTime = CacheTTL.day;
      cacheTags.push(`images-model:${modelId}`);
    }
  }

  if (targetUserId) {
    WITH.push(
      Prisma.sql`collaboratingPosts AS (
        SELECT "entityId" id FROM "EntityCollaborator"
        WHERE "userId" = ${targetUserId}
          AND "entityType" = 'Post'
          AND "status" = 'Approved'
        )`
    );

    AND.push(
      // TOOD: Due to performance reasons we cannot add this here yet. Will need to revise with other teams.
      // Prisma.sql`(u."id" = ${targetUserId} OR i."postId" IN (SELECT id FROM collaboratingPosts))`
      Prisma.sql`u."id" = ${targetUserId}`
    );
    // Don't cache self queries
    cacheTime = 0;
    // if (targetUserId !== userId) {
    //   cacheTime = CacheTTL.day;
    //   cacheTags.push(`images-user:${targetUserId}`);
    // } else cacheTime = 0;
  }

  // Filter only followed users
  if (userId && followed) {
    const followedUsers = await dbRead.userEngagement.findMany({
      where: { userId, type: 'Follow' },
      select: { targetUserId: true },
    });
    const userIds = followedUsers.map((x) => x.targetUserId);
    if (userIds.length) {
      cacheTime = 0;
      AND.push(Prisma.sql`i."userId" IN (${Prisma.join(userIds)})`);
    }
  }

  // Filter to specific tags
  if (tags?.length) {
    AND.push(Prisma.sql`i.id IN (
      SELECT "imageId"
      FROM "TagsOnImage"
      WHERE "tagId" IN (${Prisma.join(tags)}) AND "disabledAt" IS NULL
    )`);
  }

  // Filter to specific generation process
  if (generation?.length) {
    AND.push(Prisma.sql`i."generationProcess" IN (${Prisma.join(generation)})`);
  }

  // Filter to a specific post
  if (postId) AND.push(Prisma.sql`i."postId" = ${postId}`);
  if (!!postIds?.length) AND.push(Prisma.sql`i."postId" IN (${Prisma.join(postIds)})`);

  // Filter to a specific image
  if (imageId) AND.push(Prisma.sql`i.id = ${imageId}`);

  if (sort === ImageSort.Random && !collectionId) {
    throw throwBadRequestError('Random sort requires a collectionId');
  }

  if (collectionTagId && !collectionId) {
    throw throwBadRequestError('collectionTagId requires a collectionId');
  }

  // Filter to a specific collection and relevant status:
  if (collectionId) {
    const permissions = await getUserCollectionPermissionsById({
      userId,
      isModerator,
      id: collectionId,
    });

    // Check if user has access to collection
    if (!permissions.read) return { nextCursor: undefined, items: [] };

    const displayOwnedItems = userId
      ? ` OR (ci."status" <> 'REJECTED' AND ci."addedById" = ${userId})`
      : '';
    if (userId) cacheTime = 0;
    const useRandomCursor = cursor && sort === ImageSort.Random;

    WITH.push(
      Prisma.sql`
        ${Prisma.raw(
          useRandomCursor
            ? `
        ctcursor AS (
          SELECT ci."imageId", ci."randomId" FROM "CollectionItem" ci
            WHERE ci."collectionId" = ${collectionId}
              ${collectionTagId ? ` AND ci."tagId" = ${collectionTagId}` : ``}
              AND ci."imageId" = ${cursor}
            LIMIT 1
        ),
        `
            : ''
        )}
        ct AS (
          SELECT ci."imageId", ci."randomId"
          FROM "CollectionItem" ci
          JOIN "Collection" c ON c.id = ci."collectionId"
          WHERE ci."collectionId" = ${collectionId}
            ${Prisma.raw(collectionTagId ? ` AND ci."tagId" = ${collectionTagId}` : ``)}
            AND ci."imageId" IS NOT NULL
            AND (
              (
                ci."status" = 'ACCEPTED'
                AND (
                  (c.metadata::json->'submissionEndDate') IS NULL
                  OR (c.metadata::json->'submissionEndDate')::TEXT = 'null'
                  OR (c.metadata::json->>'submissionEndDate')::TIMESTAMP WITH TIME ZONE <= NOW()
                )
                ${Prisma.raw(sort === ImageSort.Random ? `AND ci."randomId" IS NOT NULL` : '')}
              )
              ${Prisma.raw(displayOwnedItems)}
            )
            ${Prisma.raw(
              useRandomCursor ? `AND ci."randomId" <= (SELECT "randomId" FROM ctcursor)` : ''
            )}
          ${Prisma.raw(sort === ImageSort.Random ? 'ORDER BY "randomId" DESC' : '')}
        )`
    );
  }

  if (excludedUserIds?.length) {
    AND.push(Prisma.sql`i."userId" NOT IN (${Prisma.join(excludedUserIds)})`);
  }

  const isGallery = modelId || modelVersionId || reviewId || username;
  if (postId && !modelId) {
    // a post image query won't include modelId
    orderBy = `i."index"`;
  } else {
    // Sort by selected sort
    if (sort === ImageSort.MostComments) {
      orderBy = `im."commentCount" DESC, im."reactionCount" DESC, im."imageId"`;
      if (!isGallery) AND.push(Prisma.sql`im."commentCount" > 0`);
    } else if (sort === ImageSort.MostReactions) {
      orderBy = `im."reactionCount" DESC, im."heartCount" DESC, im."likeCount" DESC, im."imageId"`;
      if (!isGallery) AND.push(Prisma.sql`im."reactionCount" > 0`);
    } else if (sort === ImageSort.MostCollected) {
      orderBy = `im."collectedCount" DESC, im."reactionCount" DESC, im."imageId"`;
      if (!isGallery) AND.push(Prisma.sql`im."collectedCount" > 0`);
    }
    // else if (sort === ImageSort.MostTipped) {
    //   orderBy = `im."tippedAmountCount" DESC, im."reactionCount" DESC, im."imageId"`;
    //   if (!isGallery) AND.push(Prisma.sql`im."tippedAmountCount" > 0`);
    // }
    else if (sort === ImageSort.Random) orderBy = 'ct."randomId" DESC';
    else if (sort === ImageSort.Oldest) orderBy = `i."createdAt" ASC`;
    else {
      if (from.indexOf(`irr`) !== -1) {
        // Ensure to sort by irr.imageId when reading from imageResources to maximize index utilization
        orderBy = `irr."imageId" DESC`;
      } else {
        orderBy = `i."id" DESC`;
      }
    }
  }

  // if (hidden) {
  //   cacheTime = 0;
  //   AND.push(Prisma.sql`i."id" IN (${Prisma.join(excludedImageIds ?? [])})`);
  // }

  // Limit to images created since period start
  const sortingByMetrics = orderBy.includes('im.');
  if (sortingByMetrics && period !== 'AllTime' && periodMode !== 'stats') {
    const ageGroups = getPeriods(period);
    AND.push(
      Prisma.sql`im."ageGroup" = ANY(ARRAY[${Prisma.join(ageGroups)}]::"MetricTimeframe"[])`
    );
  } else if (period && period !== 'AllTime' && periodMode !== 'stats') {
    const interval = period.toLowerCase();
    AND.push(
      Prisma.sql`i."createdAt" >= date_trunc('day', now()) - interval '1 ${Prisma.raw(interval)}'`
    );
  }

  // Handle cursor & skip conflict
  if (cursor && skip) throw new Error('Cannot use skip with cursor');

  // Handle cursor prop
  let { where: cursorClause, prop: cursorProp } = getCursor(orderBy, cursor);
  if (sort === ImageSort.Random) {
    cursorProp = 'i."id"';
    cursorClause = undefined;
  }
  if (cursorClause) AND.push(cursorClause);

  if (prioritizeUser) {
    if (cursor) throw new Error('Cannot use cursor with prioritizedUserIds');
    if (modelVersionId) AND.push(Prisma.sql`p."modelVersionId" = ${modelVersionId}`);

    // If system user, show community images
    if (prioritizedUserIds.length === 1 && prioritizedUserIds[0] === -1)
      orderBy = `IIF(i."userId" IN (${prioritizedUserIds.join(',')}), i.index, 1000),  ${orderBy}`;
    else {
      // For everyone else, only show their images.
      AND.push(Prisma.sql`i."userId" IN (${Prisma.join(prioritizedUserIds)})`);
      orderBy = `(i."postId" * 100) + i."index"`; // Order by oldest post first
    }
  }

  if (userId && !!reactions?.length) {
    cacheTime = 0;
    AND.push(
      Prisma.sql`EXISTS (
        SELECT 1
        FROM "ImageReaction" ir
        WHERE ir."imageId" = i.id
          AND ir.reaction::text IN (${Prisma.join(reactions)})
          AND ir."userId" = ${userId}
      )`
    );
  }

  if (!!tools?.length) {
    AND.push(Prisma.sql`EXISTS (
      SELECT 1
      FROM "ImageTool" it
      WHERE it."imageId" = i.id AND it."toolId" IN (${Prisma.join(tools)})
    )`);
  }
  if (!!techniques?.length) {
    AND.push(Prisma.sql`EXISTS (
      SELECT 1
      FROM "ImageTechnique" it
      WHERE it."imageId" = i.id AND it."techniqueId" IN (${Prisma.join(techniques)})
    )`);
  }

  if (baseModels?.length) {
    AND.push(Prisma.sql`EXISTS (
      SELECT 1 FROM "ModelVersion" mv
      RIGHT JOIN "ImageResource" ir ON ir."imageId" = i.id AND ir."modelVersionId" = mv.id
      WHERE mv."baseModel" IN (${Prisma.join(baseModels)})
    )`);
  }

  if (pending && (isModerator || userId)) {
    if (isModerator) {
      AND.push(Prisma.sql`((i."nsfwLevel" & ${browsingLevel}) != 0 OR i."nsfwLevel" = 0)`);
    } else if (userId) {
      AND.push(
        Prisma.sql`((i."needsReview" IS NULL AND i."hidden" IS NULL) OR i."userId" = ${userId})`
      );
      AND.push(
        Prisma.sql`((i."nsfwLevel" & ${browsingLevel}) != 0 OR (i."nsfwLevel" = 0 AND i."userId" = ${userId}))`
      );
    }
  } else {
    AND.push(Prisma.sql`i."needsReview" IS NULL AND i."hidden" IS NULL`);
    AND.push(
      browsingLevel
        ? Prisma.sql`(i."nsfwLevel" & ${browsingLevel}) != 0 AND i."nsfwLevel" != 0`
        : Prisma.sql`i.ingestion = ${ImageIngestionStatus.Scanned}::"ImageIngestionStatus"`
    );
  }

  // TODO: Adjust ImageMetric
  const queryFrom = Prisma.sql`
    ${Prisma.raw(from)}
    ${Prisma.raw(joins.join('\n'))}
    JOIN "User" u ON u.id = i."userId"
    JOIN "Post" p ON p.id = i."postId"
    ${Prisma.raw(WITH.length && collectionId ? `JOIN ct ON ct."imageId" = i.id` : '')}
    JOIN "ImageMetric" im ON im."imageId" = i.id AND im.timeframe = 'AllTime'::"MetricTimeframe"
    WHERE ${Prisma.join(AND, ' AND ')}
  `;

  const queryWith = WITH.length > 0 ? Prisma.sql`WITH ${Prisma.join(WITH, ', ')}` : Prisma.sql``;
  const query = Prisma.sql`
    ${queryWith}
    SELECT
      i.id,
      i.name,
      i.url,
      i."nsfwLevel",
      i.width,
      i.height,
      i.hash,
      i.meta,
      i."hideMeta",
      (
        CASE
          WHEN i.meta IS NOT NULL AND NOT i."hideMeta"
          THEN TRUE
          ELSE FALSE
        END
      ) AS "hasMeta",
      (
        CASE
          WHEN i.meta->>'civitaiResources' IS NOT NULL
          THEN TRUE
          ELSE FALSE
        END
      ) as "onSite",
      i."generationProcess",
      i."createdAt",
      i."mimeType",
      i.type,
      i.metadata,
      i.ingestion,
      i."scannedAt",
      i."needsReview",
      i."userId",
      i."postId",
      p."title" "postTitle",
      i."index",
      p."publishedAt",
      p.metadata->>'unpublishedAt' "unpublishedAt",
      p."modelVersionId",
      u.username,
      u.image "userImage",
      u."deletedAt",
      p."availability",
      ${Prisma.raw(
        includeBaseModel
          ? `(
            SELECT mv."baseModel"
            FROM "ImageResource" ir
            LEFT JOIN "ModelVersion" mv ON ir."modelVersionId" = mv.id
            LEFT JOIN "Model" m ON mv."modelId" = m.id
            WHERE m."type" = 'Checkpoint' AND ir."imageId" = i.id
            LIMIT 1
          ) "baseModel",`
          : ''
      )}
      im."cryCount",
      im."laughCount",
      im."likeCount",
      im."dislikeCount",
      im."heartCount",
      im."commentCount",
      im."collectedCount",
      im."tippedAmountCount",
      im."viewCount",
      ${Prisma.raw(cursorProp ? cursorProp : 'null')} "cursorId"
      ${queryFrom}
      ORDER BY ${Prisma.raw(orderBy)}
      ${Prisma.raw(skip ? `OFFSET ${skip}` : '')}
      LIMIT ${limit + 1}
  `;

  // Disable Prisma query
  // if (!env.IMAGE_QUERY_CACHING) cacheTime = 0;
  // const cacheable = queryCache(dbRead, 'getAllImages', 'v1');
  // const rawImages = await cacheable<GetAllImagesRaw[]>(query, { ttl: cacheTime, tag: cacheTags });

  const { rows: rawImages } = await pgDbRead.query<GetAllImagesRaw>(query);

  const imageIds = rawImages.map((i) => i.id);
  let userReactions: Record<number, ReviewReactions[]> | undefined;
  if (userId) {
    const reactionsRaw = await dbRead.imageReaction.findMany({
      where: { imageId: { in: imageIds }, userId },
      select: { imageId: true, reaction: true },
    });
    userReactions = reactionsRaw.reduce((acc, { imageId, reaction }) => {
      acc[imageId] ??= [] as ReviewReactions[];
      acc[imageId].push(reaction);
      return acc;
    }, {} as Record<number, ReviewReactions[]>);
  }

  let nextCursor: string | undefined;
  if (rawImages.length > limit) {
    const nextItem = rawImages.pop();
    nextCursor = nextItem?.cursorId;
  }

  let tagIdsVar: Record<string, { tags: number[]; imageId: number }> | undefined;
  if (include?.includes('tagIds')) {
    tagIdsVar = await getTagIdsForImages(imageIds);
  }

  let tagsVar: (VotableTagModel & { imageId: number })[] | undefined;
  if (include?.includes('tags')) {
    const rawTags = await dbRead.imageTag.findMany({
      where: { imageId: { in: imageIds } },
      select: {
        imageId: true,
        tagId: true,
        tagName: true,
        tagType: true,
        tagNsfwLevel: true,
        score: true,
        automated: true,
        upVotes: true,
        downVotes: true,
        needsReview: true,
      },
    });

    tagsVar = rawTags.map(({ tagId, tagName, tagType, tagNsfwLevel, ...tag }) => ({
      ...tag,
      id: tagId,
      type: tagType,
      nsfwLevel: tagNsfwLevel as NsfwLevel,
      name: tagName,
    }));

    if (userId) {
      const userVotes = await dbRead.tagsOnImageVote.findMany({
        where: { imageId: { in: imageIds }, userId },
        select: { imageId: true, tagId: true, vote: true },
      });

      for (const tag of tagsVar) {
        const userVote = userVotes.find(
          (vote) => vote.tagId === tag.id && vote.imageId === tag.imageId
        );
        if (userVote) tag.vote = userVote.vote > 0 ? 1 : -1;
      }
    }
  }

  const userIds = rawImages.map((i) => i.userId);
  const [userCosmetics, profilePictures, cosmetics] = await Promise.all([
    includeCosmetics ? await getCosmeticsForUsers(userIds) : undefined,
    include?.includes('profilePictures') ? await getProfilePicturesForUsers(userIds) : undefined,
    includeCosmetics ? await getCosmeticsForEntity({ ids: imageIds, entity: 'Image' }) : undefined,
  ]);

  const now = new Date();
  const images: Array<
    Omit<ImageV2Model, 'nsfwLevel' | 'metadata'> & {
      meta: ImageMetaProps | null; // TODO - don't fetch meta
      hideMeta: boolean; // TODO - remove references to this. Instead, use `hasMeta`
      hasMeta: boolean;
      tags?: VotableTagModel[] | undefined;
      tagIds?: number[];
      publishedAt?: Date | null;
      modelVersionId?: number | null;
      baseModel?: string | null;
      availability?: Availability;
      nsfwLevel: NsfwLevel;
      cosmetic?: WithClaimKey<ContentDecorationCosmetic> | null;
      metadata: ImageMetadata | VideoMetadata | null;
    }
  > = rawImages
    .filter((x) => {
      if (isModerator) return true;
      // if (x.needsReview && x.userId !== userId) return false;
      if ((!x.publishedAt || x.publishedAt > now || !!x.unpublishedAt) && x.userId !== userId)
        return false;
      // if (x.ingestion !== 'Scanned' && x.userId !== userId) return false;
      return true;
    })
    .map(
      ({
        userId: creatorId,
        username,
        userImage,
        deletedAt,
        cryCount,
        likeCount,
        laughCount,
        dislikeCount,
        heartCount,
        commentCount,
        collectedCount,
        tippedAmountCount,
        viewCount,
        cursorId,
        unpublishedAt,
        ...i
      }) => ({
        ...i,
        user: {
          id: creatorId,
          username,
          image: userImage,
          deletedAt,
          cosmetics: userCosmetics?.[creatorId] ?? [],
          profilePicture: profilePictures?.[creatorId] ?? null,
        },
        stats: {
          cryCountAllTime: cryCount,
          laughCountAllTime: laughCount,
          likeCountAllTime: likeCount,
          dislikeCountAllTime: dislikeCount,
          heartCountAllTime: heartCount,
          commentCountAllTime: commentCount,
          collectedCountAllTime: collectedCount,
          tippedAmountCountAllTime: tippedAmountCount,
          viewCountAllTime: viewCount,
        },
        reactions:
          userReactions?.[i.id]?.map((r) => ({ userId: userId as number, reaction: r })) ?? [],
        tags: tagsVar?.filter((x) => x.imageId === i.id),
        tagIds: tagIdsVar?.[i.id]?.tags,
        cosmetic: cosmetics?.[i.id] ?? null,
      })
    );

  return {
    nextCursor,
    items: images,
  };
};

export async function getTagIdsForImages(imageIds: number[]) {
  return await tagIdsForImagesCache.fetch(imageIds);
}
export async function clearImageTagIdsCache(imageId: number | number[]) {
  await tagIdsForImagesCache.bust(imageId);
}
export async function updateImageTagIdsForImages(imageId: number | number[]) {
  await tagIdsForImagesCache.refresh(imageId);
}

export async function getTagNamesForImages(imageIds: number[]) {
  const imageTagsArr = await dbRead.$queryRaw<{ imageId: number; tag: string }[]>`
    SELECT "imageId", t.name as tag
    FROM "TagsOnImage" toi
    JOIN "Tag" t ON t.id = toi."tagId"
    WHERE "imageId" IN (${Prisma.join(imageIds)})
  `;
  const imageTags = imageTagsArr.reduce((acc, { imageId, tag }) => {
    if (!acc[imageId]) acc[imageId] = [];
    acc[imageId].push(tag);
    return acc;
  }, {} as Record<number, string[]>);
  return imageTags;
}

export async function getResourceIdsForImages(imageIds: number[]) {
  const imageResourcesArr = await dbRead.$queryRaw<{ imageId: number; modelVersionId: number }[]>`
    SELECT "imageId", "modelVersionId"
    FROM "ImageResource"
    WHERE "imageId" IN (${Prisma.join(imageIds)})
      AND "modelVersionId" IS NOT NULL
  `;
  const imageResources = imageResourcesArr.reduce((acc, { imageId, modelVersionId }) => {
    if (!acc[imageId]) acc[imageId] = [];
    acc[imageId].push(modelVersionId);
    return acc;
  }, {} as Record<number, number[]>);
  return imageResources;
}

type GetImageRaw = GetAllImagesRaw & {
  reactions?: ReviewReactions[];
  postId?: number | null;
};
export const getImage = async ({
  id,
  userId,
  isModerator,
  withoutPost,
}: GetImageInput & { userId?: number; isModerator?: boolean }) => {
  const AND = [Prisma.sql`i.id = ${id}`];
  if (!isModerator)
    AND.push(
      Prisma.sql`(${Prisma.join(
        [
          Prisma.sql`(i."needsReview" IS NULL AND i.ingestion = ${ImageIngestionStatus.Scanned}::"ImageIngestionStatus")`,
          Prisma.sql`i."userId" = ${userId}`,
        ],
        ' OR '
      )})`
    );

  const rawImages = await dbRead.$queryRaw<GetImageRaw[]>`
    SELECT
      i.id,
      i.name,
      i.url,
      i.height,
      i.width,
      i.index,
      i.hash,
      i.meta,
      i."hideMeta",
      i."generationProcess",
      i."createdAt",
      i."mimeType",
      i."scannedAt",
      i."needsReview",
      i."postId",
      i.ingestion,
      i.type,
      i.metadata,
      i."nsfwLevel",
      COALESCE(im."cryCount", 0) "cryCount",
      COALESCE(im."laughCount", 0) "laughCount",
      COALESCE(im."likeCount", 0) "likeCount",
      COALESCE(im."dislikeCount", 0) "dislikeCount",
      COALESCE(im."heartCount", 0) "heartCount",
      COALESCE(im."commentCount", 0) "commentCount",
      COALESCE(im."tippedAmountCount", 0) "tippedAmountCount",
      COALESCE(im."viewCount", 0) "viewCount",
      u.id "userId",
      u.username,
      u.image "userImage",
      u."deletedAt",
      u."profilePictureId",
      ${
        !withoutPost
          ? Prisma.sql`
            p."availability" "availability",
            p."publishedAt" "publishedAt",
          `
          : Prisma.sql`'Public' "availability",`
      }
      (
        SELECT jsonb_agg(reaction)
        FROM "ImageReaction"
        WHERE "imageId" = i.id
        AND "userId" = ${userId}
      ) reactions
    FROM "Image" i
    JOIN "User" u ON u.id = i."userId"
    ${Prisma.raw(
      withoutPost
        ? ''
        : // Now that moderators can review images without post, we need to make this optional
          // in case they land in an image-specific review flow
          `${isModerator ? 'LEFT ' : ''}JOIN "Post" p ON p.id = i."postId" ${
            !isModerator ? 'AND p."publishedAt" < now()' : ''
          }`
    )}
    LEFT JOIN "ImageMetric" im ON im."imageId" = i.id AND im.timeframe = 'AllTime'::"MetricTimeframe"
    WHERE ${Prisma.join(AND, ' AND ')}
  `;
  if (!rawImages.length) throw throwNotFoundError(`No image with id ${id}`);

  const [
    {
      userId: creatorId,
      username,
      userImage,
      deletedAt,
      reactions,
      cryCount,
      laughCount,
      likeCount,
      dislikeCount,
      heartCount,
      commentCount,
      tippedAmountCount,
      viewCount,
      ...firstRawImage
    },
  ] = rawImages;

  const userCosmetics = await getCosmeticsForUsers([creatorId]);
  const profilePictures = await getProfilePicturesForUsers([creatorId]);

  const image = {
    ...firstRawImage,
    user: {
      id: creatorId,
      username,
      image: userImage,
      deletedAt,
      cosmetics: userCosmetics?.[creatorId] ?? [],
      profilePicture: profilePictures?.[creatorId] ?? null,
    },
    stats: {
      cryCountAllTime: cryCount,
      laughCountAllTime: laughCount,
      likeCountAllTime: likeCount,
      dislikeCountAllTime: dislikeCount,
      heartCountAllTime: heartCount,
      commentCountAllTime: commentCount,
      tippedAmountCountAllTime: tippedAmountCount,
      viewCountAllTime: viewCount,
    },
    reactions: userId ? reactions?.map((r) => ({ userId, reaction: r })) ?? [] : [],
  };

  return image;
};

export const getImageResources = async ({ id }: GetByIdInput) => {
  const resources = await dbRead.$queryRaw<ImageResourceHelperModel[]>`
    SELECT
      irh."id",
      irh."reviewId",
      irh."reviewRating",
      irh."reviewDetails",
      irh."reviewCreatedAt",
      irh."name",
      irh."hash",
      irh."modelVersionId",
      irh."modelVersionName",
      irh."modelVersionCreatedAt",
      irh."modelId",
      irh."modelName",
      irh."modelThumbsUpCount",
      irh."modelThumbsDownCount",
      irh."modelDownloadCount",
      irh."modelCommentCount",
      irh."modelType"
    FROM
      "ImageResourceHelper" irh
    JOIN "Model" m ON m.id = irh."modelId" AND m."status" = 'Published'
    WHERE
      irh."imageId" = ${Prisma.sql`${id}`}
    AND (irh."hash" IS NOT NULL OR irh."modelVersionId" IS NOT NULL)
  `;

  return resources;
};

export type ImagesForModelVersions = {
  id: number;
  userId: number;
  name: string;
  url: string;
  nsfwLevel: NsfwLevel;
  width: number;
  height: number;
  hash: string;
  modelVersionId: number;
  meta: ImageMetaProps | null;
  type: MediaType;
  metadata: Prisma.JsonValue;
  tags?: number[];
  availability: Availability;
  sizeKB?: number;
};

type ImagesForModelVersionsParams = {
  modelVersionIds: number | number[];
  excludedTagIds?: number[];
  excludedIds?: number[];
  excludedUserIds?: number[];
  imagesPerVersion?: number;
  include?: Array<'meta' | 'tags'>;
  user?: SessionUser;
  pending?: boolean;
  browsingLevel?: number;
};

export const getImagesForModelVersion = async ({
  modelVersionIds,
  excludedTagIds,
  excludedIds,
  excludedUserIds,
  imagesPerVersion = 1,
  include = [],
  user,
  pending,
  browsingLevel,
}: ImagesForModelVersionsParams) => {
  if (!Array.isArray(modelVersionIds)) modelVersionIds = [modelVersionIds];
  if (!modelVersionIds.length) return [] as ImagesForModelVersions[];

  const userId = user?.id;
  const isModerator = user?.isModerator ?? false;

  const imageWhere: Prisma.Sql[] = [Prisma.sql`p."publishedAt" IS NOT NULL`];

  if (!!excludedTagIds?.length) {
    const excludedTagsOr: Prisma.Sql[] = [
      Prisma.join(
        [
          Prisma.sql`i."nsfwLevel" != 0`,
          Prisma.sql`NOT EXISTS (SELECT 1 FROM "TagsOnImage" toi WHERE toi."imageId" = i.id AND toi.disabled = false AND toi."tagId" IN (${Prisma.join(
            excludedTagIds
          )}) )`,
        ],
        ' AND '
      ),
    ];
    if (userId) excludedTagsOr.push(Prisma.sql`i."userId" = ${userId}`);
    imageWhere.push(Prisma.sql`(${Prisma.join(excludedTagsOr, ' OR ')})`);
  }
  if (!!excludedIds?.length) {
    imageWhere.push(Prisma.sql`i.id NOT IN (${Prisma.join(excludedIds)})`);
  }
  if (!!excludedUserIds?.length) {
    imageWhere.push(Prisma.sql`i."userId" NOT IN (${Prisma.join(excludedUserIds)})`);
  }

  if (browsingLevel) browsingLevel = onlySelectableLevels(browsingLevel);
  if (pending && (isModerator || userId) && browsingLevel) {
    if (isModerator) {
      imageWhere.push(Prisma.sql`((i."nsfwLevel" & ${browsingLevel}) != 0 OR i."nsfwLevel" = 0)`);
    } else if (userId) {
      imageWhere.push(
        Prisma.sql`((i."needsReview" IS NULL AND i."hidden" IS NULL) OR i."userId" = ${userId})`
      );
      imageWhere.push(
        Prisma.sql`((i."nsfwLevel" & ${browsingLevel}) != 0 OR (i."nsfwLevel" = 0 AND i."userId" = ${userId}))`
      );
    }
  } else {
    imageWhere.push(Prisma.sql`i."needsReview" IS NULL AND i."hidden" IS NULL`);
    imageWhere.push(
      browsingLevel
        ? Prisma.sql`(i."nsfwLevel" & ${browsingLevel}) != 0`
        : Prisma.sql`i."nsfwLevel" != 0`
    );
  }

  const query = Prisma.sql`
    WITH targets AS (
      SELECT
        id,
        "modelVersionId"
      FROM (
        SELECT
          i.id,
          p."modelVersionId",
          row_number() OVER (PARTITION BY p."modelVersionId" ORDER BY i."postId", i.index) row_num
        FROM "Image" i
        JOIN "Post" p ON p.id = i."postId"
        JOIN "ModelVersion" mv ON mv.id = p."modelVersionId"
        JOIN "Model" m ON m.id = mv."modelId"
        WHERE m."userId" != -1
          AND (p."userId" = m."userId" OR m."userId" = -1)
          AND p."modelVersionId" IN (${Prisma.join(modelVersionIds)})
          AND ${Prisma.join(imageWhere, ' AND ')}

      ) ranked
      WHERE ranked.row_num <= ${imagesPerVersion}
    )
    SELECT
      i.id,
      i."userId",
      i.name,
      i.url,
      i."nsfwLevel",
      i.width,
      i.height,
      i.hash,
      i.type,
      i.metadata,
      t."modelVersionId",
      p."availability"
      ${Prisma.raw(include.includes('meta') ? ', i.meta' : '')}
    FROM targets t
    JOIN "Image" i ON i.id = t.id
    JOIN "Post" p ON p.id = i."postId"
    ORDER BY i."postId", i."index"
  `;
  let images = await dbRead.$queryRaw<ImagesForModelVersions[]>(query);

  const remainingModelVersionIds = modelVersionIds.filter(
    (x) => !images.some((i) => i.modelVersionId === x)
  );

  if (remainingModelVersionIds.length) {
    const communityImages = await dbRead.$queryRaw<ImagesForModelVersions[]>`
        -- Get Community posts tied to the specific modelVersion via the post.
        WITH targets AS (
          SELECT
            id,
            "modelVersionId",
            row_num
          FROM (
            SELECT
              i.id,
              p."modelVersionId",
              row_number() OVER (PARTITION BY p."modelVersionId" ORDER BY im."reactionCount" DESC) row_num
            FROM "Image" i
            JOIN "Post" p ON p.id = i."postId"
            JOIN "ImageMetric" im ON im."imageId" = i.id AND im.timeframe = 'AllTime'::"MetricTimeframe"
            WHERE p."modelVersionId" IN (${Prisma.join(remainingModelVersionIds)})
              AND ${Prisma.join(imageWhere, ' AND ')}
          ) ranked
          WHERE ranked.row_num <= 20
        )
        SELECT
          i.id,
          i."userId",
          i.name,
          i.url,
          i."nsfwLevel",
          i.width,
          i.height,
          i.hash,
          i.type,
          i.metadata,
          t."modelVersionId",
          p."availability"
          ${Prisma.raw(include.includes('meta') ? ', i.meta' : '')}
        FROM targets t
        JOIN "Image" i ON i.id = t.id
        JOIN "Post" p ON p.id = i."postId"
        ORDER BY t.row_num
      `;
    images = [...images, ...communityImages];
  }

  if (include.includes('tags')) {
    const imageIds = images.map((i) => i.id);
    const tagIdsVar = await getTagIdsForImages(imageIds);
    for (const image of images) {
      image.tags = tagIdsVar?.[image.id]?.tags;
    }
  }

  return images;
};

export async function getImagesForModelVersionCache(modelVersionIds: number[]) {
  const images = await imagesForModelVersionsCache.fetch(modelVersionIds);
  const tagsForImages = await tagIdsForImagesCache.fetch(Object.keys(images).map(Number));
  return Object.keys(images).reduce(
    (acc, imageId) => ({
      ...acc,
      [imageId]: {
        ...images[imageId],
        tags: tagsForImages[imageId]?.tags,
      },
    }),
    images
  );
}

export async function getImagesForModelVersionCache2(
  options: Omit<ImagesForModelVersionsParams, 'modelVersionIds'> & { modelVersionIds: number[] }
) {
  if (options.pending) {
    const images = await getImagesForModelVersion(options);
    const records: Record<
      string,
      { modelVersionId: number; images: AsyncReturnType<typeof getImagesForModelVersion> }
    > = {};
    for (const image of images) {
      if (!records[image.modelVersionId])
        records[image.modelVersionId] = { modelVersionId: image.modelVersionId, images: [] };
      records[image.modelVersionId].images.push(image);
    }

    return records;
  }

  return imagesForModelVersionsCache.fetch(options.modelVersionIds);
}

export async function deleteImagesForModelVersionCache(modelVersionId: number) {
  await imagesForModelVersionsCache.bust(modelVersionId);
}

export const getImagesForPosts = async ({
  postIds,
  excludedIds,
  user,
  coverOnly = true,
  browsingLevel,
  pending,
}: {
  postIds: number | number[];
  excludedIds?: number[];
  coverOnly?: boolean;
  browsingLevel?: number;
  user?: SessionUser;
  pending?: boolean;
}) => {
  const userId = user?.id;
  const isModerator = user?.isModerator ?? false;

  if (!Array.isArray(postIds)) postIds = [postIds];
  const imageWhere: Prisma.Sql[] = [
    Prisma.sql`i."postId" IN (${Prisma.join(postIds)})`,
    Prisma.sql`i."needsReview" IS NULL`,
  ];

  //   if (!!excludedIds?.length)
  //     imageWhere.push(Prisma.sql`i."id" NOT IN (${Prisma.join(excludedIds)})`);
  // }

  if (browsingLevel) browsingLevel = onlySelectableLevels(browsingLevel);
  if (pending && (isModerator || userId) && browsingLevel) {
    if (isModerator) {
      imageWhere.push(Prisma.sql`((i."nsfwLevel" & ${browsingLevel}) != 0 OR i."nsfwLevel" = 0)`);
    } else if (userId) {
      imageWhere.push(
        Prisma.sql`((i."needsReview" IS NULL AND i."hidden" IS NULL) OR i."userId" = ${userId})`
      );
      imageWhere.push(
        Prisma.sql`((i."nsfwLevel" & ${browsingLevel}) != 0 OR (i."nsfwLevel" = 0 AND i."userId" = ${userId}))`
      );
    }
  } else {
    imageWhere.push(Prisma.sql`i."needsReview" IS NULL`);
    imageWhere.push(Prisma.sql`i."hidden" IS NULL`);
    imageWhere.push(
      browsingLevel
        ? Prisma.sql`(i."nsfwLevel" & ${browsingLevel}) != 0`
        : Prisma.sql`i.ingestion = ${ImageIngestionStatus.Scanned}::"ImageIngestionStatus"`
    );
  }

  const images = await dbRead.$queryRaw<
    {
      id: number;
      userId: number;
      name: string;
      url: string;
      nsfwLevel: NsfwLevel;
      width: number;
      height: number;
      hash: string;
      createdAt: Date;
      generationProcess: ImageGenerationProcess | null;
      postId: number;
      cryCount: number;
      laughCount: number;
      likeCount: number;
      dislikeCount: number;
      heartCount: number;
      commentCount: number;
      tippedAmountCount: number;
      type: MediaType;
      metadata: ImageMetadata | VideoMetadata | null;
      meta?: Prisma.JsonValue;
      reactions?: ReviewReactions[];
    }[]
  >`
    SELECT
      i.id,
      i."userId",
      i.name,
      i.url,
      i."nsfwLevel",
      i.width,
      i.height,
      i.hash,
      i.type,
      i.metadata,
      i."createdAt",
      i."generationProcess",
      i."postId",
      ${Prisma.raw(`
        jsonb_build_object(
          'prompt', i.meta->>'prompt',
          'negativePrompt', i.meta->>'negativePrompt',
          'cfgScale', i.meta->>'cfgScale',
          'steps', i.meta->>'steps',
          'sampler', i.meta->>'sampler',
          'seed', i.meta->>'seed',
          'hashes', i.meta->>'hashes',
          'clipSkip', i.meta->>'clipSkip',
          'Clip skip', i.meta->>'Clip skip'
        ) as "meta",
      `)}
      COALESCE(im."cryCount", 0) "cryCount",
      COALESCE(im."laughCount", 0) "laughCount",
      COALESCE(im."likeCount", 0) "likeCount",
      COALESCE(im."dislikeCount", 0) "dislikeCount",
      COALESCE(im."heartCount", 0) "heartCount",
      COALESCE(im."commentCount", 0) "commentCount",
      COALESCE(im."tippedAmountCount", 0) "tippedAmountCount",
      (
        SELECT jsonb_agg(reaction)
        FROM "ImageReaction"
        WHERE "imageId" = i.id
        AND "userId" = ${userId}
      ) reactions
    FROM "Image" i
    LEFT JOIN "ImageMetric" im ON im."imageId" = i.id AND im.timeframe = 'AllTime'
    WHERE ${Prisma.join(imageWhere, ' AND ')}
    ORDER BY i.index ASC
  `;
  const imageIds = images.map((i) => i.id);
  const rawTags =
    imageIds?.length > 0
      ? await dbRead.imageTag.findMany({
          where: { imageId: { in: imageIds } },
          select: {
            imageId: true,
            tagId: true,
          },
        })
      : [];

  return images.map(({ reactions, ...i }) => ({
    ...i,
    meta: (i.meta ?? {}) as ImageMetaProps,
    tagIds: rawTags.filter((t) => t.imageId === i.id).map((t) => t.tagId),
    reactions: userId ? reactions?.map((r) => ({ userId, reaction: r })) ?? [] : [],
  }));
};

export const removeImageResource = async ({ id }: GetByIdInput) => {
  try {
    const resource = await dbWrite.imageResource.delete({
      where: { id },
    });
    if (!resource) throw throwNotFoundError(`No image resource with id ${id}`);

    purgeImageGenerationDataCache(id);
    purgeCache({ tags: [`image-resources-${id}`] });

    return resource;
  } catch (error) {
    if (error instanceof TRPCError) throw error;
    throw throwDbError(error);
  }
};

export function applyModRulesSql(
  AND: Prisma.Sql[],
  { userId, publishedOnly = true }: { userId?: number; publishedOnly?: boolean }
) {
  // Hide images that need review
  const needsReviewOr = [Prisma.sql`i."needsReview" IS NULL`];
  // Hide images that aren't published
  const publishedOr = publishedOnly ? [Prisma.sql`p."publishedAt" < now()`] : [];

  if (userId) {
    const belongsToUser = Prisma.sql`i."userId" = ${userId}`;
    needsReviewOr.push(belongsToUser);

    if (publishedOnly) {
      publishedOr.push(belongsToUser);
    }
  }

  AND.push(Prisma.sql`(${Prisma.join(needsReviewOr, ' OR ')})`);

  if (publishedOr.length > 0) {
    AND.push(Prisma.sql`(${Prisma.join(publishedOr, ' OR ')})`);
  }
}

export type GetIngestionResultsProps = AsyncReturnType<typeof getIngestionResults>;
export const getIngestionResults = async ({ ids, userId }: { ids: number[]; userId?: number }) => {
  const images = await dbRead.image.findMany({
    where: { id: { in: ids } },
    select: {
      id: true,
      ingestion: true,
      blockedFor: true,
      tagComposites: {
        where: { OR: [{ score: { gt: 0 } }, { tagType: 'Moderation' }] },
        select: imageTagCompositeSelect,
        orderBy: { score: 'desc' },
      },
    },
  });

  const dictionary = images.reduce<
    Record<
      number,
      { ingestion: ImageIngestionStatus; blockedFor?: string; tags?: VotableTagModel[] }
    >
  >((acc, value) => {
    const { id, ingestion, blockedFor, tagComposites } = value;
    const tags: VotableTagModel[] = tagComposites.map(
      ({ tagId, tagName, tagType, tagNsfwLevel, ...tag }) => ({
        ...tag,
        id: tagId,
        type: tagType,
        nsfwLevel: tagNsfwLevel as NsfwLevel,
        name: tagName,
      })
    );
    return {
      ...acc,
      [id]: {
        ingestion,
        blockedFor: blockedFor ?? undefined,
        tags: !!blockedFor ? undefined : tags,
      },
    };
  }, {});

  if (userId) {
    const userVotes = await dbRead.tagsOnImageVote.findMany({
      where: { imageId: { in: ids }, userId },
      select: { tagId: true, vote: true },
    });

    for (const key in dictionary) {
      if (dictionary.hasOwnProperty(key)) {
        for (const tag of dictionary[key].tags ?? []) {
          const userVote = userVotes.find((vote) => vote.tagId === tag.id);
          if (userVote) tag.vote = userVote.vote > 0 ? 1 : -1;
        }
      }
    }
  }

  return dictionary;
};

type GetImageConnectionRaw = {
  id: number;
  name: string;
  url: string;
  nsfwLevel: NsfwLevel;
  width: number;
  height: number;
  hash: string;
  meta: ImageMetaProps;
  hideMeta: boolean;
  generationProcess: ImageGenerationProcess;
  createdAt: Date;
  mimeType: string;
  scannedAt: Date;
  ingestion: ImageIngestionStatus;
  needsReview: string | null;
  userId: number;
  index: number;
  type: MediaType;
  metadata: ImageMetadata | VideoMetadata;
  entityId: number;
};

export const getImagesByEntity = async ({
  id,
  ids,
  type,
  imagesPerId = 4,
  include,
  userId,
  isModerator,
}: {
  id?: number;
  ids?: number[];
  type: ImageEntityType;
  imagesPerId?: number;
  include?: ['tags'];
  userId?: number;
  isModerator?: boolean;
}) => {
  if (!id && (!ids || ids.length === 0)) {
    return [];
  }

  const AND: Prisma.Sql[] = [
    Prisma.sql`(i."ingestion" = ${ImageIngestionStatus.Scanned}::"ImageIngestionStatus"${
      userId ? Prisma.sql` OR i."userId" = ${userId}` : Prisma.sql``
    })`,
  ];

  if (!isModerator) {
    const needsReviewOr = [
      Prisma.sql`(i."needsReview" IS NULL AND i."hidden" IS NULL)`,
      userId ? Prisma.sql`i."userId" = ${userId}` : null,
    ].filter(isDefined);

    if (needsReviewOr.length > 0) {
      AND.push(Prisma.sql`(${Prisma.join(needsReviewOr, ' OR ')})`);
    }
  }

  const images = await dbRead.$queryRaw<GetImageConnectionRaw[]>`
    WITH targets AS (
      SELECT
        id,
        "entityId"
      FROM (
        SELECT
          i.id,
          ic."entityId",
          row_number() OVER (PARTITION BY ic."entityId" ORDER BY i.index) row_num
        FROM "Image" i
        JOIN "ImageConnection" ic ON ic."imageId" = i.id
            AND ic."entityType" = ${type}
            AND ic."entityId" IN (${Prisma.join(ids ? ids : [id])})
        WHERE ${Prisma.join(AND, ' AND ')}
      ) ranked
      WHERE ranked.row_num <= ${imagesPerId}
    )
    SELECT
      i.id,
      i.name,
      i.url,
      i."nsfwLevel",
      i.width,
      i.height,
      i.hash,
      i.meta,
      i."hideMeta",
      i."generationProcess",
      i."createdAt",
      i."mimeType",
      i.type,
      i.metadata,
      i.ingestion,
      i."scannedAt",
      i."needsReview",
      i."userId",
      i."index",
      t."entityId"
    FROM targets t
    JOIN "Image" i ON i.id = t.id`;

  let tagsVar: (VotableTagModel & { imageId: number })[] | undefined = [];
  if (include && include.includes('tags')) {
    const imageIds = images.map((i) => i.id);
    const rawTags = await dbRead.imageTag.findMany({
      where: { imageId: { in: imageIds } },
      select: {
        imageId: true,
        tagId: true,
        tagName: true,
        tagType: true,
        tagNsfwLevel: true,
        score: true,
        automated: true,
        upVotes: true,
        downVotes: true,
        needsReview: true,
      },
    });

    tagsVar = rawTags.map(({ tagId, tagName, tagType, tagNsfwLevel, ...tag }) => ({
      ...tag,
      id: tagId,
      type: tagType,
      nsfwLevel: tagNsfwLevel as NsfwLevel,
      name: tagName,
    }));
  }

  return images.map((i) => ({
    ...i,
    tags: tagsVar?.filter((x) => x.imageId === i.id),
  }));
};

function parseImageCreateData({
  entityType,
  entityId,

  ...image
}: CreateImageSchema & { userId: number }) {
  const data = {
    ...image,
    meta: (image.meta as Prisma.JsonObject) ?? Prisma.JsonNull,
    generationProcess: image.meta
      ? getImageGenerationProcess(image.meta as Prisma.JsonObject)
      : null,
  };
  switch (entityType) {
    case 'Post':
      return { postId: entityId, ...data };
    default:
      return data;
  }
}

export async function createImage({
  entityType,
  entityId,
  ...image
}: CreateImageSchema & { userId: number }) {
  const data = parseImageCreateData({ entityType, entityId, ...image });
  const result = await dbWrite.image.create({ data, select: { id: true } });

  await ingestImage({
    image: {
      id: result.id,
      url: image.url,
      type: image.type,
      height: image.height,
      width: image.width,
    },
  });

  return result;
}

// TODO - remove this after all article cover images are ingested
export async function createArticleCoverImage({
  entityType,
  entityId,
  ...image
}: CreateImageSchema & { userId: number }) {
  const data = parseImageCreateData({ entityType, entityId, ...image });
  const result = await dbWrite.image.create({ data, select: { id: true } });

  return await dbWrite.article.update({
    where: { id: entityId },
    data: { coverId: result.id },
    select: { id: true },
  });
}

export const createEntityImages = async ({
  tx,
  entityId,
  entityType,
  images,
  userId,
}: {
  tx?: Prisma.TransactionClient;
  entityId?: number;
  entityType?: string;
  images: ImageUploadProps[];
  userId: number;
}) => {
  const dbClient = tx ?? dbWrite;

  if (images.length === 0) {
    return [];
  }

  await dbClient.image.createMany({
    data: images.map((image) => ({
      ...image,
      meta: (image?.meta as Prisma.JsonObject) ?? Prisma.JsonNull,
      userId,
      resources: undefined,
    })),
  });

  const imageRecords = await dbClient.image.findMany({
    select: { id: true, url: true, type: true, width: true, height: true },
    where: {
      url: { in: images.map((i) => i.url) },
      ingestion: ImageIngestionStatus.Pending,
      userId,
    },
  });

  const batches = chunk(imageRecords, 50);
  for (const batch of batches) {
    await Promise.all(batch.map((image) => ingestImage({ image, tx: dbClient })));
  }

  if (entityType && entityId) {
    await dbClient.imageConnection.createMany({
      data: imageRecords.map((image) => ({
        imageId: image.id,
        entityId,
        entityType,
      })),
    });
  }

  return imageRecords;
};

type GetEntityImageRaw = {
  id: number;
  name: string;
  url: string;
  nsfwLevel: NsfwLevel;
  width: number;
  height: number;
  hash: string;
  meta: ImageMetaProps;
  hideMeta: boolean;
  generationProcess: ImageGenerationProcess;
  createdAt: Date;
  mimeType: string;
  scannedAt: Date;
  needsReview: string | null;
  userId: number;
  index: number;
  type: MediaType;
  metadata: MixedObject | null;
  entityId: number;
  entityType: string;
};

export const getEntityCoverImage = async ({
  entities,
  include,
}: GetEntitiesCoverImage & {
  include?: ['tags'];
}) => {
  if (entities.length === 0) {
    return [];
  }

  // Returns 1 cover image for:
  // Models, Images, Bounties, BountyEntries, Article and Post.
  const images = await dbRead.$queryRaw<GetEntityImageRaw[]>`
    WITH entities AS (
      SELECT * FROM jsonb_to_recordset(${JSON.stringify(entities)}::jsonb) AS v(
        "entityId" INTEGER,
        "entityType" VARCHAR
      )
    ), targets AS (
      SELECT
        e."entityId",
        e."entityType",
        CASE
        WHEN e."entityType" = 'Model'
            THEN  (
                SELECT mi."imageId" FROM (
                  SELECT
                    m.id,
                    i.id as "imageId",
                    ROW_NUMBER() OVER (PARTITION BY m.id ORDER BY mv.index, i."postId", i.index) rn
                  FROM "Image" i
                  JOIN "Post" p ON p.id = i."postId"
                  JOIN "ModelVersion" mv ON mv.id = p."modelVersionId"
                  JOIN "Model" m ON mv."modelId" = m.id AND m."userId" = p."userId"
                  WHERE m."id" = e."entityId"
                      AND i."ingestion" = 'Scanned'
                      AND i."needsReview" IS NULL
                      AND i."hidden" IS NULL
                  ) mi
                  WHERE mi.rn = 1
                )
        WHEN e."entityType" = 'ModelVersion'
            THEN  (
                SELECT mi."imageId" FROM (
                  SELECT
                    mv.id,
                    i.id as "imageId"
                  FROM "Image" i
                  JOIN "Post" p ON p.id = i."postId"
                  JOIN "ModelVersion" mv ON mv.id = p."modelVersionId"
                  WHERE mv."id" = e."entityId"
                      AND i."ingestion" = 'Scanned'
                      AND i."needsReview" IS NULL
                      AND i."hidden" IS NULL
                  ORDER BY mv.index, i."postId", i.index
                  ) mi
                  LIMIT 1
                )
        WHEN e."entityType" = 'Image'
          THEN (
            SELECT i.id FROM "Image" i
            WHERE i.id = e."entityId"
              AND i."ingestion" = 'Scanned'
              AND i."needsReview" IS NULL
              AND i."hidden" IS NULL
          )
        WHEN e."entityType" = 'Article'
          THEN (
            SELECT ai."imageId" FROM (
              SELECT
                a.id,
                i.id as "imageId"
              FROM "Image" i
              JOIN "Article" a ON a."coverId" = i.id
              WHERE a."id" = e."entityId"
                  AND i."ingestion" = 'Scanned'
                  AND i."needsReview" IS NULL
                  AND i."hidden" IS NULL
            ) ai
            LIMIT 1
          )
        WHEN e."entityType" = 'Post'
          THEN (
            SELECT pi."imageId" FROM (
              SELECT
                p.id,
                i.id as "imageId"
              FROM "Image" i
              JOIN "Post" p ON p.id = i."postId"
              WHERE p."id" = e."entityId"
                  AND i."ingestion" = 'Scanned'
                  AND i."needsReview" IS NULL
                  AND i."hidden" IS NULL
              ORDER BY i."postId", i.index
            ) pi
            LIMIT 1
          )
        ELSE (
            SELECT
                i.id
            FROM "Image" i
            JOIN "ImageConnection" ic ON ic."imageId" = i.id
              AND ic."entityType" = e."entityType"
              AND ic."entityId" = e."entityId"
            LIMIT 1
        )
        END as "imageId"
      FROM entities e
    )
    SELECT
      i.id,
      i.name,
      i.url,
      i."nsfwLevel",
      i.width,
      i.height,
      i.hash,
      i.meta,
      i."hideMeta",
      i."generationProcess",
      i."createdAt",
      i."mimeType",
      i.type,
      i.metadata,
      i."scannedAt",
      i."needsReview",
      i."userId",
      i."index",
      t."entityId",
      t."entityType"
    FROM targets t
    JOIN "Image" i ON i.id = t."imageId"
    WHERE i."ingestion" = 'Scanned'
      AND i."needsReview" IS NULL
      AND i."hidden" IS NULL
    `;

  let tagsVar: (VotableTagModel & { imageId: number })[] | undefined = [];
  if (include && include.includes('tags')) {
    const imageIds = images.map((i) => i.id);
    const rawTags = await dbRead.imageTag.findMany({
      where: { imageId: { in: imageIds } },
      select: {
        imageId: true,
        tagId: true,
        tagName: true,
        tagType: true,
        tagNsfwLevel: true,
        score: true,
        automated: true,
        upVotes: true,
        downVotes: true,
        needsReview: true,
      },
    });

    tagsVar = rawTags.map(({ tagId, tagName, tagType, tagNsfwLevel, ...tag }) => ({
      ...tag,
      id: tagId,
      type: tagType,
      nsfwLevel: tagNsfwLevel as NsfwLevel,
      name: tagName,
    }));
  }

  return images.map((i) => ({
    ...i,
    tags: tagsVar?.filter((x) => x.imageId === i.id),
  }));
};

export const updateEntityImages = async ({
  tx,
  entityId,
  entityType,
  images,
  userId,
}: {
  tx?: Prisma.TransactionClient;
  entityId: number;
  entityType: string;
  images: ImageUploadProps[];
  userId: number;
}) => {
  const dbClient = tx ?? dbWrite;
  const connections = await dbClient.imageConnection.findMany({
    select: { imageId: true },
    where: {
      entityId,
      entityType,
    },
  });

  // Delete any images that are no longer in the list.
  await dbClient.imageConnection.deleteMany({
    where: {
      entityId,
      entityType,
      imageId: { notIn: images.map((i) => i.id).filter(isDefined) },
    },
  });

  const newImages = images.filter((x) => !x.id);
  const newLinkedImages = images.filter(
    (x) => !!x.id && !connections.find((c) => c.imageId === x.id)
  );

  const links = [...newLinkedImages.map((i) => i.id)];

  if (newImages.length > 0) {
    await dbClient.image.createMany({
      data: newImages.map((image) => ({
        ...image,
        meta: (image?.meta as Prisma.JsonObject) ?? Prisma.JsonNull,
        userId,
        resources: undefined,
      })),
    });

    const imageRecords = await dbClient.image.findMany({
      select: { id: true, url: true, type: true, width: true, height: true },
      where: {
        url: { in: newImages.map((i) => i.url) },
        ingestion: ImageIngestionStatus.Pending,
        userId,
      },
    });

    links.push(...imageRecords.map((i) => i.id));

    // Process the new images just in case:
    const batches = chunk(imageRecords, 50);
    for (const batch of batches) {
      await Promise.all(batch.map((image) => ingestImage({ image, tx })));
    }
  }

  if (links.length > 0) {
    // Create any new files.
    await dbClient.imageConnection.createMany({
      data: links.filter(isDefined).map((id) => ({
        imageId: id,
        entityId,
        entityType,
      })),
    });
  }
};

type GetImageModerationReviewQueueRaw = {
  id: number;
  name: string;
  url: string;
  nsfwLevel: NsfwLevel;
  width: number;
  height: number;
  hash: string;
  meta: ImageMetaProps;
  hideMeta: boolean;
  generationProcess: ImageGenerationProcess;
  createdAt: Date;
  mimeType: string;
  scannedAt: Date;
  ingestion: ImageIngestionStatus;
  needsReview: string | null;
  userId: number;
  index: number;
  postId: number;
  postTitle: string;
  modelVersionId: number | null;
  imageId: number | null;
  publishedAt: Date | null;
  username: string | null;
  userImage: string | null;
  deletedAt: Date | null;
  cursorId?: bigint;
  type: MediaType;
  metadata: Prisma.JsonValue;
  baseModel?: string;
  entityType: string;
  entityId: number;
  reportId?: number;
  reportReason?: string;
  reportStatus?: ReportStatus;
  reportDetails?: Prisma.JsonValue;
  reportUsername?: string;
  reportUserId?: number;
  reportCount?: number;
};
export const getImageModerationReviewQueue = async ({
  limit,
  cursor,
  needsReview,
  tagReview,
  reportReview,
  tagIds,
}: ImageReviewQueueInput) => {
  const AND: Prisma.Sql[] = [];

  if (needsReview) {
    AND.push(Prisma.sql`i."needsReview" = ${needsReview}`);
  }

  if (tagReview) {
    AND.push(Prisma.sql`EXISTS (
      SELECT 1 FROM "TagsOnImage" toi
      WHERE toi."imageId" = i.id AND toi."needsReview"
    )`);
  }

  if (tagIds?.length) {
    AND.push(Prisma.sql`EXISTS (
      SELECT 1 FROM "TagsOnImage" toi
      WHERE toi."imageId" = i.id AND toi."tagId" IN (${Prisma.join(tagIds)})
    )`);
  }

  // Order by oldest first. This is to ensure that images that have been in the queue the longest
  // are reviewed first.
  let orderBy = `i."id" DESC`;

  let cursorProp = 'i."id"';
  let cursorDirection = 'DESC';

  if (reportReview) {
    // Add this to the WHERE:
    AND.push(Prisma.sql`report."status" = 'Pending'`);
    // Also, update sorter to most recent:
    orderBy = `report."createdAt" ASC`;
    cursorProp = 'report.id';
    cursorDirection = 'ASC';
  }

  if (cursor) {
    // Random sort cursor is handled by the WITH query
    const cursorOperator = cursorDirection === 'DESC' ? '<' : '>';
    if (cursorProp)
      AND.push(Prisma.sql`${Prisma.raw(cursorProp)} ${Prisma.raw(cursorOperator)} ${cursor}`);
  }

  const reportsJoin = `
    JOIN "ImageReport" imgr ON i.id = imgr."imageId"
    JOIN "Report" report ON report.id = imgr."reportId"
    JOIN "User" ur ON ur.id = report."userId"
  `;

  const reportsSelect = `
    report.id as "reportId",
    report.reason as "reportReason",
    report.status as "reportStatus",
    report.details as "reportDetails",
    array_length("alsoReportedBy", 1) as "reportCount",
    ur.username as "reportUsername",
    ur.id as "reportUserId",
  `;

  const rawImages = await dbRead.$queryRaw<GetImageModerationReviewQueueRaw[]>`
    -- Image moderation queue
    SELECT
      i.id,
      i.name,
      i.url,
      i."nsfwLevel",
      i.width,
      i.height,
      i.hash,
      i.meta,
      i."hideMeta",
      i."generationProcess",
      i."createdAt",
      i."mimeType",
      i.type,
      i.metadata,
      i.ingestion,
      i."scannedAt",
      i."needsReview",
      i."userId",
      i."postId",
      p."title" "postTitle",
      i."index",
      p."publishedAt",
      p."modelVersionId",
      u.username,
      u.image "userImage",
      u."deletedAt",
      ic."entityType",
      ic."entityId",
      ${Prisma.raw(reportReview ? reportsSelect : '')}
      ${Prisma.raw(cursorProp ? cursorProp : 'null')} "cursorId"
      FROM "Image" i
      JOIN "User" u ON u.id = i."userId"
      LEFT JOIN "Post" p ON p.id = i."postId"
      LEFT JOIN "ImageConnection" ic on ic."imageId" = i.id
      ${Prisma.raw(reportReview ? reportsJoin : '')}
      WHERE ${Prisma.join(AND, ' AND ')}
      ORDER BY ${Prisma.raw(orderBy)}
      LIMIT ${limit + 1}
  `;

  let nextCursor: bigint | undefined;

  if (rawImages.length > limit) {
    const nextItem = rawImages.pop();
    nextCursor = nextItem?.cursorId;
  }

  const imageIds = rawImages.map((i) => i.id);
  let tagsVar: (VotableTagModel & { imageId: number })[] | undefined;

  if (tagReview || needsReview === 'tag') {
    const rawTags = await dbRead.imageTag.findMany({
      where: { imageId: { in: imageIds } },
      select: {
        imageId: true,
        tagId: true,
        tagName: true,
        tagType: true,
        tagNsfwLevel: true,
        score: true,
        automated: true,
        upVotes: true,
        downVotes: true,
        needsReview: true,
      },
    });

    tagsVar = rawTags.map(({ tagId, tagName, tagType, tagNsfwLevel, ...tag }) => ({
      ...tag,
      id: tagId,
      type: tagType,
      nsfwLevel: tagNsfwLevel as NsfwLevel,
      name: tagName,
    }));
  }

  let namesMap: Map<number, string[]> | undefined;
  if (needsReview === 'poi' && imageIds.length > 0) {
    namesMap = new Map();
    const names = await dbRead.$queryRaw<{ imageId: number; name: string }[]>`
      SELECT
        toi."imageId",
        t.name
      FROM "TagsOnImage" toi
      JOIN "TagsOnTags" tot ON tot."toTagId" = toi."tagId"
      JOIN "Tag" t ON t.id = tot."toTagId"
      JOIN "Tag" f ON f.id = tot."fromTagId" AND f.name = 'real person'
      WHERE toi."imageId" IN (${Prisma.join(imageIds)});
    `;
    for (const x of names) {
      if (!namesMap.has(x.imageId)) namesMap.set(x.imageId, []);
      namesMap.get(x.imageId)?.push(x.name);
    }
  }

  const images: Array<
    Omit<ImageV2Model, 'stats' | 'metadata'> & {
      tags?: VotableTagModel[] | undefined;
      names?: string[];
      report?:
        | {
            id: number;
            reason: string;
            details: Prisma.JsonValue;
            status: ReportStatus;
            count: number;
            user: { id: number; username?: string | null };
          }
        | undefined;
      publishedAt?: Date | null;
      modelVersionId?: number | null;
      entityType?: string | null;
      entityId?: number | null;
      metadata?: MixedObject | null;
    }
  > = rawImages.map(
    ({
      userId: creatorId,
      username,
      userImage,
      deletedAt,
      reportId,
      reportReason,
      reportStatus,
      reportDetails,
      reportUsername,
      reportUserId,
      reportCount,
      ...i
    }) => ({
      ...i,
      metadata: i.metadata as MixedObject,
      user: {
        id: creatorId,
        username,
        image: userImage,
        deletedAt,
        cosmetics: [],
        // No need for profile picture
        profilePicture: null,
      },
      reactions: [],
      tags: tagsVar?.filter((x) => x.imageId === i.id),
      names: namesMap?.get(i.id) ?? undefined,
      report: reportId
        ? {
            id: reportId,
            reason: reportReason as string,
            details: reportDetails as Prisma.JsonValue,
            status: reportStatus as ReportStatus,
            count: (reportCount ?? 0) + 1,
            user: { id: reportUserId as number, username: reportUsername },
          }
        : undefined,
    })
  );

  return {
    nextCursor,
    items: images,
  };
};

export async function get404Images() {
  const imagesRaw = await dbRead.$queryRaw<
    { url: string; username: string; meta: ImageMetaProps | null }[]
  >`
    SELECT
      u.username,
      i.url,
      i.meta
    FROM "CollectionItem" ci
    JOIN "Image" i ON i.id = ci."imageId"
    JOIN "User" u ON u.id = i."userId" AND username IS NOT NULL
    JOIN "Collection" c ON c.id = ci."collectionId"
    WHERE c."userId" = -1
      AND c.name = '404 Contest'
      AND i."ingestion" = 'Scanned'
      AND i."needsReview" IS NULL
      AND (i."nsfwLevel" & ${homePageBrowsingLevels}) != 0
      AND ci.status = 'ACCEPTED';
  `;

  const images = Object.values(imagesRaw).map(({ meta, username, url }) => {
    const alt = truncate(meta?.prompt, { length: constants.altTruncateLength });
    return [username, url, alt];
  });

  return images;
}

type POITag = {
  id: number;
  name: string;
  count: number;
};
export async function getModeratorPOITags() {
  const tags = await dbRead.$queryRaw<POITag[]>`
    WITH real_person_tags AS MATERIALIZED (
      SELECT t.id, t.name
      FROM "TagsOnTags" tot
      JOIN "Tag" t ON t.id = tot."toTagId"
      JOIN "Tag" f ON f.id = tot."fromTagId"
      WHERE f.name = 'real person'
    )
    SELECT
      rpt.id,
      rpt.name,
      CAST(COUNT(i.id) as int) as count
    FROM "Image" i
    JOIN "TagsOnImage" toi ON toi."imageId" = i.id
    JOIN real_person_tags rpt ON rpt.id = toi."tagId"
    WHERE i."needsReview" = 'poi'
    GROUP BY rpt.id, rpt.name
    ORDER BY 3 DESC;
  `;

  return tags;
}

type NameReference = {
  imageId: number;
  tagId: number;
  name: string;
};
async function removeNameReference(images: number[]) {
  const tasks = chunk(images, 500).map((images) => async () => {
    // Get images to de-reference
    const [targets, prompts] = await Promise.all([
      await dbRead.$queryRaw<NameReference[]>`
        SELECT
          toi."imageId",
          t.id "tagId",
          t.name
        FROM "TagsOnImage" toi
        JOIN "TagsOnTags" tot ON tot."toTagId" = toi."tagId"
        JOIN "Tag" t ON t.id = tot."toTagId"
        JOIN "Tag" f ON f.id = tot."fromTagId" AND f.name = 'real person'
        WHERE toi."imageId" IN (${Prisma.join(images)});
      `,
      // Update prompts
      await dbRead.$queryRaw<{ imageId: number; prompt: string }[]>`
        SELECT
          i.id as "imageId",
          meta->>'prompt' as prompt
        FROM "Image" i
        WHERE id IN (${Prisma.join(images)});
      `,
    ]);
    const targetMap = new Map(targets.map((x) => [x.imageId, x]));

    // Update prompts
    for (const x of prompts) {
      const { name } = targetMap.get(x.imageId) ?? {};
      if (!name) continue;

      x.prompt = promptWordReplace(x.prompt, name, 'person');
    }

    const promptsJson = JSON.stringify(prompts);
    await dbWrite.$executeRaw`
      WITH updates AS (
        SELECT
          CAST(t->>'imageId' as int) as id,
          t->>'prompt' as prompt
        FROM json_array_elements(${promptsJson}::json) t
      )
      UPDATE "Image" i
        SET meta = jsonb_set(meta, '{prompt}', to_jsonb(t.prompt)),
          "needsReview" = null,
          ingestion = 'Scanned'::"ImageIngestionStatus"
      FROM updates t
      WHERE t.id = i.id;
    `;

    // Remove tags
    await dbWrite.$executeRaw`
      DELETE FROM "TagsOnImage" toi
      USING "TagsOnTags" tot
      WHERE toi."imageId" IN (${Prisma.join(images)})
        AND toi."tagId" = tot."toTagId"
        AND tot."fromTagId" IN (SELECT id FROM "Tag" WHERE name = 'real person');
    `;
  });

  await limitConcurrency(tasks, 3);
}

export async function reportCsamImages({
  imageIds,
  user,
  ip,
}: ReportCsamImagesInput & {
  user: SessionUser;
  ip?: string;
}) {
  if (!user.isModerator) throw throwAuthorizationError();
  await dbWrite.image.updateMany({
    where: { id: { in: imageIds } },
    data: { needsReview: 'csam' },
  });
  const images = await dbRead.image.findMany({
    where: { id: { in: imageIds } },
    select: { reports: { select: { reportId: true } } },
  });
  const reportIds = images.flatMap((x) => x.reports.map((x) => x.reportId));
  await bulkSetReportStatus({ ids: reportIds, status: ReportStatus.Actioned, userId: user.id, ip });
}

export async function ingestArticleCoverImages(array: { imageId: number; articleId: number }[]) {
  const imageIds = array.map((x) => x.imageId);
  const images = await dbRead.image.findMany({
    where: { id: { in: imageIds } },
    select: { id: true, url: true, height: true, width: true },
  });

  await articlesSearchIndex.queueUpdate(
    array.map((x) => ({ id: x.articleId, action: SearchIndexUpdateQueueAction.Update }))
  );

  await ingestImageBulk({ images, lowPriority: true });
}

export async function updateImageNsfwLevel({
  id,
  nsfwLevel,
  user,
  status,
}: UpdateImageNsfwLevelOutput & { user: SessionUser }) {
  if (!nsfwLevel) throw throwBadRequestError();
  if (user.isModerator) {
    await dbWrite.image.update({ where: { id }, data: { nsfwLevel, nsfwLevelLocked: true } });
    if (status) {
      await dbWrite.imageRatingRequest.updateMany({
        where: { imageId: id, status: 'Pending' },
        data: { status },
      });
    }
    await trackModActivity(user.id, {
      entityType: 'image',
      entityId: id,
      activity: 'setNsfwLevel',
    });
  } else {
    await dbWrite.imageRatingRequest.upsert({
      where: { imageId_userId: { imageId: id, userId: user.id } },
      create: { nsfwLevel, imageId: id, userId: user.id },
      update: { nsfwLevel },
    });

    // Track potential content leaking
    // If the image is currently PG and the new level is R or higher, and the image isn't from the original user, increment the counter
    const current = await dbWrite.image.findFirst({
      where: { id },
      select: { nsfwLevel: true, userId: true },
    });
    if (
      current?.nsfwLevel === NsfwLevel.PG &&
      nsfwLevel >= NsfwLevel.R &&
      current?.userId !== user.id
    ) {
      leakingContentCounter.inc();
    }
  }
}

type ImageRatingRequestResponse = {
  id: number;
  votes: Record<NsfwLevel, number>;
  url: string;
  nsfwLevel: number;
  nsfwLevelLocked: boolean;
  width: number | null;
  height: number | null;
  type: MediaType;
  total: number;
  ownerVote: number;
  createdAt: Date;
};

export async function getImageRatingRequests({
  cursor,
  limit,
  user,
}: ImageRatingReviewOutput & { user: SessionUser }) {
  const results = await dbRead.$queryRaw<ImageRatingRequestResponse[]>`
    WITH CTE_Requests AS (
      SELECT
        DISTINCT ON (irr."imageId") irr."imageId" as id,
        MIN(irr."createdAt") "createdAt",
        COUNT(CASE WHEN i."nsfwLevel" != irr."nsfwLevel" THEN i.id END)::INT "total",
        COALESCE(SUM(CASE WHEN irr."userId" = i."userId" THEN irr."nsfwLevel" ELSE 0 END))::INT "ownerVote",
        i.url,
        i."nsfwLevel",
        i."nsfwLevelLocked",
        i.type,
        i.height,
        i.width,
        jsonb_build_object(
          ${NsfwLevel.PG}, count(irr."nsfwLevel")
            FILTER (where irr."nsfwLevel" = ${NsfwLevel.PG}),
          ${NsfwLevel.PG13}, count(irr."nsfwLevel")
            FILTER (where irr."nsfwLevel" = ${NsfwLevel.PG13}),
          ${NsfwLevel.R}, count(irr."nsfwLevel")
            FILTER (where irr."nsfwLevel" = ${NsfwLevel.R}),
          ${NsfwLevel.X}, count(irr."nsfwLevel")
            FILTER (where irr."nsfwLevel" = ${NsfwLevel.X}),
          ${NsfwLevel.XXX}, count(irr."nsfwLevel")
            FILTER (where irr."nsfwLevel" = ${NsfwLevel.XXX})
        ) "votes"
        FROM "ImageRatingRequest" irr
        JOIN "Image" i on i.id = irr."imageId"
        WHERE irr.status = ${ReportStatus.Pending}::"ReportStatus"
          AND i."nsfwLevel" != ${NsfwLevel.Blocked}
        GROUP BY irr."imageId", i.id
    )
    SELECT
      r.*
    FROM CTE_Requests r
    WHERE (r.total >= 3 OR (r."ownerVote" != 0 AND r."ownerVote" != r."nsfwLevel"))
    ${!!cursor ? Prisma.sql` AND r."createdAt" >= ${new Date(cursor)}` : Prisma.sql``}
    ORDER BY r."createdAt"
    LIMIT ${limit + 1}
  `;

  let nextCursor: string | undefined;
  if (limit && results.length > limit) {
    const nextItem = results.pop();
    nextCursor = nextItem?.createdAt.toISOString() || undefined;
  }

  const imageIds = results.map((x) => x.id);
  const tags = await getVotableTags2({
    ids: imageIds,
    user,
    type: 'image',
    nsfwLevel: Flags.arrayToInstance([NsfwLevel.PG13, NsfwLevel.R, NsfwLevel.X, NsfwLevel.XXX]),
  });

  return {
    nextCursor,
    items: results.map((item) => ({ ...item, tags: tags.filter((x) => x.imageId === item.id) })),
  };
}

// #region [image tools]
async function authorizeImagesAction({
  imageIds,
  user,
}: {
  imageIds: number[];
  user: SessionUser;
}) {
  if (!user.isModerator) {
    const images = await dbRead.image.findMany({
      where: { id: { in: imageIds }, userId: user.id },
      select: { id: true },
    });
    const validatedIds = images.map((x) => x.id);
    if (!imageIds.every((id) => validatedIds.includes(id))) throw throwAuthorizationError();
  }
}

export async function addImageTools({
  data,
  user,
}: {
  data: AddOrRemoveImageToolsOutput['data'];
  user: SessionUser;
}) {
  await authorizeImagesAction({ imageIds: data.map((x) => x.imageId), user });
  await dbWrite.imageTool.createMany({ data, skipDuplicates: true });
  for (const { imageId } of data) {
    purgeImageGenerationDataCache(imageId);
  }
}

export async function removeImageTools({
  data,
  user,
}: {
  data: AddOrRemoveImageToolsOutput['data'];
  user: SessionUser;
}) {
  await authorizeImagesAction({ imageIds: data.map((x) => x.imageId), user });
  const toolsByImage = data.reduce<Record<number, number[]>>((acc, { imageId, toolId }) => {
    if (!acc[imageId]) acc[imageId] = [];
    acc[imageId].push(toolId);
    return acc;
  }, {});

  await dbWrite.$transaction(
    Object.entries(toolsByImage).map(([imageId, toolIds]) =>
      dbWrite.imageTool.deleteMany({ where: { imageId: Number(imageId), toolId: { in: toolIds } } })
    )
  );
  for (const { imageId } of data) {
    purgeImageGenerationDataCache(imageId);
  }
}

export async function updateImageTools({
  data,
  user,
}: {
  data: UpdateImageToolsOutput['data'];
  user: SessionUser;
}) {
  await authorizeImagesAction({ imageIds: data.map((x) => x.imageId), user });
  await dbWrite.$transaction(
    data.map(({ imageId, toolId, notes }) =>
      dbWrite.imageTool.update({
        where: { imageId_toolId: { imageId, toolId } },
        data: { notes },
        select: { imageId: true },
      })
    )
  );
  for (const { imageId } of data) {
    purgeImageGenerationDataCache(imageId);
  }
}
// #endregion

// #region [image techniques]
export async function addImageTechniques({
  data,
  user,
}: {
  data: AddOrRemoveImageTechniquesOutput['data'];
  user: SessionUser;
}) {
  await authorizeImagesAction({ imageIds: data.map((x) => x.imageId), user });
  await dbWrite.imageTechnique.createMany({ data, skipDuplicates: true });
  for (const { imageId } of data) {
    purgeImageGenerationDataCache(imageId);
  }
}

export async function removeImageTechniques({
  data,
  user,
}: {
  data: AddOrRemoveImageTechniquesOutput['data'];
  user: SessionUser;
}) {
  await authorizeImagesAction({ imageIds: data.map((x) => x.imageId), user });
  const techniquesByImage = data.reduce<Record<number, number[]>>(
    (acc, { imageId, techniqueId }) => {
      if (!acc[imageId]) acc[imageId] = [];
      acc[imageId].push(techniqueId);
      return acc;
    },
    {}
  );

  await dbWrite.$transaction(
    Object.entries(techniquesByImage).map(([imageId, techniqueIds]) =>
      dbWrite.imageTechnique.deleteMany({
        where: { imageId: Number(imageId), techniqueId: { in: techniqueIds } },
      })
    )
  );

  for (const { imageId } of data) {
    purgeImageGenerationDataCache(imageId);
  }
}

export async function updateImageTechniques({
  data,
  user,
}: {
  data: UpdateImageTechniqueOutput['data'];
  user: SessionUser;
}) {
  await authorizeImagesAction({ imageIds: data.map((x) => x.imageId), user });
  await dbWrite.$transaction(
    data.map(({ imageId, techniqueId, notes }) =>
      dbWrite.imageTechnique.update({
        where: { imageId_techniqueId: { imageId, techniqueId } },
        data: { notes },
        select: { imageId: true },
      })
    )
  );
  for (const { imageId } of data) {
    purgeImageGenerationDataCache(imageId);
  }
}
// #endregion

export function purgeImageGenerationDataCache(id: number) {
  purgeCache({ tags: [`image-generation-data-${id}`] });
}
const strengthTypes: ModelType[] = ['TextualInversion', 'LORA', 'DoRA', 'LoCon'];
export async function getImageGenerationData({ id }: { id: number }) {
  const image = await dbRead.image.findUnique({
    where: { id },
    select: {
      hideMeta: true,
      generationProcess: true,
      meta: true,
      type: true,
      tools: {
        select: {
          notes: true,
          tool: {
            select: {
              id: true,
              name: true,
              icon: true,
              domain: true,
            },
          },
        },
      },
      techniques: {
        select: {
          notes: true,
          technique: {
            select: {
              id: true,
              name: true,
            },
          },
        },
      },
    },
  });
  if (!image) throw throwNotFoundError();

  const tools = image.tools.map(({ notes, tool }) => ({ ...tool, notes }));
  const techniques = image.techniques.map(({ notes, technique }) => ({ ...technique, notes }));

  const { rows: resources } = await pgDbRead.query<{
    id: number;
    strength?: number;
    modelId: number;
    modelName: string;
    modelType: ModelType;
    versionId: number;
    versionName: string;
  }>(Prisma.sql`
    SELECT
      ir.id,
      ir.strength,
      m.id as "modelId",
      m.name as "modelName",
      m.type as "modelType",
      mv.id as "versionId",
      mv.name as "versionName"
    FROM "ImageResource" ir
    JOIN "ModelVersion" mv ON mv.id = ir."modelVersionId"
    JOIN "Model" m on mv."modelId" = m.id
      WHERE ir."imageId" = ${id}
  `);

  const parsedMeta = imageMetaOutput.safeParse(image.meta);
  const data = parsedMeta.success ? parsedMeta.data : {};
  const { 'Clip skip': legacyClipSkip, clipSkip = legacyClipSkip, external, ...rest } = data;
  const meta =
    parsedMeta.success && !image.hideMeta ? removeEmpty({ ...rest, clipSkip }) : undefined;

  return {
    meta,
    resources: resources.map((resource) => ({
      ...resource,
      strength:
        strengthTypes.includes(resource.modelType) && resource.strength
          ? resource.strength / 100
          : undefined,
    })),
    tools,
    techniques,
    external,
    canRemix: !image.hideMeta && !!meta?.prompt,
    generationProcess: image.generationProcess,
  };
}

export const getImageContestCollectionDetails = async ({ id }: GetByIdInput) => {
  const items = await dbRead.collectionItem.findMany({
    where: {
      collection: {
        mode: CollectionMode.Contest,
      },
      imageId: id,
    },
    select: {
      imageId: true,
      status: true,
      createdAt: true,
      reviewedAt: true,
      collection: {
        select: collectionSelect,
      },
      tag: true,
    },
  });

  return items.map((i) => ({
    ...i,
    collection: {
      ...i.collection,
      metadata: (i.collection.metadata ?? {}) as CollectionMetadataSchema,
      tags: i.collection.tags.map((t) => t.tag),
    },
  }));
};<|MERGE_RESOLUTION|>--- conflicted
+++ resolved
@@ -1,10 +1,7 @@
 import {
   Availability,
-<<<<<<< HEAD
+  CollectionMode,
   HiddenType,
-=======
-  CollectionMode,
->>>>>>> f5cf8964
   ImageGenerationProcess,
   ImageIngestionStatus,
   MediaType,
@@ -78,14 +75,10 @@
   throwNotFoundError,
 } from '~/server/utils/errorHandling';
 import { getCursor } from '~/server/utils/pagination-helpers';
-<<<<<<< HEAD
-import { homePageBrowsingLevels } from '~/shared/constants/browsingLevel.constants';
-=======
 import {
   onlySelectableLevels,
   sfwBrowsingLevelsFlag,
 } from '~/shared/constants/browsingLevel.constants';
->>>>>>> f5cf8964
 import { Flags } from '~/shared/utils';
 import { logToDb } from '~/utils/logging';
 import { promptWordReplace } from '~/utils/metadata/audit';
@@ -2650,7 +2643,7 @@
       AND c.name = '404 Contest'
       AND i."ingestion" = 'Scanned'
       AND i."needsReview" IS NULL
-      AND (i."nsfwLevel" & ${homePageBrowsingLevels}) != 0
+      AND (i."nsfwLevel" & ${sfwBrowsingLevelsFlag}) != 0
       AND ci.status = 'ACCEPTED';
   `;
 
