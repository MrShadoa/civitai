--- conflicted
+++ resolved
@@ -937,21 +937,6 @@
     }
   }
 
-<<<<<<< HEAD
-=======
-  // TODO.metricSearch add missing props
-  // getImagesFromSearch({
-  //   modelVersionId,
-  //   types,
-  //   browsingLevel,
-  //   fromPlatform,
-  //   hasMeta: include.includes('meta'),
-  //   baseModels,
-  //   period,
-  //   sort,
-  // }).catch();
-
->>>>>>> 46d6b5d0
   // TODO: Adjust ImageMetric
   const queryFrom = Prisma.sql`
     ${Prisma.raw(from)}
