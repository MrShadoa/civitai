--- conflicted
+++ resolved
@@ -779,15 +779,11 @@
     );
   }
 
-<<<<<<< HEAD
-  const isGallery = modelId || modelVersionId || reviewId || username; // [x]
-=======
   if (excludedUserIds?.length) {
     AND.push(Prisma.sql`i."userId" NOT IN (${Prisma.join(excludedUserIds)})`);
   }
 
   const isGallery = modelId || modelVersionId || reviewId || username;
->>>>>>> c5e1933d
   if (postId && !modelId) {
     // a post image query won't include modelId
     orderBy = `i."index"`;
@@ -900,7 +896,6 @@
     )`);
   }
 
-  // [x]
   if (pending && (isModerator || userId)) {
     if (isModerator) {
       AND.push(Prisma.sql`((i."nsfwLevel" & ${browsingLevel}) != 0 OR i."nsfwLevel" = 0)`);
