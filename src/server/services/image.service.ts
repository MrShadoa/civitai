import { isImageResource } from './../schema/image.schema';
import { ModelStatus, Prisma, ReportReason, ReportStatus } from '@prisma/client';
import { SessionUser } from 'next-auth';

import { env } from '~/env/server.mjs';
import { BrowsingMode, ImageSort } from '~/server/common/enums';
<<<<<<< HEAD
import { getImageGenerationProcess } from '~/server/common/model-helpers';
import { prisma } from '~/server/db/client';
=======
import { dbWrite } from '~/server/db/client';
>>>>>>> eaaa14c7
import { GetByIdInput } from '~/server/schema/base.schema';
import {
  CreateImageInput,
  GetGalleryImageInput,
  GetImageConnectionsSchema,
  UpdateImageInput,
} from '~/server/schema/image.schema';
import { imageGallerySelect, imageSelect } from '~/server/selectors/image.selector';
import { decreaseDate } from '~/utils/date-helpers';
import { simpleTagSelect } from '~/server/selectors/tag.selector';

export const getModelVersionImages = async ({ modelVersionId }: { modelVersionId: number }) => {
  const result = await dbWrite.imagesOnModels.findMany({
    where: { modelVersionId, image: { tosViolation: false, needsReview: false } },
    select: { image: { select: imageSelect } },
  });
  return result.map((x) => x.image);
};

export const getReviewImages = async ({ reviewId }: { reviewId: number }) => {
  const result = await dbWrite.imagesOnReviews.findMany({
    where: { reviewId, image: { tosViolation: false, needsReview: false } },
    select: { image: { select: imageSelect } },
  });
  return result.map((x) => x.image);
};

export const getGalleryImages = async <
  TOrderBy extends Prisma.Enumerable<Prisma.ImageOrderByWithRelationInput>
>({
  limit,
  cursor,
  modelId,
  modelVersionId,
  reviewId,
  userId,
  user,
  orderBy,
  infinite,
  period,
  sort,
  tags,
  excludedTagIds,
  excludedUserIds,
  isFeatured,
  types,
  browsingMode,
  needsReview,
}: GetGalleryImageInput & { orderBy?: TOrderBy; user?: SessionUser }) => {
  const canViewNsfw = user?.showNsfw ?? env.UNAUTHENTICATED_LIST_NSFW;
  const isMod = user?.isModerator ?? false;
  needsReview = isMod ? needsReview : false;

  const conditionalFilters: Prisma.Enumerable<Prisma.ImageWhereInput> = [];
  if (!!excludedTagIds?.length)
    conditionalFilters.push({ tags: { every: { tagId: { notIn: excludedTagIds } } } });

  if (!!tags?.length) conditionalFilters.push({ tags: { some: { tagId: { in: tags } } } });
  else if (!needsReview) {
    const periodStart = decreaseDate(new Date(), 3, 'days');
    conditionalFilters.push({ featuredAt: { gt: periodStart } });
  }

  if (isFeatured) conditionalFilters.push({ featuredAt: { not: null } });

  if (!!excludedUserIds?.length) conditionalFilters.push({ userId: { notIn: excludedUserIds } });

  if (types && types.length) conditionalFilters.push({ generationProcess: { in: types } });

  const infiniteWhere: Prisma.ImageFindManyArgs['where'] = {
    connections: {
      modelId,
      modelVersionId,
      reviewId,
    },
    OR: [
      {
        // Only include images from published models and without tosViolation
        imagesOnModels: {
          modelVersion: { model: { status: ModelStatus.Published, tosViolation: false } },
        },
      },
      {
        imagesOnReviews: { review: { tosViolation: false } },
      },
    ],
    AND: conditionalFilters.length ? conditionalFilters : undefined,
  };
  const finiteWhere: Prisma.ImageWhereInput = {
    imagesOnModels:
      modelVersionId || modelId
        ? { modelVersionId, modelVersion: modelId ? { modelId } : undefined }
        : undefined,
    imagesOnReviews: reviewId ? { reviewId } : undefined,
  };

  if (canViewNsfw && !browsingMode) browsingMode = BrowsingMode.All;
  else if (!canViewNsfw) browsingMode = BrowsingMode.SFW;

  const items = await dbWrite.image.findMany({
    cursor: cursor ? { id: cursor } : undefined,
    take: limit,
    where: needsReview
      ? { needsReview: true }
      : {
          userId,
          nsfw:
            browsingMode === BrowsingMode.All
              ? undefined
              : { equals: browsingMode === BrowsingMode.NSFW },
          tosViolation: !isMod ? false : undefined,
          OR: [{ needsReview: false }, { userId: user?.id }],
          ...(infinite ? infiniteWhere : finiteWhere),
        },
    select: imageGallerySelect({ user, needsReview }),
    orderBy: orderBy ?? [
      ...(sort === ImageSort.MostComments
        ? [{ rank: { [`commentCount${period}Rank`]: 'asc' } }]
        : sort === ImageSort.MostReactions
        ? [{ rank: { [`reactionCount${period}Rank`]: 'asc' } }]
        : []),
      { createdAt: 'desc' },
    ],
  });

  return items.map(({ stats, ...image }) => ({
    ...image,
    metrics: {
      likeCount: stats?.likeCountAllTime,
      dislikeCount: stats?.dislikeCountAllTime,
      laughCount: stats?.laughCountAllTime,
      cryCount: stats?.cryCountAllTime,
      heartCount: stats?.heartCountAllTime,
      commentCount: stats?.commentCountAllTime,
    },
  }));
};

export const deleteImageById = ({ id }: GetByIdInput) => {
  return dbWrite.image.delete({ where: { id } });
};

// consider refactoring this endoint to only allow for updating `needsReview`, because that is all this endpoint is being used for...
export const updateImageById = <TSelect extends Prisma.ImageSelect>({
  id,
  select,
  data,
}: {
  id: number;
  data: Prisma.ImageUpdateArgs['data'];
  select: TSelect;
}) => {
  return dbWrite.image.update({ where: { id }, data, select });
};

export const updateImageReportStatusByReason = ({
  id,
  reason,
  status,
}: {
  id: number;
  reason: ReportReason;
  status: ReportStatus;
}) => {
  return dbWrite.report.updateMany({
    where: { reason, image: { imageId: id } },
    data: { status },
  });
};

export const getImageConnectionsById = ({ id, modelId, reviewId }: GetImageConnectionsSchema) => {
  return dbWrite.image.findUnique({
    where: { id },
    select: {
      connections: {
        select: {
          model: modelId
            ? {
                select: {
                  id: true,
                  name: true,
                  type: true,
                  rank: {
                    select: {
                      downloadCountAllTime: true,
                      favoriteCountAllTime: true,
                      commentCountAllTime: true,
                      ratingCountAllTime: true,
                      ratingAllTime: true,
                    },
                  },
                },
              }
            : undefined,
          review: reviewId ? { select: { id: true } } : undefined,
        },
      },
    },
  });
};

export const createImage = async (image: CreateImageInput & { userId: number }) => {
  return await prisma.image.create({
    data: {
      ...image,
      meta: (image.meta as Prisma.JsonObject) ?? Prisma.JsonNull,
      generationProcess: image.meta
        ? getImageGenerationProcess(image.meta as Prisma.JsonObject)
        : null,
      resources: image?.resources
        ? {
            create: image.resources.map((resource) => resource),
          }
        : undefined,
    },
  });
};

export const updateImage = async (image: UpdateImageInput) => {
  await prisma.image.update({
    where: { id: image.id },
    data: {
      ...image,
      meta: (image.meta as Prisma.JsonObject) ?? Prisma.JsonNull,
      resources: image?.resources
        ? {
            deleteMany: {
              NOT: image.resources.filter(isImageResource).map(({ id }) => ({ id })),
            },
            connectOrCreate: image.resources.filter(isImageResource).map((resource) => ({
              where: { id: resource.id },
              create: resource,
            })),
          }
        : undefined,
    },
  });
};

export const getImageDetail = async ({ id }: GetByIdInput) => {
  return await prisma.image.findUnique({
    where: { id },
    select: {
      resources: {
        select: {
          id: true,
          modelVersion: { select: { id: true, name: true } },
          name: true,
          detected: true,
        },
      },
      tags: {
        select: {
          tag: {
            select: simpleTagSelect,
          },
        },
      },
    },
  });
};<|MERGE_RESOLUTION|>--- conflicted
+++ resolved
@@ -4,12 +4,8 @@
 
 import { env } from '~/env/server.mjs';
 import { BrowsingMode, ImageSort } from '~/server/common/enums';
-<<<<<<< HEAD
 import { getImageGenerationProcess } from '~/server/common/model-helpers';
-import { prisma } from '~/server/db/client';
-=======
 import { dbWrite } from '~/server/db/client';
->>>>>>> eaaa14c7
 import { GetByIdInput } from '~/server/schema/base.schema';
 import {
   CreateImageInput,
@@ -212,7 +208,7 @@
 };
 
 export const createImage = async (image: CreateImageInput & { userId: number }) => {
-  return await prisma.image.create({
+  return await dbWrite.image.create({
     data: {
       ...image,
       meta: (image.meta as Prisma.JsonObject) ?? Prisma.JsonNull,
@@ -229,7 +225,7 @@
 };
 
 export const updateImage = async (image: UpdateImageInput) => {
-  await prisma.image.update({
+  await dbWrite.image.update({
     where: { id: image.id },
     data: {
       ...image,
@@ -250,7 +246,7 @@
 };
 
 export const getImageDetail = async ({ id }: GetByIdInput) => {
-  return await prisma.image.findUnique({
+  return await dbWrite.image.findUnique({
     where: { id },
     select: {
       resources: {
