--- conflicted
+++ resolved
@@ -38,13 +38,9 @@
 import { postMetrics } from '~/server/metrics';
 import { leakingContentCounter } from '~/server/prom/client';
 import { imagesForModelVersionsCache, tagIdsForImagesCache } from '~/server/redis/caches';
-<<<<<<< HEAD
-import { GetByIdInput, UserPreferencesInput } from '~/server/schema/base.schema';
-=======
 import { redis } from '~/server/redis/client';
 import { GetByIdInput, UserPreferencesInput } from '~/server/schema/base.schema';
 import { CollectionMetadataSchema } from '~/server/schema/collection.schema';
->>>>>>> ace7cdb5
 import {
   AddOrRemoveImageTechniquesOutput,
   AddOrRemoveImageToolsOutput,
@@ -177,15 +173,9 @@
 }: ImageModerationSchema) => {
   if (reviewAction === 'delete') {
     const affected = await dbWrite.$queryRaw<
-<<<<<<< HEAD
-      { id: number; userId: number; nsfwLevel: number; pHash: bigint }[]
+      { id: number; userId: number; nsfwLevel: number; pHash: bigint; postId: number | undefined }[]
     >`
-      SELECT id, "userId", "nsfwLevel", "pHash" FROM "Image"
-=======
-      { id: number; userId: number; nsfwLevel: number; postId: number | undefined }[]
-    >`
-      SELECT id, "userId", "nsfwLevel", "postId" FROM "Image"
->>>>>>> ace7cdb5
+      SELECT id, "userId", "nsfwLevel", "pHash", "postId" FROM "Image"
       WHERE id IN (${Prisma.join(ids)});
     `;
 
