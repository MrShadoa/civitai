import {
  Availability,
  CollectionMode,
  ImageGenerationProcess,
  ImageIngestionStatus,
  MediaType,
  ModelType,
  Prisma,
  ReportReason,
  ReportStatus,
  ReviewReactions,
} from '@prisma/client';

import { TRPCError } from '@trpc/server';
import { chunk, truncate } from 'lodash-es';
import { SessionUser } from 'next-auth';
import { isProd } from '~/env/other';
import { env } from '~/env/server.mjs';
import { VotableTagModel } from '~/libs/tags';
import { purgeCache } from '~/server/cloudflare/client';
import { CacheTTL, constants } from '~/server/common/constants';
import {
  BlockedReason,
  ImageScanType,
  ImageSort,
  NsfwLevel,
  SearchIndexUpdateQueueAction,
} from '~/server/common/enums';
import { getImageGenerationProcess } from '~/server/common/model-helpers';
import { dbRead, dbWrite } from '~/server/db/client';
import { pgDbRead } from '~/server/db/pgDb';
import { postMetrics } from '~/server/metrics';
import { leakingContentCounter } from '~/server/prom/client';
import { imagesForModelVersionsCache, tagIdsForImagesCache } from '~/server/redis/caches';
import { GetByIdInput, UserPreferencesInput, getByIdSchema } from '~/server/schema/base.schema';
import {
  AddOrRemoveImageTechniquesOutput,
  AddOrRemoveImageToolsOutput,
  CreateImageSchema,
  GetEntitiesCoverImage,
  GetInfiniteImagesOutput,
  ImageEntityType,
  imageMetaOutput,
  ImageRatingReviewOutput,
  ImageReviewQueueInput,
  ImageUploadProps,
  ReportCsamImagesInput,
  UpdateImageNsfwLevelOutput,
  UpdateImageTechniqueOutput,
  UpdateImageToolsOutput,
} from '~/server/schema/image.schema';
import { articlesSearchIndex, imagesSearchIndex } from '~/server/search-index';
import { ContentDecorationCosmetic, WithClaimKey } from '~/server/selectors/cosmetic.selector';
import { ImageResourceHelperModel } from '~/server/selectors/image.selector';
import { ImageV2Model } from '~/server/selectors/imagev2.selector';
import { imageTagCompositeSelect, simpleTagSelect } from '~/server/selectors/tag.selector';
import { getCosmeticsForEntity } from '~/server/services/cosmetic.service';
import { trackModActivity } from '~/server/services/moderator.service';
import { bustCachesForPost, updatePostNsfwLevel } from '~/server/services/post.service';
import { bulkSetReportStatus } from '~/server/services/report.service';
import { getModeratedTags, getTagsNeedingReview } from '~/server/services/system-cache';
import { getVotableTags2 } from '~/server/services/tag.service';
import { getCosmeticsForUsers, getProfilePicturesForUsers } from '~/server/services/user.service';
import { limitConcurrency } from '~/server/utils/concurrency-helpers';
import { getPeriods } from '~/server/utils/enum-helpers';
import {
  throwAuthorizationError,
  throwBadRequestError,
  throwDbError,
  throwNotFoundError,
} from '~/server/utils/errorHandling';
import { getCursor } from '~/server/utils/pagination-helpers';
import { sfwBrowsingLevelsFlag } from '~/shared/constants/browsingLevel.constants';
import { Flags } from '~/shared/utils';
import { logToDb } from '~/utils/logging';
import { promptWordReplace } from '~/utils/metadata/audit';
import { removeEmpty } from '~/utils/object-helpers';
import { baseS3Client } from '~/utils/s3-client';
import { isDefined } from '~/utils/type-guards';
import {
  GetImageInput,
  ImageMetaProps,
  ImageModerationSchema,
  IngestImageInput,
  ingestImageSchema,
} from './../schema/image.schema';
<<<<<<< HEAD
import { ImageResourceHelperModel } from '~/server/selectors/image.selector';
import { limitConcurrency } from '~/server/utils/concurrency-helpers';
import { promptWordReplace } from '~/utils/metadata/audit';
import { getCursor } from '~/server/utils/pagination-helpers';
import { getPeriods } from '~/server/utils/enum-helpers';
import { bulkSetReportStatus } from '~/server/services/report.service';
import { baseS3Client } from '~/utils/s3-client';
import { trackModActivity } from '~/server/services/moderator.service';
import {
  nsfwBrowsingLevelsFlag,
  sfwBrowsingLevelsFlag,
} from '~/shared/constants/browsingLevel.constants';
import { getVotableTags2 } from '~/server/services/tag.service';
import { Flags } from '~/shared/utils';
import { ContentDecorationCosmetic, WithClaimKey } from '~/server/selectors/cosmetic.selector';
import { getCosmeticsForEntity } from '~/server/services/cosmetic.service';
import { removeEmpty } from '~/utils/object-helpers';
=======
import { collectionSelect } from '~/server/selectors/collection.selector';
>>>>>>> 15e2c977
// TODO.ingestion - logToDb something something 'axiom'

// no user should have to see images on the site that haven't been scanned or are queued for removal

export const imageUrlInUse = async ({ url, id }: { url: string; id: number }) => {
  const otherImagesWithSameUrl = await dbRead.image.findFirst({
    select: { id: true },
    where: {
      url: url,
      id: { not: id },
    },
  });

  return !!otherImagesWithSameUrl;
};

export async function purgeResizeCache({ url }: { url: string }) {
  const { items } = await baseS3Client.listObjects({
    bucket: env.S3_IMAGE_CACHE_BUCKET,
    prefix: url,
  });
  await baseS3Client.deleteManyObjects({
    bucket: env.S3_IMAGE_CACHE_BUCKET,
    keys: items.map((x) => x.Key).filter(isDefined),
  });
}

export const deleteImageById = async ({
  id,
  updatePost,
}: GetByIdInput & { updatePost?: boolean }) => {
  updatePost ??= true;
  try {
    const image = await dbWrite.image.delete({
      where: { id },
      select: { url: true, postId: true, nsfwLevel: true, userId: true },
    });
    if (!image) return;

    try {
      if (isProd && !(await imageUrlInUse({ url: image.url, id }))) {
        await baseS3Client.deleteObject({ bucket: env.S3_IMAGE_UPLOAD_BUCKET, key: image.url });
        await purgeResizeCache({ url: image.url });
      }
    } catch {
      // Ignore errors
    }

    await imagesSearchIndex.queueUpdate([{ id, action: SearchIndexUpdateQueueAction.Delete }]);
    // await dbWrite.$executeRaw`DELETE FROM "Image" WHERE id = ${id}`;
    if (updatePost && image.postId) {
      await updatePostNsfwLevel(image.postId);
      await bustCachesForPost(image.postId);
      postMetrics.queueUpdate(image.postId);
    }
    return image;
  } catch {
    // Ignore errors
  }
};

export const moderateImages = async ({
  ids,
  needsReview,
  reviewType,
  reviewAction,
}: ImageModerationSchema) => {
  if (reviewAction === 'delete') {
    const affected = await dbWrite.$queryRaw<{ id: number; userId: number; nsfwLevel: number }[]>`
      SELECT id, "userId", "nsfwLevel" FROM "Image"
      WHERE id IN (${Prisma.join(ids)});
    `;

    await dbWrite.image.updateMany({
      where: { id: { in: ids } },
      data: {
        needsReview: null,
        ingestion: 'Blocked',
        nsfwLevel: NsfwLevel.Blocked,
        blockedFor: BlockedReason.Moderated,
        updatedAt: new Date(),
      },
    });

    await imagesSearchIndex.queueUpdate(
      ids.map((id) => ({ id, action: SearchIndexUpdateQueueAction.Delete }))
    );
    return affected;
  } else if (reviewAction === 'removeName') {
    removeNameReference(ids);
  } else if (reviewAction === 'mistake') {
    // Remove needsReview status
    await dbWrite.image.updateMany({
      where: { id: { in: ids } },
      data: { needsReview: null, ingestion: 'Scanned' },
    });
  } else {
    // Approve
    const results = await dbWrite.$queryRaw<{ id: number; nsfwLevel: number }[]>`
      UPDATE "Image" SET
        "needsReview" = ${needsReview},
        "ingestion" = 'Scanned',
        "nsfwLevel" = CASE
          WHEN "nsfwLevel" = ${NsfwLevel.Blocked}::int THEN 0
          ELSE "nsfwLevel"
        END
      WHERE id IN (${Prisma.join(ids)})
      RETURNING id, "nsfwLevel";
    `;

    // Remove tags that triggered review
    const tagIds = (await getTagsNeedingReview()).map((x) => x.id);

    // And moderated tags for POI review (since no NSFW allowed)
    const changeTags = reviewType === 'poi';
    if (changeTags) {
      const moderatedTags = await getModeratedTags();
      tagIds.push(...moderatedTags.map((x) => x.id));
    }

    await dbWrite.tagsOnImage.updateMany({
      where: { imageId: { in: ids }, tagId: { in: tagIds } },
      data: { disabled: true },
    });

    // Update nsfw level of image
    const resetLevels = results.filter((x) => x.nsfwLevel === 0).map((x) => x.id);
    if (resetLevels.length) await updateNsfwLevel(resetLevels);
    else if (changeTags) await updateNsfwLevel(ids);
  }
  return null;
};

export async function updateNsfwLevel(ids: number | number[]) {
  if (!Array.isArray(ids)) ids = [ids];
  ids = [...new Set(ids)]; // dedupe
  if (!ids.length) return;
  await dbWrite.$executeRawUnsafe(`SELECT update_nsfw_levels(ARRAY[${ids.join(',')}]::integer[])`);
}

export const updateImageReportStatusByReason = ({
  id,
  reason,
  status,
}: {
  id: number;
  reason: ReportReason;
  status: ReportStatus;
}) => {
  return dbWrite.$queryRaw<{ id: number; userId: number }[]>`
    UPDATE "Report" r SET status = ${status}::"ReportStatus"
    FROM "ImageReport" i
    WHERE i."reportId" = r.id
      AND i."imageId" = ${id}
      AND r.reason = ${reason}::"ReportReason"
    RETURNING id, "userId"
  `;
};

export const getImageDetail = async ({ id }: GetByIdInput) => {
  return await dbWrite.image.findUnique({
    where: { id },
    select: {
      resources: {
        select: {
          id: true,
          modelVersion: { select: { id: true, name: true } },
          name: true,
          detected: true,
        },
      },
      tags: {
        where: { disabled: false },
        select: {
          automated: true,
          tag: {
            select: simpleTagSelect,
          },
        },
      },
    },
  });
};

export const ingestImageById = async ({ id }: GetByIdInput) => {
  const image = await dbRead.image.findUnique({
    where: { id },
    select: {
      id: true,
      url: true,
      type: true,
      width: true,
      height: true,
    },
  });
  if (!image) throw new TRPCError({ code: 'NOT_FOUND' });
  return await ingestImage({ image });
};

export const ingestImage = async ({
  image,
  tx,
}: {
  image: IngestImageInput;
  tx?: Prisma.TransactionClient;
}): Promise<boolean> => {
  if (!env.IMAGE_SCANNING_ENDPOINT)
    throw new Error('missing IMAGE_SCANNING_ENDPOINT environment variable');
  const { url, id, type, width, height } = ingestImageSchema.parse(image);

  const callbackUrl = env.IMAGE_SCANNING_CALLBACK;
  const scanRequestedAt = new Date();
  const dbClient = tx ?? dbWrite;

  if (!isProd && !callbackUrl) {
    console.log('skip ingest');
    await dbClient.image.update({
      where: { id },
      data: {
        scanRequestedAt,
        scannedAt: scanRequestedAt,
        ingestion: ImageIngestionStatus.Scanned,
      },
    });

    return true;
  }
  const response = await fetch(env.IMAGE_SCANNING_ENDPOINT + '/enqueue', {
    method: 'POST',
    headers: { 'Content-Type': 'application/json' },
    body: JSON.stringify({
      imageId: id,
      imageKey: url,
      type,
      width,
      height,
      // wait: true,
      scans: [ImageScanType.Label, ImageScanType.Moderation, ImageScanType.WD14],
      callbackUrl,
      movieRatingModel: env.IMAGE_SCANNING_MODEL,
    }),
  });
  if (response.status === 202) {
    const scanJobs = (await response.json().catch(() => Prisma.JsonNull)) as { jobId: string };
    await dbClient.image.update({
      where: { id },
      data: { scanRequestedAt, scanJobs },
    });

    return true;
  } else {
    await logToDb('image-ingestion', {
      type: 'error',
      imageId: id,
      url,
    });

    return false;
  }
};

export const ingestImageBulk = async ({
  images,
  tx,
  lowPriority = true,
}: {
  images: IngestImageInput[];
  tx?: Prisma.TransactionClient;
  lowPriority?: boolean;
}): Promise<boolean> => {
  if (!env.IMAGE_SCANNING_ENDPOINT)
    throw new Error('missing IMAGE_SCANNING_ENDPOINT environment variable');

  const callbackUrl = env.IMAGE_SCANNING_CALLBACK;
  const scanRequestedAt = new Date();
  const imageIds = images.map(({ id }) => id);
  const dbClient = tx ?? dbWrite;

  if (!isProd || !callbackUrl) {
    console.log('skip ingest');
    await dbClient.image.updateMany({
      where: { id: { in: imageIds } },
      data: {
        scanRequestedAt,
        scannedAt: scanRequestedAt,
        ingestion: ImageIngestionStatus.Scanned,
      },
    });
    return true;
  }

  const response = await fetch(
    env.IMAGE_SCANNING_ENDPOINT + `/enqueue-bulk?lowpri=${lowPriority}`,
    {
      method: 'POST',
      headers: { 'Content-Type': 'application/json' },
      body: JSON.stringify(
        images.map((image) => ({
          imageId: image.id,
          imageKey: image.url,
          type: image.type,
          width: image.width,
          height: image.height,
          scans: [ImageScanType.Label, ImageScanType.Moderation, ImageScanType.WD14],
          callbackUrl,
        }))
      ),
    }
  );
  if (response.status === 202) {
    await dbClient.image.updateMany({
      where: { id: { in: imageIds } },
      data: { scanRequestedAt },
    });
    return true;
  }
  return false;
};

// #region [new service methods]
export function applyUserPreferencesSql(
  AND: Prisma.Sql[],
  {
    excludedUserIds,
    excludedImageIds,
    excludedTagIds,
    userId,
    hidden,
  }: UserPreferencesInput & { userId?: number; hidden?: boolean }
) {
  // Exclude specific users
  if (excludedUserIds?.length)
    AND.push(Prisma.sql`i."userId" NOT IN (${Prisma.join(excludedUserIds)})`);

  // Exclude specific images
  if (excludedImageIds?.length) {
    AND.push(
      hidden
        ? Prisma.sql`i."id" IN (${Prisma.join(excludedImageIds)})`
        : Prisma.sql`i."id" NOT IN (${Prisma.join(excludedImageIds)})`
    );
  }

  // Exclude specific tags
  if (excludedTagIds?.length) {
    const OR = [
      Prisma.join(
        [
          Prisma.sql`i."ingestion" = ${ImageIngestionStatus.Scanned}::"ImageIngestionStatus"`,
          Prisma.sql`NOT EXISTS (
          SELECT 1 FROM "TagsOnImage" toi
          WHERE toi."imageId" = i.id AND toi."tagId" IN (${Prisma.join([
            ...new Set(excludedTagIds),
          ])}) AND NOT toi.disabled
        )`,
        ],
        ' AND '
      ),
    ];
    if (userId) OR.push(Prisma.sql`i."userId" = ${userId}`);
    AND.push(Prisma.sql`(${Prisma.join(OR, ' OR ')})`);
  }

  return AND;
}

type GetAllImagesRaw = {
  id: number;
  name: string | null;
  url: string;
  nsfwLevel: NsfwLevel;
  width: number | null;
  height: number | null;
  hash: string | null;
  meta: ImageMetaProps | null;
  hideMeta: boolean;
  hasMeta: boolean;
  onSite: boolean;
  generationProcess: ImageGenerationProcess | null;
  createdAt: Date;
  mimeType: string | null;
  scannedAt: Date | null;
  ingestion: ImageIngestionStatus;
  needsReview: string | null;
  userId: number;
  index: number | null;
  postId: number | null;
  postTitle: string | null;
  modelVersionId: number | null;
  imageId: number | null;
  publishedAt: Date | null;
  unpublishedAt?: Date | null;
  username: string | null;
  userImage: string | null;
  deletedAt: Date | null;
  cryCount: number;
  laughCount: number;
  likeCount: number;
  dislikeCount: number;
  heartCount: number;
  commentCount: number;
  collectedCount: number;
  tippedAmountCount: number;
  viewCount: number;
  playCount: number;
  cursorId?: string;
  type: MediaType;
  metadata: Prisma.JsonValue;
  baseModel?: string;
  availability: Availability;
};
export type ImagesInfiniteModel = AsyncReturnType<typeof getAllImages>['items'][0];
export const getAllImages = async ({
  limit,
  cursor,
  skip,
  postId,
  postIds,
  collectionId,
  modelId,
  modelVersionId,
  imageId,
  username,
  period,
  periodMode,
  sort,
  tags,
  generation,
  reviewId,
  prioritizedUserIds,
  include,
  excludeCrossPosts,
  reactions,
  ids,
  includeBaseModel,
  types,
  hidden,
  followed,
  fromPlatform,
  browsingLevel,
  user,
  pending,
  notPublished,
  tools,
  techniques,
  baseModels,
  collectionTagId,
}: GetInfiniteImagesOutput & {
  userId?: number;
  user?: SessionUser;
  headers?: Record<string, string>; // does this do anything?
}) => {
  const AND: Prisma.Sql[] = [Prisma.sql`i."postId" IS NOT NULL`];
  const WITH: Prisma.Sql[] = [];
  let orderBy: string;
  const cacheTags: string[] = [];
  let cacheTime = CacheTTL.xs;
  const userId = user?.id;
  const isModerator = user?.isModerator ?? false;
  const includeCosmetics = include?.includes('cosmetics'); // TODO: This must be done similar to user cosmetics.
  if (Flags.intersects(browsingLevel, nsfwBrowsingLevelsFlag)) {
    browsingLevel = Flags.addFlag(browsingLevel, 64);
  }

  // Filter to specific user content
  let targetUserId: number | undefined;
  if (username) {
    const targetUser = await dbRead.user.findUnique({ where: { username }, select: { id: true } });
    if (!targetUser) throw new Error('User not found');
    targetUserId = targetUser.id;
  }

  if (hidden) {
    if (!userId) throw throwAuthorizationError();
    const hiddenImages = await dbRead.imageEngagement.findMany({
      where: { userId, type: 'Hide' },
      select: { imageId: true },
    });
    const imageIds = hiddenImages.map((x) => x.imageId);
    if (imageIds.length) {
      cacheTime = 0;
      AND.push(Prisma.sql`i."id" IN (${Prisma.join(imageIds)})`);
    } else {
      return { items: [], nextCursor: undefined };
    }
  }

  if (excludeCrossPosts && modelVersionId) {
    cacheTime = CacheTTL.day;
    cacheTags.push(`images-modelVersion:${modelVersionId}`);
    AND.push(Prisma.sql`p."modelVersionId" = ${modelVersionId}`);
  }

  if (ids && ids.length > 0) {
    AND.push(Prisma.sql`i."id" IN (${Prisma.join(ids)})`);
  }

  if (types && types.length > 0) {
    AND.push(Prisma.sql`i.type = ANY(ARRAY[${Prisma.join(types)}]::"MediaType"[])`);
  }

  if (include.includes('meta')) {
    AND.push(
      Prisma.sql`NOT (i.meta IS NULL OR jsonb_typeof(i.meta) = 'null' OR i."hideMeta" = TRUE)`
    );
  }

  if (fromPlatform) {
    AND.push(Prisma.sql`(i.meta IS NOT NULL AND i.meta ? 'civitaiResources')`);
  }
  if (notPublished && isModerator) {
    AND.push(Prisma.sql`(p."publishedAt" IS NULL)`);
  }

  let from = 'FROM "Image" i';
  const joins: string[] = [];
  // Filter to specific model/review content
  const prioritizeUser = !!prioritizedUserIds?.length;
  if (!prioritizeUser && (modelId || modelVersionId || reviewId)) {
    from = `FROM "ImageResource" irr`;
    joins.push(`JOIN "Image" i ON i.id = irr."imageId"`);
    if (reviewId) {
      joins.push(`JOIN "ResourceReview" re ON re."modelVersionId" = irr."modelVersionId"`);
      AND.push(Prisma.sql`re."id" = ${reviewId}`);
      cacheTime = 0;
    } else if (modelVersionId) {
      AND.push(Prisma.sql`irr."modelVersionId" = ${modelVersionId}`);
      cacheTime = CacheTTL.day;
      cacheTags.push(`images-modelVersion:${modelVersionId}`);
    } else if (modelId) {
      joins.push(`JOIN "ModelVersion" mv ON mv.id = irr."modelVersionId"`);
      AND.push(Prisma.sql`mv."modelId" = ${modelId}`);
      cacheTime = CacheTTL.day;
      cacheTags.push(`images-model:${modelId}`);
    }
  }

  if (targetUserId) {
    AND.push(Prisma.sql`u."id" = ${targetUserId}`);
    // Don't cache self queries
    if (targetUserId !== userId) {
      cacheTime = CacheTTL.day;
      cacheTags.push(`images-user:${targetUserId}`);
    } else cacheTime = 0;
  }

  // Filter only followed users
  if (userId && followed) {
    const followedUsers = await dbRead.userEngagement.findMany({
      where: { userId, type: 'Follow' },
      select: { targetUserId: true },
    });
    const userIds = followedUsers.map((x) => x.targetUserId);
    if (userIds.length) {
      cacheTime = 0;
      AND.push(Prisma.sql`i."userId" IN (${Prisma.join(userIds)})`);
    }
  }

  // Filter to specific tags
  if (tags?.length) {
    AND.push(Prisma.sql`i.id IN (
      SELECT "imageId"
      FROM "TagsOnImage"
      WHERE "tagId" IN (${Prisma.join(tags)}) AND "disabledAt" IS NULL
    )`);
  }

  // Filter to specific generation process
  if (generation?.length) {
    AND.push(Prisma.sql`i."generationProcess" IN (${Prisma.join(generation)})`);
  }

  // Filter to a specific post
  if (postId) AND.push(Prisma.sql`i."postId" = ${postId}`);
  if (!!postIds?.length) AND.push(Prisma.sql`i."postId" IN (${Prisma.join(postIds)})`);

  // Filter to a specific image
  if (imageId) AND.push(Prisma.sql`i.id = ${imageId}`);

  if (sort === ImageSort.Random && !collectionId) {
    throw throwBadRequestError('Random sort requires a collectionId');
  }

  if (collectionTagId && !collectionId) {
    throw throwBadRequestError('collectionTagId requires a collectionId');
  }

  // Filter to a specific collection and relevant status:
  if (collectionId) {
    const displayOwnedItems = userId
      ? ` OR (ci."status" <> 'REJECTED' AND ci."addedById" = ${userId})`
      : '';
    if (userId) cacheTime = 0;
    const useRandomCursor = cursor && sort === ImageSort.Random;

    WITH.push(
      Prisma.sql`
        ${Prisma.raw(
          useRandomCursor
            ? `
        ctcursor AS (
          SELECT ci."imageId", ci."randomId" FROM "CollectionItem" ci
            WHERE ci."collectionId" = ${collectionId}
              ${Prisma.raw(collectionTagId ? ` AND ci."tagId" = ${collectionTagId}` : ``)}
              AND ci."imageId" = ${cursor}
            LIMIT 1
        ),
        `
            : ''
        )}
        ct AS (
          SELECT ci."imageId", ci."randomId"
          FROM "CollectionItem" ci
          JOIN "Collection" c ON c.id = ci."collectionId"
          WHERE ci."collectionId" = ${collectionId}
            ${Prisma.raw(collectionTagId ? ` AND ci."tagId" = ${collectionTagId}` : ``)}
            AND ci."imageId" IS NOT NULL
            AND (
              (
                ci."status" = 'ACCEPTED'
                AND (
                  (c.metadata::json->'submissionEndDate') IS NULL
                  OR (c.metadata::json->'submissionEndDate')::TEXT = 'null'
                  OR (c.metadata::json->>'submissionEndDate')::TIMESTAMP WITH TIME ZONE <= NOW()
                )
                ${Prisma.raw(sort === ImageSort.Random ? `AND ci."randomId" IS NOT NULL` : '')}
              )
              ${Prisma.raw(displayOwnedItems)}
            )
            ${Prisma.raw(
              useRandomCursor ? `AND ci."randomId" <= (SELECT "randomId" FROM ctcursor)` : ''
            )}
          ${Prisma.raw(sort === ImageSort.Random ? 'ORDER BY "randomId" DESC' : '')}
        )`
    );
  }

  const isGallery = modelId || modelVersionId || reviewId || username;
  if (postId && !modelId) {
    // a post image query won't include modelId
    orderBy = `i."index"`;
  } else {
    // Sort by selected sort
    if (sort === ImageSort.MostComments) {
      orderBy = `im."commentCount" DESC, im."reactionCount" DESC, im."imageId"`;
      if (!isGallery) AND.push(Prisma.sql`im."commentCount" > 0`);
    } else if (sort === ImageSort.MostReactions) {
      orderBy = `im."reactionCount" DESC, im."heartCount" DESC, im."likeCount" DESC, im."imageId"`;
      if (!isGallery) AND.push(Prisma.sql`im."reactionCount" > 0`);
    } else if (sort === ImageSort.MostCollected) {
      orderBy = `im."collectedCount" DESC, im."reactionCount" DESC, im."imageId"`;
      if (!isGallery) AND.push(Prisma.sql`im."collectedCount" > 0`);
    }
    // else if (sort === ImageSort.MostTipped) {
    //   orderBy = `im."tippedAmountCount" DESC, im."reactionCount" DESC, im."imageId"`;
    //   if (!isGallery) AND.push(Prisma.sql`im."tippedAmountCount" > 0`);
    // }
    else if (sort === ImageSort.Random) orderBy = 'ct."randomId" DESC';
    else if (sort === ImageSort.Oldest) orderBy = `i."createdAt" ASC`;
    else {
      if (from.indexOf(`irr`) !== -1) {
        // Ensure to sort by irr.imageId when reading from imageResources to maximize index utilization
        orderBy = `irr."imageId" DESC`;
      } else {
        orderBy = `i."id" DESC`;
      }
    }
  }

  // if (hidden) {
  //   cacheTime = 0;
  //   AND.push(Prisma.sql`i."id" IN (${Prisma.join(excludedImageIds ?? [])})`);
  // }

  // Limit to images created since period start
  const sortingByMetrics = orderBy.includes('im.');
  if (sortingByMetrics && period !== 'AllTime' && periodMode !== 'stats') {
    const ageGroups = getPeriods(period);
    AND.push(
      Prisma.sql`im."ageGroup" = ANY(ARRAY[${Prisma.join(ageGroups)}]::"MetricTimeframe"[])`
    );
  } else if (period && period !== 'AllTime' && periodMode !== 'stats') {
    const interval = period.toLowerCase();
    AND.push(
      Prisma.sql`i."createdAt" >= date_trunc('day', now()) - interval '1 ${Prisma.raw(interval)}'`
    );
  }

  // Handle cursor & skip conflict
  if (cursor && skip) throw new Error('Cannot use skip with cursor');

  // Handle cursor prop
  let { where: cursorClause, prop: cursorProp } = getCursor(orderBy, cursor);
  if (sort === ImageSort.Random) {
    cursorProp = 'i."id"';
    cursorClause = undefined;
  }
  if (cursorClause) AND.push(cursorClause);

  if (prioritizeUser) {
    if (cursor) throw new Error('Cannot use cursor with prioritizedUserIds');
    if (modelVersionId) AND.push(Prisma.sql`p."modelVersionId" = ${modelVersionId}`);

    // If system user, show community images
    if (prioritizedUserIds.length === 1 && prioritizedUserIds[0] === -1)
      orderBy = `IIF(i."userId" IN (${prioritizedUserIds.join(',')}), i.index, 1000),  ${orderBy}`;
    else {
      // For everyone else, only show their images.
      AND.push(Prisma.sql`i."userId" IN (${Prisma.join(prioritizedUserIds)})`);
      orderBy = `(i."postId" * 100) + i."index"`; // Order by oldest post first
    }
  }

  if (userId && !!reactions?.length) {
    cacheTime = 0;
    AND.push(
      Prisma.sql`EXISTS (
        SELECT 1
        FROM "ImageReaction" ir
        WHERE ir."imageId" = i.id
          AND ir.reaction::text IN (${Prisma.join(reactions)})
          AND ir."userId" = ${userId}
      )`
    );
  }

  // if (!!tools?.length) {
  //   AND.push(Prisma.sql`i.id IN (
  //     SELECT "imageId"
  //     FROM "ImageTool"
  //     WHERE "imageId" = i.id AND "toolId" IN (${Prisma.join(tools)})
  //   )`);
  // }
  // if (!!techniques?.length) {
  //   AND.push(Prisma.sql`i.id IN (
  //     SELECT "imageId"
  //     FROM "ImageTechnique"
  //     WHERE "imageId" = i.id AND "techniqueId" IN (${Prisma.join(techniques)})
  //   )`);
  // }

  if (baseModels?.length) {
    AND.push(Prisma.sql`EXISTS (
      SELECT 1 FROM "ModelVersion" mv
      RIGHT JOIN "ImageResource" ir ON ir."imageId" = i.id AND ir."modelVersionId" = mv.id
      WHERE mv."baseModel" IN (${Prisma.join(baseModels)})
    )`);
  }

  if (pending && (isModerator || userId)) {
    if (isModerator) {
      AND.push(Prisma.sql`((i."nsfwLevel" & ${browsingLevel}) != 0 OR i."nsfwLevel" = 0)`);
    } else if (userId) {
      AND.push(Prisma.sql`(i."needsReview" IS NULL OR i."userId" = ${userId})`);
      AND.push(
        Prisma.sql`((i."nsfwLevel" & ${browsingLevel}) != 0 OR (i."nsfwLevel" = 0 AND i."userId" = ${userId}))`
      );
    }
  } else {
    AND.push(Prisma.sql`i."needsReview" IS NULL`);
    AND.push(
      browsingLevel
        ? // TODO.audio: revert this back
          Prisma.sql`(i."nsfwLevel" & ${browsingLevel}) != 0 AND i."nsfwLevel" != 0`
        : Prisma.sql`i.ingestion = ${ImageIngestionStatus.Scanned}::"ImageIngestionStatus"`
    );
  }

  // TODO: Adjust ImageMetric
  const queryFrom = Prisma.sql`
    ${Prisma.raw(from)}
    ${Prisma.raw(joins.join('\n'))}
    JOIN "User" u ON u.id = i."userId"
    JOIN "Post" p ON p.id = i."postId"
    ${Prisma.raw(WITH.length && collectionId ? `JOIN ct ON ct."imageId" = i.id` : '')}
    JOIN "ImageMetric" im ON im."imageId" = i.id AND im.timeframe = 'AllTime'::"MetricTimeframe"
    WHERE ${Prisma.join(AND, ' AND ')}
  `;

  const queryWith = WITH.length > 0 ? Prisma.sql`WITH ${Prisma.join(WITH, ', ')}` : Prisma.sql``;
  const query = Prisma.sql`
    ${queryWith}
    SELECT
      i.id,
      i.name,
      i.url,
      i."nsfwLevel",
      i.width,
      i.height,
      i.hash,
      i.meta,
      i."hideMeta",
      (
        CASE
          WHEN i.meta IS NOT NULL AND NOT i."hideMeta"
          THEN TRUE
          ELSE FALSE
        END
      ) AS "hasMeta",
      (
        CASE
          WHEN i.meta->>'civitaiResources' IS NOT NULL
          THEN TRUE
          ELSE FALSE
        END
      ) as "onSite",
      i."generationProcess",
      i."createdAt",
      i."mimeType",
      i.type,
      i.metadata,
      i.ingestion,
      i."scannedAt",
      i."needsReview",
      i."userId",
      i."postId",
      p."title" "postTitle",
      i."index",
      p."publishedAt",
      p.metadata->>'unpublishedAt' "unpublishedAt",
      p."modelVersionId",
      u.username,
      u.image "userImage",
      u."deletedAt",
      p."availability",
      ${Prisma.raw(
        includeBaseModel
          ? `(
            SELECT mv."baseModel"
            FROM "ImageResource" ir
            LEFT JOIN "ModelVersion" mv ON ir."modelVersionId" = mv.id
            LEFT JOIN "Model" m ON mv."modelId" = m.id
            WHERE m."type" = 'Checkpoint' AND ir."imageId" = i.id
            LIMIT 1
          ) "baseModel",`
          : ''
      )}
      im."cryCount",
      im."laughCount",
      im."likeCount",
      im."dislikeCount",
      im."heartCount",
      im."commentCount",
      im."collectedCount",
      im."tippedAmountCount",
      im."viewCount",
      -- im."playCount",
      ${Prisma.raw(cursorProp ? cursorProp : 'null')} "cursorId"
      ${queryFrom}
      ORDER BY ${Prisma.raw(orderBy)}
      ${Prisma.raw(skip ? `OFFSET ${skip}` : '')}
      LIMIT ${limit + 1}
  `;

  // Disable Prisma query
  // if (!env.IMAGE_QUERY_CACHING) cacheTime = 0;
  // const cacheable = queryCache(dbRead, 'getAllImages', 'v1');
  // const rawImages = await cacheable<GetAllImagesRaw[]>(query, { ttl: cacheTime, tag: cacheTags });

  const { rows: rawImages } = await pgDbRead.query<GetAllImagesRaw>(query);

  const imageIds = rawImages.map((i) => i.id);
  let userReactions: Record<number, ReviewReactions[]> | undefined;
  if (userId) {
    const reactionsRaw = await dbRead.imageReaction.findMany({
      where: { imageId: { in: imageIds }, userId },
      select: { imageId: true, reaction: true },
    });
    userReactions = reactionsRaw.reduce((acc, { imageId, reaction }) => {
      acc[imageId] ??= [] as ReviewReactions[];
      acc[imageId].push(reaction);
      return acc;
    }, {} as Record<number, ReviewReactions[]>);
  }

  let nextCursor: string | undefined;
  if (rawImages.length > limit) {
    const nextItem = rawImages.pop();
    nextCursor = nextItem?.cursorId;
  }

  let tagIdsVar: Record<string, { tags: number[]; imageId: number }> | undefined;
  if (include?.includes('tagIds')) {
    tagIdsVar = await getTagIdsForImages(imageIds);
  }

  let tagsVar: (VotableTagModel & { imageId: number })[] | undefined;
  if (include?.includes('tags')) {
    const rawTags = await dbRead.imageTag.findMany({
      where: { imageId: { in: imageIds } },
      select: {
        imageId: true,
        tagId: true,
        tagName: true,
        tagType: true,
        tagNsfwLevel: true,
        score: true,
        automated: true,
        upVotes: true,
        downVotes: true,
        needsReview: true,
      },
    });

    tagsVar = rawTags.map(({ tagId, tagName, tagType, tagNsfwLevel, ...tag }) => ({
      ...tag,
      id: tagId,
      type: tagType,
      nsfwLevel: tagNsfwLevel as NsfwLevel,
      name: tagName,
    }));

    if (userId) {
      const userVotes = await dbRead.tagsOnImageVote.findMany({
        where: { imageId: { in: imageIds }, userId },
        select: { imageId: true, tagId: true, vote: true },
      });

      for (const tag of tagsVar) {
        const userVote = userVotes.find(
          (vote) => vote.tagId === tag.id && vote.imageId === tag.imageId
        );
        if (userVote) tag.vote = userVote.vote > 0 ? 1 : -1;
      }
    }
  }

  const userIds = rawImages.map((i) => i.userId);
  const [userCosmetics, profilePictures, cosmetics] = await Promise.all([
    includeCosmetics ? await getCosmeticsForUsers(userIds) : undefined,
    include?.includes('profilePictures') ? await getProfilePicturesForUsers(userIds) : undefined,
    includeCosmetics ? await getCosmeticsForEntity({ ids: imageIds, entity: 'Image' }) : undefined,
  ]);

  const now = new Date();
  const images: Array<
    Omit<ImageV2Model, 'nsfwLevel'> & {
      meta: ImageMetaProps | null; // TODO - don't fetch meta
      hideMeta: boolean; // TODO - remove references to this. Instead, use `hasMeta`
      hasMeta: boolean;
      tags?: VotableTagModel[] | undefined;
      tagIds?: number[];
      publishedAt?: Date | null;
      modelVersionId?: number | null;
      baseModel?: string | null;
      availability?: Availability;
      nsfwLevel: NsfwLevel;
      cosmetic?: WithClaimKey<ContentDecorationCosmetic> | null;
    }
  > = rawImages
    .filter((x) => {
      if (isModerator) return true;
      // if (x.needsReview && x.userId !== userId) return false;
      if ((!x.publishedAt || x.publishedAt > now || !!x.unpublishedAt) && x.userId !== userId)
        return false;
      // if (x.ingestion !== 'Scanned' && x.userId !== userId) return false;
      return true;
    })
    .map(
      ({
        userId: creatorId,
        username,
        userImage,
        deletedAt,
        cryCount,
        likeCount,
        laughCount,
        dislikeCount,
        heartCount,
        commentCount,
        collectedCount,
        tippedAmountCount,
        viewCount,
        playCount,
        cursorId,
        unpublishedAt,
        ...i
      }) => ({
        ...i,
        user: {
          id: creatorId,
          username,
          image: userImage,
          deletedAt,
          cosmetics: userCosmetics?.[creatorId] ?? [],
          profilePicture: profilePictures?.[creatorId] ?? null,
        },
        stats: {
          cryCountAllTime: cryCount,
          laughCountAllTime: laughCount,
          likeCountAllTime: likeCount,
          dislikeCountAllTime: dislikeCount,
          heartCountAllTime: heartCount,
          commentCountAllTime: commentCount,
          collectedCountAllTime: collectedCount,
          tippedAmountCountAllTime: tippedAmountCount,
          viewCountAllTime: viewCount,
          playCountAllTime: playCount,
        },
        reactions:
          userReactions?.[i.id]?.map((r) => ({ userId: userId as number, reaction: r })) ?? [],
        tags: tagsVar?.filter((x) => x.imageId === i.id),
        tagIds: tagIdsVar?.[i.id]?.tags,
        cosmetic: cosmetics?.[i.id] ?? null,
      })
    );

  return {
    nextCursor,
    items: images,
  };
};

export async function getTagIdsForImages(imageIds: number[]) {
  return await tagIdsForImagesCache.fetch(imageIds);
}
export async function clearImageTagIdsCache(imageId: number | number[]) {
  await tagIdsForImagesCache.bust(imageId);
}
export async function updateImageTagIdsForImages(imageId: number | number[]) {
  await tagIdsForImagesCache.refresh(imageId);
}

export async function getTagNamesForImages(imageIds: number[]) {
  const imageTagsArr = await dbRead.$queryRaw<{ imageId: number; tag: string }[]>`
    SELECT "imageId", t.name as tag
    FROM "TagsOnImage" toi
    JOIN "Tag" t ON t.id = toi."tagId"
    WHERE "imageId" IN (${Prisma.join(imageIds)})
  `;
  const imageTags = imageTagsArr.reduce((acc, { imageId, tag }) => {
    if (!acc[imageId]) acc[imageId] = [];
    acc[imageId].push(tag);
    return acc;
  }, {} as Record<number, string[]>);
  return imageTags;
}

export async function getResourceIdsForImages(imageIds: number[]) {
  const imageResourcesArr = await dbRead.$queryRaw<{ imageId: number; modelVersionId: number }[]>`
    SELECT "imageId", "modelVersionId"
    FROM "ImageResource"
    WHERE "imageId" IN (${Prisma.join(imageIds)})
      AND "modelVersionId" IS NOT NULL
  `;
  const imageResources = imageResourcesArr.reduce((acc, { imageId, modelVersionId }) => {
    if (!acc[imageId]) acc[imageId] = [];
    acc[imageId].push(modelVersionId);
    return acc;
  }, {} as Record<number, number[]>);
  return imageResources;
}

type GetImageRaw = GetAllImagesRaw & {
  reactions?: ReviewReactions[];
  postId?: number | null;
};
export const getImage = async ({
  id,
  userId,
  isModerator,
  withoutPost,
}: GetImageInput & { userId?: number; isModerator?: boolean }) => {
  const AND = [Prisma.sql`i.id = ${id}`];
  if (!isModerator)
    AND.push(
      Prisma.sql`(${Prisma.join(
        [
          Prisma.sql`i."needsReview" IS NULL AND i.ingestion = ${ImageIngestionStatus.Scanned}::"ImageIngestionStatus"`,
          Prisma.sql`i."userId" = ${userId}`,
        ],
        ' OR '
      )})`
    );

  const rawImages = await dbRead.$queryRaw<GetImageRaw[]>`
    SELECT
      i.id,
      i.name,
      i.url,
      i.height,
      i.width,
      i.index,
      i.hash,
      i.meta,
      i."hideMeta",
      i."generationProcess",
      i."createdAt",
      i."mimeType",
      i."scannedAt",
      i."needsReview",
      i."postId",
      i.ingestion,
      i.type,
      i.metadata,
      i."nsfwLevel",
      COALESCE(im."cryCount", 0) "cryCount",
      COALESCE(im."laughCount", 0) "laughCount",
      COALESCE(im."likeCount", 0) "likeCount",
      COALESCE(im."dislikeCount", 0) "dislikeCount",
      COALESCE(im."heartCount", 0) "heartCount",
      COALESCE(im."commentCount", 0) "commentCount",
      COALESCE(im."tippedAmountCount", 0) "tippedAmountCount",
      COALESCE(im."viewCount", 0) "viewCount",
      -- COALESCE(im."playCount", 0) "playCount",
      u.id "userId",
      u.username,
      u.image "userImage",
      u."deletedAt",
      u."profilePictureId",
      ${
        !withoutPost
          ? Prisma.sql`
            p."availability" "availability",
            p."publishedAt" "publishedAt",
          `
          : Prisma.sql`'Public' "availability",`
      }
      (
        SELECT jsonb_agg(reaction)
        FROM "ImageReaction"
        WHERE "imageId" = i.id
        AND "userId" = ${userId}
      ) reactions
    FROM "Image" i
    JOIN "User" u ON u.id = i."userId"
    ${Prisma.raw(
      withoutPost
        ? ''
        : // Now that moderators can review images without post, we need to make this optional
          // in case they land in an image-specific review flow
          `${isModerator ? 'LEFT ' : ''}JOIN "Post" p ON p.id = i."postId" ${
            !isModerator ? 'AND p."publishedAt" < now()' : ''
          }`
    )}
    LEFT JOIN "ImageMetric" im ON im."imageId" = i.id AND im.timeframe = 'AllTime'::"MetricTimeframe"
    WHERE ${Prisma.join(AND, ' AND ')}
  `;
  if (!rawImages.length) throw throwNotFoundError(`No image with id ${id}`);

  const [
    {
      userId: creatorId,
      username,
      userImage,
      deletedAt,
      reactions,
      cryCount,
      laughCount,
      likeCount,
      dislikeCount,
      heartCount,
      commentCount,
      tippedAmountCount,
      viewCount,
      playCount,
      ...firstRawImage
    },
  ] = rawImages;

  const userCosmetics = await getCosmeticsForUsers([creatorId]);
  const profilePictures = await getProfilePicturesForUsers([creatorId]);

  const image = {
    ...firstRawImage,
    user: {
      id: creatorId,
      username,
      image: userImage,
      deletedAt,
      cosmetics: userCosmetics?.[creatorId] ?? [],
      profilePicture: profilePictures?.[creatorId] ?? null,
    },
    stats: {
      cryCountAllTime: cryCount,
      laughCountAllTime: laughCount,
      likeCountAllTime: likeCount,
      dislikeCountAllTime: dislikeCount,
      heartCountAllTime: heartCount,
      commentCountAllTime: commentCount,
      tippedAmountCountAllTime: tippedAmountCount,
      viewCountAllTime: viewCount,
      playCountAllTime: playCount,
    },
    reactions: userId ? reactions?.map((r) => ({ userId, reaction: r })) ?? [] : [],
  };

  return image;
};

export const getImageResources = async ({ id }: GetByIdInput) => {
  const resources = await dbRead.$queryRaw<ImageResourceHelperModel[]>`
    SELECT
      irh."id",
      irh."reviewId",
      irh."reviewRating",
      irh."reviewDetails",
      irh."reviewCreatedAt",
      irh."name",
      irh."hash",
      irh."modelVersionId",
      irh."modelVersionName",
      irh."modelVersionCreatedAt",
      irh."modelId",
      irh."modelName",
      irh."modelThumbsUpCount",
      irh."modelThumbsDownCount",
      irh."modelDownloadCount",
      irh."modelCommentCount",
      irh."modelType"
    FROM
      "ImageResourceHelper" irh
    JOIN "Model" m ON m.id = irh."modelId" AND m."status" = 'Published'
    WHERE
      irh."imageId" = ${Prisma.sql`${id}`}
    AND (irh."hash" IS NOT NULL OR irh."modelVersionId" IS NOT NULL)
  `;

  return resources;
};

export type ImagesForModelVersions = {
  id: number;
  userId: number;
  name: string;
  url: string;
  nsfwLevel: NsfwLevel;
  width: number;
  height: number;
  hash: string;
  modelVersionId: number;
  meta: ImageMetaProps | null;
  type: MediaType;
  metadata: Prisma.JsonValue;
  tags?: number[];
  availability: Availability;
  sizeKB?: number;
};

export const getImagesForModelVersion = async ({
  modelVersionIds,
  excludedTagIds,
  excludedIds,
  excludedUserIds,
  imagesPerVersion = 1,
  include = [],
  user,
  pending,
  browsingLevel,
}: {
  modelVersionIds: number | number[];
  excludedTagIds?: number[];
  excludedIds?: number[];
  excludedUserIds?: number[];
  imagesPerVersion?: number;
  include?: Array<'meta' | 'tags'>;
  user?: SessionUser;
  pending?: boolean;
  browsingLevel?: number;
}) => {
  if (!Array.isArray(modelVersionIds)) modelVersionIds = [modelVersionIds];
  if (!modelVersionIds.length) return [] as ImagesForModelVersions[];

  const userId = user?.id;
  const isModerator = user?.isModerator ?? false;

  const imageWhere: Prisma.Sql[] = [Prisma.sql`p."publishedAt" IS NOT NULL`];

  if (!!excludedTagIds?.length) {
    const excludedTagsOr: Prisma.Sql[] = [
      Prisma.join(
        [
          Prisma.sql`i."nsfwLevel" != 0`,
          Prisma.sql`NOT EXISTS (SELECT 1 FROM "TagsOnImage" toi WHERE toi."imageId" = i.id AND toi.disabled = false AND toi."tagId" IN (${Prisma.join(
            excludedTagIds
          )}) )`,
        ],
        ' AND '
      ),
    ];
    if (userId) excludedTagsOr.push(Prisma.sql`i."userId" = ${userId}`);
    imageWhere.push(Prisma.sql`(${Prisma.join(excludedTagsOr, ' OR ')})`);
  }
  if (!!excludedIds?.length) {
    imageWhere.push(Prisma.sql`i.id NOT IN (${Prisma.join(excludedIds)})`);
  }
  if (!!excludedUserIds?.length) {
    imageWhere.push(Prisma.sql`i."userId" NOT IN (${Prisma.join(excludedUserIds)})`);
  }

  if (pending && (isModerator || userId) && browsingLevel) {
    if (isModerator) {
      imageWhere.push(Prisma.sql`((i."nsfwLevel" & ${browsingLevel}) != 0 OR i."nsfwLevel" = 0)`);
    } else if (userId) {
      imageWhere.push(Prisma.sql`(i."needsReview" IS NULL OR i."userId" = ${userId})`);
      imageWhere.push(
        Prisma.sql`((i."nsfwLevel" & ${browsingLevel}) != 0 OR (i."nsfwLevel" = 0 AND i."userId" = ${userId}))`
      );
    }
  } else {
    imageWhere.push(Prisma.sql`i."needsReview" IS NULL`);
    imageWhere.push(
      browsingLevel
        ? Prisma.sql`(i."nsfwLevel" & ${browsingLevel}) != 0`
        : Prisma.sql`i."nsfwLevel" != 0`
    );
  }

  const query = Prisma.sql`
    WITH targets AS (
      SELECT
        id,
        "modelVersionId"
      FROM (
        SELECT
          i.id,
          p."modelVersionId",
          row_number() OVER (PARTITION BY p."modelVersionId" ORDER BY i."postId", i.index) row_num
        FROM "Image" i
        JOIN "Post" p ON p.id = i."postId"
        JOIN "ModelVersion" mv ON mv.id = p."modelVersionId"
        JOIN "Model" m ON m.id = mv."modelId"
        WHERE m."userId" != -1
          AND (p."userId" = m."userId" OR m."userId" = -1)
          AND p."modelVersionId" IN (${Prisma.join(modelVersionIds)})
          AND ${Prisma.join(imageWhere, ' AND ')}

      ) ranked
      WHERE ranked.row_num <= ${imagesPerVersion}
    )
    SELECT
      i.id,
      i."userId",
      i.name,
      i.url,
      i."nsfwLevel",
      i.width,
      i.height,
      i.hash,
      i.type,
      i.metadata,
      t."modelVersionId",
      p."availability"
      ${Prisma.raw(include.includes('meta') ? ', i.meta' : '')}
    FROM targets t
    JOIN "Image" i ON i.id = t.id
    JOIN "Post" p ON p.id = i."postId"
    ORDER BY i."postId", i."index"
  `;
  let images = await dbRead.$queryRaw<ImagesForModelVersions[]>(query);

  const remainingModelVersionIds = modelVersionIds.filter(
    (x) => !images.some((i) => i.modelVersionId === x)
  );

  if (remainingModelVersionIds.length) {
    const communityImages = await dbRead.$queryRaw<ImagesForModelVersions[]>`
        WITH targets AS (
          SELECT
            id,
            "modelVersionId",
            row_num
          FROM (
            SELECT
              ir."imageId" id,
              ir."modelVersionId",
              -- Community posts on the carousel follow the Oldest first rule. We are matching that here.
              row_number() OVER (PARTITION BY ir."modelVersionId" ORDER BY p."createdAt" ASC) row_num
            FROM "ImageResource" ir
            JOIN "Image" i ON i.id = ir."imageId"
            JOIN "Post" p ON p.id = i."postId"
            JOIN "ImageMetric" im ON im."imageId" = ir."imageId" AND im.timeframe = 'AllTime'::"MetricTimeframe"
            WHERE ir."modelVersionId" IN (${Prisma.join(remainingModelVersionIds)})
              AND ${Prisma.join(imageWhere, ' AND ')}
          ) ranked
          WHERE ranked.row_num <= 20
        )
        SELECT
          i.id,
          i."userId",
          i.name,
          i.url,
          i."nsfwLevel",
          i.width,
          i.height,
          i.hash,
          i.type,
          i.metadata,
          t."modelVersionId",
          p."availability"
          ${Prisma.raw(include.includes('meta') ? ', i.meta' : '')}
        FROM targets t
        JOIN "Image" i ON i.id = t.id
        JOIN "Post" p ON p.id = i."postId"
        ORDER BY t.row_num
      `;
    images = [...images, ...communityImages];
  }

  if (include.includes('tags')) {
    const imageIds = images.map((i) => i.id);
    const tagIdsVar = await getTagIdsForImages(imageIds);
    for (const image of images) {
      image.tags = tagIdsVar?.[image.id]?.tags;
    }
  }

  return images;
};

export async function getImagesForModelVersionCache(modelVersionIds: number[]) {
  const images = await imagesForModelVersionsCache.fetch(modelVersionIds);
  const tagsForImages = await tagIdsForImagesCache.fetch(Object.keys(images).map(Number));
  return Object.keys(images).reduce(
    (acc, imageId) => ({
      ...acc,
      [imageId]: {
        ...images[imageId],
        tags: tagsForImages[imageId]?.tags,
      },
    }),
    images
  );
}
export async function deleteImagesForModelVersionCache(modelVersionId: number) {
  await imagesForModelVersionsCache.bust(modelVersionId);
}

export const getImagesForPosts = async ({
  postIds,
  excludedIds,
  user,
  coverOnly = true,
  browsingLevel,
  pending,
}: {
  postIds: number | number[];
  excludedIds?: number[];
  coverOnly?: boolean;
  browsingLevel?: number;
  user?: SessionUser;
  pending?: boolean;
}) => {
  const userId = user?.id;
  const isModerator = user?.isModerator ?? false;

  if (!Array.isArray(postIds)) postIds = [postIds];
  const imageWhere: Prisma.Sql[] = [
    Prisma.sql`i."postId" IN (${Prisma.join(postIds)})`,
    Prisma.sql`i."needsReview" IS NULL`,
  ];

  //   if (!!excludedIds?.length)
  //     imageWhere.push(Prisma.sql`i."id" NOT IN (${Prisma.join(excludedIds)})`);
  // }

  if (pending && (isModerator || userId) && browsingLevel) {
    if (isModerator) {
      imageWhere.push(Prisma.sql`((i."nsfwLevel" & ${browsingLevel}) != 0 OR i."nsfwLevel" = 0)`);
    } else if (userId) {
      imageWhere.push(Prisma.sql`(i."needsReview" IS NULL OR i."userId" = ${userId})`);
      imageWhere.push(
        Prisma.sql`((i."nsfwLevel" & ${browsingLevel}) != 0 OR (i."nsfwLevel" = 0 AND i."userId" = ${userId}))`
      );
    }
  } else {
    imageWhere.push(Prisma.sql`i."needsReview" IS NULL`);
    imageWhere.push(
      browsingLevel
        ? Prisma.sql`(i."nsfwLevel" & ${browsingLevel}) != 0`
        : Prisma.sql`i.ingestion = ${ImageIngestionStatus.Scanned}::"ImageIngestionStatus"`
    );
  }

  const images = await dbRead.$queryRaw<
    {
      id: number;
      userId: number;
      name: string;
      url: string;
      nsfwLevel: NsfwLevel;
      width: number;
      height: number;
      hash: string;
      createdAt: Date;
      generationProcess: ImageGenerationProcess | null;
      postId: number;
      cryCount: number;
      laughCount: number;
      likeCount: number;
      dislikeCount: number;
      heartCount: number;
      commentCount: number;
      tippedAmountCount: number;
      type: MediaType;
      metadata: Prisma.JsonValue;
      meta?: Prisma.JsonValue;
      reactions?: ReviewReactions[];
    }[]
  >`
    SELECT
      i.id,
      i."userId",
      i.name,
      i.url,
      i."nsfwLevel",
      i.width,
      i.height,
      i.hash,
      i.type,
      i.metadata,
      i."createdAt",
      i."generationProcess",
      i."postId",
      ${Prisma.raw(`
        jsonb_build_object(
          'prompt', i.meta->>'prompt',
          'negativePrompt', i.meta->>'negativePrompt',
          'cfgScale', i.meta->>'cfgScale',
          'steps', i.meta->>'steps',
          'sampler', i.meta->>'sampler',
          'seed', i.meta->>'seed',
          'hashes', i.meta->>'hashes',
          'clipSkip', i.meta->>'clipSkip',
          'Clip skip', i.meta->>'Clip skip'
        ) as "meta",
      `)}
      COALESCE(im."cryCount", 0) "cryCount",
      COALESCE(im."laughCount", 0) "laughCount",
      COALESCE(im."likeCount", 0) "likeCount",
      COALESCE(im."dislikeCount", 0) "dislikeCount",
      COALESCE(im."heartCount", 0) "heartCount",
      COALESCE(im."commentCount", 0) "commentCount",
      COALESCE(im."tippedAmountCount", 0) "tippedAmountCount",
      (
        SELECT jsonb_agg(reaction)
        FROM "ImageReaction"
        WHERE "imageId" = i.id
        AND "userId" = ${userId}
      ) reactions
    FROM "Image" i
    LEFT JOIN "ImageMetric" im ON im."imageId" = i.id AND im.timeframe = 'AllTime'
    WHERE ${Prisma.join(imageWhere, ' AND ')}
    ORDER BY i.index ASC
  `;
  const imageIds = images.map((i) => i.id);
  const rawTags =
    imageIds?.length > 0
      ? await dbRead.imageTag.findMany({
          where: { imageId: { in: imageIds } },
          select: {
            imageId: true,
            tagId: true,
          },
        })
      : [];

  return images.map(({ reactions, ...i }) => ({
    ...i,
    meta: (i.meta ?? {}) as ImageMetaProps,
    tagIds: rawTags.filter((t) => t.imageId === i.id).map((t) => t.tagId),
    reactions: userId ? reactions?.map((r) => ({ userId, reaction: r })) ?? [] : [],
  }));
};

export const removeImageResource = async ({ id }: GetByIdInput) => {
  try {
    const resource = await dbWrite.imageResource.delete({
      where: { id },
    });
    if (!resource) throw throwNotFoundError(`No image resource with id ${id}`);

    purgeImageGenerationDataCache(id);
    purgeCache({ tags: [`image-resources-${id}`] });

    return resource;
  } catch (error) {
    if (error instanceof TRPCError) throw error;
    throw throwDbError(error);
  }
};

export function applyModRulesSql(
  AND: Prisma.Sql[],
  { userId, publishedOnly = true }: { userId?: number; publishedOnly?: boolean }
) {
  // Hide images that need review
  const needsReviewOr = [Prisma.sql`i."needsReview" IS NULL`];
  // Hide images that aren't published
  const publishedOr = publishedOnly ? [Prisma.sql`p."publishedAt" < now()`] : [];

  if (userId) {
    const belongsToUser = Prisma.sql`i."userId" = ${userId}`;
    needsReviewOr.push(belongsToUser);

    if (publishedOnly) {
      publishedOr.push(belongsToUser);
    }
  }

  AND.push(Prisma.sql`(${Prisma.join(needsReviewOr, ' OR ')})`);

  if (publishedOr.length > 0) {
    AND.push(Prisma.sql`(${Prisma.join(publishedOr, ' OR ')})`);
  }
}

export type GetIngestionResultsProps = AsyncReturnType<typeof getIngestionResults>;
export const getIngestionResults = async ({ ids, userId }: { ids: number[]; userId?: number }) => {
  const images = await dbRead.image.findMany({
    where: { id: { in: ids } },
    select: {
      id: true,
      ingestion: true,
      blockedFor: true,
      tagComposites: {
        where: { OR: [{ score: { gt: 0 } }, { tagType: 'Moderation' }] },
        select: imageTagCompositeSelect,
        orderBy: { score: 'desc' },
      },
    },
  });

  const dictionary = images.reduce<
    Record<
      number,
      { ingestion: ImageIngestionStatus; blockedFor?: string; tags?: VotableTagModel[] }
    >
  >((acc, value) => {
    const { id, ingestion, blockedFor, tagComposites } = value;
    const tags: VotableTagModel[] = tagComposites.map(
      ({ tagId, tagName, tagType, tagNsfwLevel, ...tag }) => ({
        ...tag,
        id: tagId,
        type: tagType,
        nsfwLevel: tagNsfwLevel as NsfwLevel,
        name: tagName,
      })
    );
    return {
      ...acc,
      [id]: {
        ingestion,
        blockedFor: blockedFor ?? undefined,
        tags: !!blockedFor ? undefined : tags,
      },
    };
  }, {});

  if (userId) {
    const userVotes = await dbRead.tagsOnImageVote.findMany({
      where: { imageId: { in: ids }, userId },
      select: { tagId: true, vote: true },
    });

    for (const key in dictionary) {
      if (dictionary.hasOwnProperty(key)) {
        for (const tag of dictionary[key].tags ?? []) {
          const userVote = userVotes.find((vote) => vote.tagId === tag.id);
          if (userVote) tag.vote = userVote.vote > 0 ? 1 : -1;
        }
      }
    }
  }

  return dictionary;
};

type GetImageConnectionRaw = {
  id: number;
  name: string;
  url: string;
  nsfwLevel: NsfwLevel;
  width: number;
  height: number;
  hash: string;
  meta: ImageMetaProps;
  hideMeta: boolean;
  generationProcess: ImageGenerationProcess;
  createdAt: Date;
  mimeType: string;
  scannedAt: Date;
  ingestion: ImageIngestionStatus;
  needsReview: string | null;
  userId: number;
  index: number;
  type: MediaType;
  metadata: Prisma.JsonValue;
  entityId: number;
};

export const getImagesByEntity = async ({
  id,
  ids,
  type,
  imagesPerId = 4,
  include,
  userId,
  isModerator,
}: {
  id?: number;
  ids?: number[];
  type: ImageEntityType;
  imagesPerId?: number;
  include?: ['tags'];
  userId?: number;
  isModerator?: boolean;
}) => {
  if (!id && (!ids || ids.length === 0)) {
    return [];
  }

  const AND: Prisma.Sql[] = [
    Prisma.sql`(i."ingestion" = ${ImageIngestionStatus.Scanned}::"ImageIngestionStatus"${
      userId ? Prisma.sql` OR i."userId" = ${userId}` : Prisma.sql``
    })`,
  ];

  if (!isModerator) {
    const needsReviewOr = [
      Prisma.sql`i."needsReview" IS NULL`,
      userId ? Prisma.sql`i."userId" = ${userId}` : null,
    ].filter(isDefined);

    if (needsReviewOr.length > 0) {
      AND.push(Prisma.sql`(${Prisma.join(needsReviewOr, ' OR ')})`);
    }
  }

  const images = await dbRead.$queryRaw<GetImageConnectionRaw[]>`
    WITH targets AS (
      SELECT
        id,
        "entityId"
      FROM (
        SELECT
          i.id,
          ic."entityId",
          row_number() OVER (PARTITION BY ic."entityId" ORDER BY i.index) row_num
        FROM "Image" i
        JOIN "ImageConnection" ic ON ic."imageId" = i.id
            AND ic."entityType" = ${type}
            AND ic."entityId" IN (${Prisma.join(ids ? ids : [id])})
        WHERE ${Prisma.join(AND, ' AND ')}
      ) ranked
      WHERE ranked.row_num <= ${imagesPerId}
    )
    SELECT
      i.id,
      i.name,
      i.url,
      i."nsfwLevel",
      i.width,
      i.height,
      i.hash,
      i.meta,
      i."hideMeta",
      i."generationProcess",
      i."createdAt",
      i."mimeType",
      i.type,
      i.metadata,
      i.ingestion,
      i."scannedAt",
      i."needsReview",
      i."userId",
      i."index",
      t."entityId"
    FROM targets t
    JOIN "Image" i ON i.id = t.id`;

  let tagsVar: (VotableTagModel & { imageId: number })[] | undefined = [];
  if (include && include.includes('tags')) {
    const imageIds = images.map((i) => i.id);
    const rawTags = await dbRead.imageTag.findMany({
      where: { imageId: { in: imageIds } },
      select: {
        imageId: true,
        tagId: true,
        tagName: true,
        tagType: true,
        tagNsfwLevel: true,
        score: true,
        automated: true,
        upVotes: true,
        downVotes: true,
        needsReview: true,
      },
    });

    tagsVar = rawTags.map(({ tagId, tagName, tagType, tagNsfwLevel, ...tag }) => ({
      ...tag,
      id: tagId,
      type: tagType,
      nsfwLevel: tagNsfwLevel as NsfwLevel,
      name: tagName,
    }));
  }

  return images.map((i) => ({
    ...i,
    tags: tagsVar?.filter((x) => x.imageId === i.id),
  }));
};

function parseImageCreateData({
  entityType,
  entityId,

  ...image
}: CreateImageSchema & { userId: number }) {
  const data = {
    ...image,
    meta: (image.meta as Prisma.JsonObject) ?? Prisma.JsonNull,
    generationProcess: image.meta
      ? getImageGenerationProcess(image.meta as Prisma.JsonObject)
      : null,
  };
  switch (entityType) {
    case 'Post':
      return { postId: entityId, ...data };
    default:
      return data;
  }
}

export async function createImage({
  entityType,
  entityId,
  ...image
}: CreateImageSchema & { userId: number }) {
  const data = parseImageCreateData({ entityType, entityId, ...image });
  const result = await dbWrite.image.create({ data, select: { id: true } });

  await ingestImage({
    image: {
      id: result.id,
      url: image.url,
      type: image.type,
      height: image.height,
      width: image.width,
    },
  });

  return result;
}

// TODO - remove this after all article cover images are ingested
export async function createArticleCoverImage({
  entityType,
  entityId,
  ...image
}: CreateImageSchema & { userId: number }) {
  const data = parseImageCreateData({ entityType, entityId, ...image });
  const result = await dbWrite.image.create({ data, select: { id: true } });

  return await dbWrite.article.update({
    where: { id: entityId },
    data: { coverId: result.id },
    select: { id: true },
  });
}

export const createEntityImages = async ({
  tx,
  entityId,
  entityType,
  images,
  userId,
}: {
  tx?: Prisma.TransactionClient;
  entityId?: number;
  entityType?: string;
  images: ImageUploadProps[];
  userId: number;
}) => {
  const dbClient = tx ?? dbWrite;

  if (images.length === 0) {
    return [];
  }

  await dbClient.image.createMany({
    data: images.map((image) => ({
      ...image,
      meta: (image?.meta as Prisma.JsonObject) ?? Prisma.JsonNull,
      userId,
      resources: undefined,
    })),
  });

  const imageRecords = await dbClient.image.findMany({
    select: { id: true, url: true, type: true, width: true, height: true },
    where: {
      url: { in: images.map((i) => i.url) },
      ingestion: ImageIngestionStatus.Pending,
      userId,
    },
  });

  const batches = chunk(imageRecords, 50);
  for (const batch of batches) {
    await Promise.all(batch.map((image) => ingestImage({ image, tx: dbClient })));
  }

  if (entityType && entityId) {
    await dbClient.imageConnection.createMany({
      data: imageRecords.map((image) => ({
        imageId: image.id,
        entityId,
        entityType,
      })),
    });
  }

  return imageRecords;
};

type GetEntityImageRaw = {
  id: number;
  name: string;
  url: string;
  nsfwLevel: NsfwLevel;
  width: number;
  height: number;
  hash: string;
  meta: ImageMetaProps;
  hideMeta: boolean;
  generationProcess: ImageGenerationProcess;
  createdAt: Date;
  mimeType: string;
  scannedAt: Date;
  needsReview: string | null;
  userId: number;
  index: number;
  type: MediaType;
  metadata: Prisma.JsonValue;
  entityId: number;
  entityType: string;
};

export const getEntityCoverImage = async ({
  entities,
  include,
}: GetEntitiesCoverImage & {
  include?: ['tags'];
}) => {
  if (entities.length === 0) {
    return [];
  }

  // Returns 1 cover image for:
  // Models, Images, Bounties, BountyEntries, Article and Post.
  const images = await dbRead.$queryRaw<GetEntityImageRaw[]>`
    WITH entities AS (
      SELECT * FROM jsonb_to_recordset(${JSON.stringify(entities)}::jsonb) AS v(
        "entityId" INTEGER,
        "entityType" VARCHAR
      )
    ), targets AS (
      SELECT
        e."entityId",
        e."entityType",
        CASE
        WHEN e."entityType" = 'Model'
            THEN  (
                SELECT mi."imageId" FROM (
                  SELECT
                    m.id,
                    i.id as "imageId",
                    ROW_NUMBER() OVER (PARTITION BY m.id ORDER BY mv.index, i."postId", i.index) rn
                  FROM "Image" i
                  JOIN "Post" p ON p.id = i."postId"
                  JOIN "ModelVersion" mv ON mv.id = p."modelVersionId"
                  JOIN "Model" m ON mv."modelId" = m.id AND m."userId" = p."userId"
                  WHERE m."id" = e."entityId"
                      AND i."ingestion" = 'Scanned'
                      AND i."needsReview" IS NULL
                  ) mi
                  WHERE mi.rn = 1
                )
        WHEN e."entityType" = 'ModelVersion'
            THEN  (
                SELECT mi."imageId" FROM (
                  SELECT
                    mv.id,
                    i.id as "imageId"
                  FROM "Image" i
                  JOIN "Post" p ON p.id = i."postId"
                  JOIN "ModelVersion" mv ON mv.id = p."modelVersionId"
                  WHERE mv."id" = e."entityId"
                      AND i."ingestion" = 'Scanned'
                      AND i."needsReview" IS NULL
                  ORDER BY mv.index, i."postId", i.index
                  ) mi
                  LIMIT 1
                )
        WHEN e."entityType" = 'Image'
          THEN (
            SELECT i.id FROM "Image" i
            WHERE i.id = e."entityId"
              AND i."ingestion" = 'Scanned'
              AND i."needsReview" IS NULL
          )
        WHEN e."entityType" = 'Article'
          THEN (
            SELECT ai."imageId" FROM (
              SELECT
                a.id,
                i.id as "imageId"
              FROM "Image" i
              JOIN "Article" a ON a."coverId" = i.id
              WHERE a."id" = e."entityId"
                  AND i."ingestion" = 'Scanned'
                  AND i."needsReview" IS NULL
            ) ai
            LIMIT 1
          )
        WHEN e."entityType" = 'Post'
          THEN (
            SELECT pi."imageId" FROM (
              SELECT
                p.id,
                i.id as "imageId"
              FROM "Image" i
              JOIN "Post" p ON p.id = i."postId"
              WHERE p."id" = e."entityId"
                  AND i."ingestion" = 'Scanned'
                  AND i."needsReview" IS NULL
              ORDER BY i."postId", i.index
            ) pi
            LIMIT 1
          )
        ELSE (
            SELECT
                i.id
            FROM "Image" i
            JOIN "ImageConnection" ic ON ic."imageId" = i.id
              AND ic."entityType" = e."entityType"
              AND ic."entityId" = e."entityId"
            LIMIT 1
        )
        END as "imageId"
      FROM entities e
    )
    SELECT
      i.id,
      i.name,
      i.url,
      i."nsfwLevel",
      i.width,
      i.height,
      i.hash,
      i.meta,
      i."hideMeta",
      i."generationProcess",
      i."createdAt",
      i."mimeType",
      i.type,
      i.metadata,
      i."scannedAt",
      i."needsReview",
      i."userId",
      i."index",
      t."entityId",
      t."entityType"
    FROM targets t
    JOIN "Image" i ON i.id = t."imageId"
    WHERE i."ingestion" = 'Scanned' AND i."needsReview" IS NULL`;

  let tagsVar: (VotableTagModel & { imageId: number })[] | undefined = [];
  if (include && include.includes('tags')) {
    const imageIds = images.map((i) => i.id);
    const rawTags = await dbRead.imageTag.findMany({
      where: { imageId: { in: imageIds } },
      select: {
        imageId: true,
        tagId: true,
        tagName: true,
        tagType: true,
        tagNsfwLevel: true,
        score: true,
        automated: true,
        upVotes: true,
        downVotes: true,
        needsReview: true,
      },
    });

    tagsVar = rawTags.map(({ tagId, tagName, tagType, tagNsfwLevel, ...tag }) => ({
      ...tag,
      id: tagId,
      type: tagType,
      nsfwLevel: tagNsfwLevel as NsfwLevel,
      name: tagName,
    }));
  }

  return images.map((i) => ({
    ...i,
    tags: tagsVar?.filter((x) => x.imageId === i.id),
  }));
};

export const updateEntityImages = async ({
  tx,
  entityId,
  entityType,
  images,
  userId,
}: {
  tx?: Prisma.TransactionClient;
  entityId: number;
  entityType: string;
  images: ImageUploadProps[];
  userId: number;
}) => {
  const dbClient = tx ?? dbWrite;
  const connections = await dbClient.imageConnection.findMany({
    select: { imageId: true },
    where: {
      entityId,
      entityType,
    },
  });

  // Delete any images that are no longer in the list.
  await dbClient.imageConnection.deleteMany({
    where: {
      entityId,
      entityType,
      imageId: { notIn: images.map((i) => i.id).filter(isDefined) },
    },
  });

  const newImages = images.filter((x) => !x.id);
  const newLinkedImages = images.filter(
    (x) => !!x.id && !connections.find((c) => c.imageId === x.id)
  );

  const links = [...newLinkedImages.map((i) => i.id)];

  if (newImages.length > 0) {
    await dbClient.image.createMany({
      data: newImages.map((image) => ({
        ...image,
        meta: (image?.meta as Prisma.JsonObject) ?? Prisma.JsonNull,
        userId,
        resources: undefined,
      })),
    });

    const imageRecords = await dbClient.image.findMany({
      select: { id: true, url: true, type: true, width: true, height: true },
      where: {
        url: { in: newImages.map((i) => i.url) },
        ingestion: ImageIngestionStatus.Pending,
        userId,
      },
    });

    links.push(...imageRecords.map((i) => i.id));

    // Process the new images just in case:
    const batches = chunk(imageRecords, 50);
    for (const batch of batches) {
      await Promise.all(batch.map((image) => ingestImage({ image, tx })));
    }
  }

  if (links.length > 0) {
    // Create any new files.
    await dbClient.imageConnection.createMany({
      data: links.filter(isDefined).map((id) => ({
        imageId: id,
        entityId,
        entityType,
      })),
    });
  }
};

type GetImageModerationReviewQueueRaw = {
  id: number;
  name: string;
  url: string;
  nsfwLevel: NsfwLevel;
  width: number;
  height: number;
  hash: string;
  meta: ImageMetaProps;
  hideMeta: boolean;
  generationProcess: ImageGenerationProcess;
  createdAt: Date;
  mimeType: string;
  scannedAt: Date;
  ingestion: ImageIngestionStatus;
  needsReview: string | null;
  userId: number;
  index: number;
  postId: number;
  postTitle: string;
  modelVersionId: number | null;
  imageId: number | null;
  publishedAt: Date | null;
  username: string | null;
  userImage: string | null;
  deletedAt: Date | null;
  cursorId?: bigint;
  type: MediaType;
  metadata: Prisma.JsonValue;
  baseModel?: string;
  entityType: string;
  entityId: number;
  reportId?: number;
  reportReason?: string;
  reportStatus?: ReportStatus;
  reportDetails?: Prisma.JsonValue;
  reportUsername?: string;
  reportUserId?: number;
};
export const getImageModerationReviewQueue = async ({
  limit,
  cursor,
  needsReview,
  tagReview,
  reportReview,
  tagIds,
}: ImageReviewQueueInput) => {
  const AND: Prisma.Sql[] = [];

  if (needsReview) {
    AND.push(Prisma.sql`i."needsReview" = ${needsReview}`);
  }

  if (tagReview) {
    AND.push(Prisma.sql`EXISTS (
      SELECT 1 FROM "TagsOnImage" toi
      WHERE toi."imageId" = i.id AND toi."needsReview"
    )`);
  }

  if (tagIds?.length) {
    AND.push(Prisma.sql`EXISTS (
      SELECT 1 FROM "TagsOnImage" toi
      WHERE toi."imageId" = i.id AND toi."tagId" IN (${Prisma.join(tagIds)})
    )`);
  }

  // Order by oldest first. This is to ensure that images that have been in the queue the longest
  // are reviewed first.
  let orderBy = `i."id" DESC`;

  let cursorProp = 'i."id"';
  let cursorDirection = 'DESC';

  if (reportReview) {
    // Add this to the WHERE:
    AND.push(Prisma.sql`report."status" = 'Pending'`);
    // Also, update sorter to most recent:
    orderBy = `report."createdAt" ASC`;
    cursorProp = 'report.id';
    cursorDirection = 'ASC';
  }

  if (cursor) {
    // Random sort cursor is handled by the WITH query
    const cursorOperator = cursorDirection === 'DESC' ? '<' : '>';
    if (cursorProp)
      AND.push(Prisma.sql`${Prisma.raw(cursorProp)} ${Prisma.raw(cursorOperator)} ${cursor}`);
  }

  const reportsJoin = `
    JOIN "ImageReport" imgr ON i.id = imgr."imageId"
    JOIN "Report" report ON report.id = imgr."reportId"
    JOIN "User" ur ON ur.id = report."userId"
  `;

  const reportsSelect = `
    report.id as "reportId",
    report.reason as "reportReason",
    report.status as "reportStatus",
    report.details as "reportDetails",
    ur.username as "reportUsername",
    ur.id as "reportUserId",
  `;

  const rawImages = await dbRead.$queryRaw<GetImageModerationReviewQueueRaw[]>`
    -- Image moderation queue
    SELECT
      i.id,
      i.name,
      i.url,
      i."nsfwLevel",
      i.width,
      i.height,
      i.hash,
      i.meta,
      i."hideMeta",
      i."generationProcess",
      i."createdAt",
      i."mimeType",
      i.type,
      i.metadata,
      i.ingestion,
      i."scannedAt",
      i."needsReview",
      i."userId",
      i."postId",
      p."title" "postTitle",
      i."index",
      p."publishedAt",
      p."modelVersionId",
      u.username,
      u.image "userImage",
      u."deletedAt",
      ic."entityType",
      ic."entityId",
      ${Prisma.raw(reportReview ? reportsSelect : '')}
      ${Prisma.raw(cursorProp ? cursorProp : 'null')} "cursorId"
      FROM "Image" i
      JOIN "User" u ON u.id = i."userId"
      LEFT JOIN "Post" p ON p.id = i."postId"
      LEFT JOIN "ImageConnection" ic on ic."imageId" = i.id
      ${Prisma.raw(reportReview ? reportsJoin : '')}
      WHERE ${Prisma.join(AND, ' AND ')}
      ORDER BY ${Prisma.raw(orderBy)}
      LIMIT ${limit + 1}
  `;

  let nextCursor: bigint | undefined;

  if (rawImages.length > limit) {
    const nextItem = rawImages.pop();
    nextCursor = nextItem?.cursorId;
  }

  const imageIds = rawImages.map((i) => i.id);
  let tagsVar: (VotableTagModel & { imageId: number })[] | undefined;

  if (tagReview) {
    const rawTags = await dbRead.imageTag.findMany({
      where: { imageId: { in: imageIds } },
      select: {
        imageId: true,
        tagId: true,
        tagName: true,
        tagType: true,
        tagNsfwLevel: true,
        score: true,
        automated: true,
        upVotes: true,
        downVotes: true,
        needsReview: true,
      },
    });

    tagsVar = rawTags.map(({ tagId, tagName, tagType, tagNsfwLevel, ...tag }) => ({
      ...tag,
      id: tagId,
      type: tagType,
      nsfwLevel: tagNsfwLevel as NsfwLevel,
      name: tagName,
    }));
  }

  let namesMap: Map<number, string[]> | undefined;
  if (needsReview === 'poi' && imageIds.length > 0) {
    namesMap = new Map();
    const names = await dbRead.$queryRaw<{ imageId: number; name: string }[]>`
      SELECT
        toi."imageId",
        t.name
      FROM "TagsOnImage" toi
      JOIN "TagsOnTags" tot ON tot."toTagId" = toi."tagId"
      JOIN "Tag" t ON t.id = tot."toTagId"
      JOIN "Tag" f ON f.id = tot."fromTagId" AND f.name = 'real person'
      WHERE toi."imageId" IN (${Prisma.join(imageIds)});
    `;
    for (const x of names) {
      if (!namesMap.has(x.imageId)) namesMap.set(x.imageId, []);
      namesMap.get(x.imageId)?.push(x.name);
    }
  }

  const images: Array<
    Omit<ImageV2Model, 'stats' | 'metadata'> & {
      tags?: VotableTagModel[] | undefined;
      names?: string[];
      report?:
        | {
            id: number;
            reason: string;
            details: Prisma.JsonValue;
            status: ReportStatus;
            user: { id: number; username?: string | null };
          }
        | undefined;
      publishedAt?: Date | null;
      modelVersionId?: number | null;
      entityType?: string | null;
      entityId?: number | null;
      metadata?: MixedObject | null;
    }
  > = rawImages.map(
    ({
      userId: creatorId,
      username,
      userImage,
      deletedAt,
      reportId,
      reportReason,
      reportStatus,
      reportDetails,
      reportUsername,
      reportUserId,
      ...i
    }) => ({
      ...i,
      metadata: i.metadata as MixedObject,
      user: {
        id: creatorId,
        username,
        image: userImage,
        deletedAt,
        cosmetics: [],
        // No need for profile picture
        profilePicture: null,
      },
      reactions: [],
      tags: tagsVar?.filter((x) => x.imageId === i.id),
      names: namesMap?.get(i.id) ?? undefined,
      report: reportId
        ? {
            id: reportId,
            reason: reportReason as string,
            details: reportDetails as Prisma.JsonValue,
            status: reportStatus as ReportStatus,
            user: { id: reportUserId as number, username: reportUsername },
          }
        : undefined,
    })
  );

  return {
    nextCursor,
    items: images,
  };
};

export async function get404Images() {
  const imagesRaw = await dbRead.$queryRaw<
    { url: string; username: string; meta: ImageMetaProps | null }[]
  >`
    SELECT
      u.username,
      i.url,
      i.meta
    FROM "CollectionItem" ci
    JOIN "Image" i ON i.id = ci."imageId"
    JOIN "User" u ON u.id = i."userId" AND username IS NOT NULL
    JOIN "Collection" c ON c.id = ci."collectionId"
    WHERE c."userId" = -1
      AND c.name = '404 Contest'
      AND i."ingestion" = 'Scanned'
      AND i."needsReview" IS NULL
      AND (i."nsfwLevel" & ${sfwBrowsingLevelsFlag}) != 0
      AND ci.status = 'ACCEPTED';
  `;

  const images = Object.values(imagesRaw).map(({ meta, username, url }) => {
    const alt = truncate(meta?.prompt, { length: constants.altTruncateLength });
    return [username, url, alt];
  });

  return images;
}

type POITag = {
  id: number;
  name: string;
  count: number;
};
export async function getModeratorPOITags() {
  const tags = await dbRead.$queryRaw<POITag[]>`
    WITH real_person_tags AS MATERIALIZED (
      SELECT t.id, t.name
      FROM "TagsOnTags" tot
      JOIN "Tag" t ON t.id = tot."toTagId"
      JOIN "Tag" f ON f.id = tot."fromTagId"
      WHERE f.name = 'real person'
    )
    SELECT
      rpt.id,
      rpt.name,
      CAST(COUNT(i.id) as int) as count
    FROM "Image" i
    JOIN "TagsOnImage" toi ON toi."imageId" = i.id
    JOIN real_person_tags rpt ON rpt.id = toi."tagId"
    WHERE i."needsReview" = 'poi'
    GROUP BY rpt.id, rpt.name
    ORDER BY 3 DESC;
  `;

  return tags;
}

type NameReference = {
  imageId: number;
  tagId: number;
  name: string;
};
async function removeNameReference(images: number[]) {
  const tasks = chunk(images, 500).map((images) => async () => {
    // Get images to de-reference
    const [targets, prompts] = await Promise.all([
      await dbRead.$queryRaw<NameReference[]>`
        SELECT
          toi."imageId",
          t.id "tagId",
          t.name
        FROM "TagsOnImage" toi
        JOIN "TagsOnTags" tot ON tot."toTagId" = toi."tagId"
        JOIN "Tag" t ON t.id = tot."toTagId"
        JOIN "Tag" f ON f.id = tot."fromTagId" AND f.name = 'real person'
        WHERE toi."imageId" IN (${Prisma.join(images)});
      `,
      // Update prompts
      await dbRead.$queryRaw<{ imageId: number; prompt: string }[]>`
        SELECT
          i.id as "imageId",
          meta->>'prompt' as prompt
        FROM "Image" i
        WHERE id IN (${Prisma.join(images)});
      `,
    ]);
    const targetMap = new Map(targets.map((x) => [x.imageId, x]));

    // Update prompts
    for (const x of prompts) {
      const { name } = targetMap.get(x.imageId) ?? {};
      if (!name) continue;

      x.prompt = promptWordReplace(x.prompt, name, 'person');
    }

    const promptsJson = JSON.stringify(prompts);
    await dbWrite.$executeRaw`
      WITH updates AS (
        SELECT
          CAST(t->>'imageId' as int) as id,
          t->>'prompt' as prompt
        FROM json_array_elements(${promptsJson}::json) t
      )
      UPDATE "Image" i
        SET meta = jsonb_set(meta, '{prompt}', to_jsonb(t.prompt)),
          "needsReview" = null,
          ingestion = 'Scanned'::"ImageIngestionStatus"
      FROM updates t
      WHERE t.id = i.id;
    `;

    // Remove tags
    await dbWrite.$executeRaw`
      DELETE FROM "TagsOnImage" toi
      USING "TagsOnTags" tot
      WHERE toi."imageId" IN (${Prisma.join(images)})
        AND toi."tagId" = tot."toTagId"
        AND tot."fromTagId" IN (SELECT id FROM "Tag" WHERE name = 'real person');
    `;
  });

  await limitConcurrency(tasks, 3);
}

export async function reportCsamImages({
  imageIds,
  user,
  ip,
}: ReportCsamImagesInput & {
  user: SessionUser;
  ip?: string;
}) {
  if (!user.isModerator) throw throwAuthorizationError();
  await dbWrite.image.updateMany({
    where: { id: { in: imageIds } },
    data: { needsReview: 'csam' },
  });
  const images = await dbRead.image.findMany({
    where: { id: { in: imageIds } },
    select: { reports: { select: { reportId: true } } },
  });
  const reportIds = images.flatMap((x) => x.reports.map((x) => x.reportId));
  await bulkSetReportStatus({ ids: reportIds, status: ReportStatus.Actioned, userId: user.id, ip });
}

export async function ingestArticleCoverImages(array: { imageId: number; articleId: number }[]) {
  const imageIds = array.map((x) => x.imageId);
  const images = await dbRead.image.findMany({
    where: { id: { in: imageIds } },
    select: { id: true, url: true, height: true, width: true },
  });

  await articlesSearchIndex.queueUpdate(
    array.map((x) => ({ id: x.articleId, action: SearchIndexUpdateQueueAction.Update }))
  );

  await ingestImageBulk({ images, lowPriority: true });
}

export async function updateImageNsfwLevel({
  id,
  nsfwLevel,
  user,
  status,
}: UpdateImageNsfwLevelOutput & { user: SessionUser }) {
  if (!nsfwLevel) throw throwBadRequestError();
  if (user.isModerator) {
    await dbWrite.image.update({ where: { id }, data: { nsfwLevel, nsfwLevelLocked: true } });
    if (status) {
      await dbWrite.imageRatingRequest.updateMany({
        where: { imageId: id, status: 'Pending' },
        data: { status },
      });
    }
    await trackModActivity(user.id, {
      entityType: 'image',
      entityId: id,
      activity: 'setNsfwLevel',
    });
  } else {
    await dbWrite.imageRatingRequest.upsert({
      where: { imageId_userId: { imageId: id, userId: user.id } },
      create: { nsfwLevel, imageId: id, userId: user.id },
      update: { nsfwLevel },
    });

    // Track potential content leaking
    // If the image is currently PG and the new level is R or higher, and the image isn't from the original user, increment the counter
    const current = await dbWrite.image.findFirst({
      where: { id },
      select: { nsfwLevel: true, userId: true },
    });
    if (
      current?.nsfwLevel === NsfwLevel.PG &&
      nsfwLevel >= NsfwLevel.R &&
      current?.userId !== user.id
    ) {
      leakingContentCounter.inc();
    }
  }
}

type ImageRatingRequestResponse = {
  id: number;
  votes: {
    [NsfwLevel.PG]: NsfwLevel.PG;
    [NsfwLevel.PG13]: NsfwLevel.PG13;
    [NsfwLevel.R]: NsfwLevel.R;
    [NsfwLevel.X]: NsfwLevel.X;
    [NsfwLevel.XXX]: NsfwLevel.XXX;
  };
  url: string;
  nsfwLevel: number;
  nsfwLevelLocked: boolean;
  width: number | null;
  height: number | null;
  type: MediaType;
  total: number;
  ownerVote: number;
  createdAt: Date;
};

export async function getImageRatingRequests({
  cursor,
  limit,
  user,
}: ImageRatingReviewOutput & { user: SessionUser }) {
  const results = await dbRead.$queryRaw<ImageRatingRequestResponse[]>`
    WITH CTE_Requests AS (
      SELECT
        DISTINCT ON (irr."imageId") irr."imageId" as id,
        MIN(irr."createdAt") "createdAt",
        COUNT(CASE WHEN i."nsfwLevel" != irr."nsfwLevel" THEN i.id END)::INT "total",
        COALESCE(SUM(CASE WHEN irr."userId" = i."userId" THEN irr."nsfwLevel" ELSE 0 END))::INT "ownerVote",
        i.url,
        i."nsfwLevel",
        i."nsfwLevelLocked",
        i.type,
        i.height,
        i.width,
        jsonb_build_object(
          ${NsfwLevel.PG}, count(irr."nsfwLevel")
            FILTER (where irr."nsfwLevel" = ${NsfwLevel.PG}),
          ${NsfwLevel.PG13}, count(irr."nsfwLevel")
            FILTER (where irr."nsfwLevel" = ${NsfwLevel.PG13}),
          ${NsfwLevel.R}, count(irr."nsfwLevel")
            FILTER (where irr."nsfwLevel" = ${NsfwLevel.R}),
          ${NsfwLevel.X}, count(irr."nsfwLevel")
            FILTER (where irr."nsfwLevel" = ${NsfwLevel.X}),
          ${NsfwLevel.XXX}, count(irr."nsfwLevel")
            FILTER (where irr."nsfwLevel" = ${NsfwLevel.XXX})
        ) "votes"
        FROM "ImageRatingRequest" irr
        JOIN "Image" i on i.id = irr."imageId"
        WHERE irr.status = ${ReportStatus.Pending}::"ReportStatus"
          AND i."nsfwLevel" != ${NsfwLevel.Blocked}
        GROUP BY irr."imageId", i.id
    )
    SELECT
      r.*
    FROM CTE_Requests r
    WHERE (r.total >= 3 OR (r."ownerVote" != 0 AND r."ownerVote" != r."nsfwLevel"))
    ${!!cursor ? Prisma.sql` AND r."createdAt" >= ${new Date(cursor)}` : Prisma.sql``}
    ORDER BY r."createdAt"
    LIMIT ${limit + 1}
  `;

  let nextCursor: string | undefined;
  if (limit && results.length > limit) {
    const nextItem = results.pop();
    nextCursor = nextItem?.createdAt.toISOString() || undefined;
  }

  const imageIds = results.map((x) => x.id);
  const tags = await getVotableTags2({
    ids: imageIds,
    user,
    type: 'image',
    nsfwLevel: Flags.arrayToInstance([NsfwLevel.PG13, NsfwLevel.R, NsfwLevel.X, NsfwLevel.XXX]),
  });

  return {
    nextCursor,
    items: results.map((item) => ({ ...item, tags: tags.filter((x) => x.imageId === item.id) })),
  };
}

// #region [image tools]
async function authorizeImagesAction({
  imageIds,
  user,
}: {
  imageIds: number[];
  user: SessionUser;
}) {
  if (!user.isModerator) {
    const images = await dbRead.image.findMany({
      where: { id: { in: imageIds }, userId: user.id },
      select: { id: true },
    });
    const validatedIds = images.map((x) => x.id);
    if (!imageIds.every((id) => validatedIds.includes(id))) throw throwAuthorizationError();
  }
}

export async function addImageTools({
  data,
  user,
}: {
  data: AddOrRemoveImageToolsOutput['data'];
  user: SessionUser;
}) {
  await authorizeImagesAction({ imageIds: data.map((x) => x.imageId), user });
  await dbWrite.imageTool.createMany({ data, skipDuplicates: true });
  for (const { imageId } of data) {
    purgeImageGenerationDataCache(imageId);
  }
}

export async function removeImageTools({
  data,
  user,
}: {
  data: AddOrRemoveImageToolsOutput['data'];
  user: SessionUser;
}) {
  await authorizeImagesAction({ imageIds: data.map((x) => x.imageId), user });
  const toolsByImage = data.reduce<Record<number, number[]>>((acc, { imageId, toolId }) => {
    if (!acc[imageId]) acc[imageId] = [];
    acc[imageId].push(toolId);
    return acc;
  }, {});

  await dbWrite.$transaction(
    Object.entries(toolsByImage).map(([imageId, toolIds]) =>
      dbWrite.imageTool.deleteMany({ where: { imageId: Number(imageId), toolId: { in: toolIds } } })
    )
  );
  for (const { imageId } of data) {
    purgeImageGenerationDataCache(imageId);
  }
}

export async function updateImageTools({
  data,
  user,
}: {
  data: UpdateImageToolsOutput['data'];
  user: SessionUser;
}) {
  await authorizeImagesAction({ imageIds: data.map((x) => x.imageId), user });
  await dbWrite.$transaction(
    data.map(({ imageId, toolId, notes }) =>
      dbWrite.imageTool.update({
        where: { imageId_toolId: { imageId, toolId } },
        data: { notes },
        select: { imageId: true },
      })
    )
  );
  for (const { imageId } of data) {
    purgeImageGenerationDataCache(imageId);
  }
}
// #endregion

// #region [image techniques]
export async function addImageTechniques({
  data,
  user,
}: {
  data: AddOrRemoveImageTechniquesOutput['data'];
  user: SessionUser;
}) {
  await authorizeImagesAction({ imageIds: data.map((x) => x.imageId), user });
  await dbWrite.imageTechnique.createMany({ data, skipDuplicates: true });
  for (const { imageId } of data) {
    purgeImageGenerationDataCache(imageId);
  }
}

export async function removeImageTechniques({
  data,
  user,
}: {
  data: AddOrRemoveImageTechniquesOutput['data'];
  user: SessionUser;
}) {
  await authorizeImagesAction({ imageIds: data.map((x) => x.imageId), user });
  const techniquesByImage = data.reduce<Record<number, number[]>>(
    (acc, { imageId, techniqueId }) => {
      if (!acc[imageId]) acc[imageId] = [];
      acc[imageId].push(techniqueId);
      return acc;
    },
    {}
  );

  await dbWrite.$transaction(
    Object.entries(techniquesByImage).map(([imageId, techniqueIds]) =>
      dbWrite.imageTechnique.deleteMany({
        where: { imageId: Number(imageId), techniqueId: { in: techniqueIds } },
      })
    )
  );

  for (const { imageId } of data) {
    purgeImageGenerationDataCache(imageId);
  }
}

export async function updateImageTechniques({
  data,
  user,
}: {
  data: UpdateImageTechniqueOutput['data'];
  user: SessionUser;
}) {
  await authorizeImagesAction({ imageIds: data.map((x) => x.imageId), user });
  await dbWrite.$transaction(
    data.map(({ imageId, techniqueId, notes }) =>
      dbWrite.imageTechnique.update({
        where: { imageId_techniqueId: { imageId, techniqueId } },
        data: { notes },
        select: { imageId: true },
      })
    )
  );
  for (const { imageId } of data) {
    purgeImageGenerationDataCache(imageId);
  }
}
// #endregion

export function purgeImageGenerationDataCache(id: number) {
  purgeCache({ tags: [`image-generation-data-${id}`] });
}
const strengthTypes: ModelType[] = ['TextualInversion', 'LORA', 'DoRA', 'LoCon'];
export async function getImageGenerationData({ id }: { id: number }) {
  const image = await dbRead.image.findUnique({
    where: { id },
    select: {
      hideMeta: true,
      generationProcess: true,
      meta: true,
      type: true,
      tools: {
        select: {
          notes: true,
          tool: {
            select: {
              id: true,
              name: true,
              icon: true,
              domain: true,
            },
          },
        },
      },
      techniques: {
        select: {
          notes: true,
          technique: {
            select: {
              id: true,
              name: true,
            },
          },
        },
      },
    },
  });
  if (!image) throw throwNotFoundError();

  const tools = image.tools.map(({ notes, tool }) => ({ ...tool, notes }));
  const techniques = image.techniques.map(({ notes, technique }) => ({ ...technique, notes }));

  const { rows: resources } = await pgDbRead.query<{
    id: number;
    strength?: number;
    modelId: number;
    modelName: string;
    modelType: ModelType;
    versionId: number;
    versionName: string;
  }>(Prisma.sql`
    SELECT
      ir.id,
      ir.strength,
      m.id as "modelId",
      m.name as "modelName",
      m.type as "modelType",
      mv.id as "versionId",
      mv.name as "versionName"
    FROM "ImageResource" ir
    JOIN "ModelVersion" mv ON mv.id = ir."modelVersionId"
    JOIN "Model" m on mv."modelId" = m.id
      WHERE ir."imageId" = ${id}
  `);

  const parsedMeta = imageMetaOutput.safeParse(image.meta);
  const data = parsedMeta.success ? parsedMeta.data : {};
  const { 'Clip skip': legacyClipSkip, clipSkip = legacyClipSkip, external, ...rest } = data;
  const meta =
    parsedMeta.success && !image.hideMeta ? removeEmpty({ ...rest, clipSkip }) : undefined;

  return {
    meta,
    resources: resources.map((resource) => ({
      ...resource,
      strength:
        strengthTypes.includes(resource.modelType) && resource.strength
          ? resource.strength / 100
          : undefined,
    })),
    tools,
    techniques,
    external,
    canRemix: !image.hideMeta && !!meta?.prompt,
    generationProcess: image.generationProcess,
  };
}

export const getImageContestCollectionDetails = async ({ id }: GetByIdInput) => {
  const items = await dbRead.collectionItem.findMany({
    where: {
      collection: {
        mode: CollectionMode.Contest,
      },
      imageId: id,
    },
    select: {
      imageId: true,
      status: true,
      createdAt: true,
      reviewedAt: true,
      collection: {
        select: collectionSelect,
      },
      tag: true,
    },
  });

  return items.map((i) => ({
    ...i,
    collection: {
      ...i.collection,
      tags: i.collection.tags.map((t) => t.tag),
    },
  }));
};<|MERGE_RESOLUTION|>--- conflicted
+++ resolved
@@ -84,27 +84,7 @@
   IngestImageInput,
   ingestImageSchema,
 } from './../schema/image.schema';
-<<<<<<< HEAD
-import { ImageResourceHelperModel } from '~/server/selectors/image.selector';
-import { limitConcurrency } from '~/server/utils/concurrency-helpers';
-import { promptWordReplace } from '~/utils/metadata/audit';
-import { getCursor } from '~/server/utils/pagination-helpers';
-import { getPeriods } from '~/server/utils/enum-helpers';
-import { bulkSetReportStatus } from '~/server/services/report.service';
-import { baseS3Client } from '~/utils/s3-client';
-import { trackModActivity } from '~/server/services/moderator.service';
-import {
-  nsfwBrowsingLevelsFlag,
-  sfwBrowsingLevelsFlag,
-} from '~/shared/constants/browsingLevel.constants';
-import { getVotableTags2 } from '~/server/services/tag.service';
-import { Flags } from '~/shared/utils';
-import { ContentDecorationCosmetic, WithClaimKey } from '~/server/selectors/cosmetic.selector';
-import { getCosmeticsForEntity } from '~/server/services/cosmetic.service';
-import { removeEmpty } from '~/utils/object-helpers';
-=======
 import { collectionSelect } from '~/server/selectors/collection.selector';
->>>>>>> 15e2c977
 // TODO.ingestion - logToDb something something 'axiom'
 
 // no user should have to see images on the site that haven't been scanned or are queued for removal
