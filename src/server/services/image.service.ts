import {
  ImageGenerationProcess,
  ImageIngestionStatus,
  MediaType,
  NsfwLevel,
  Prisma,
  ReportReason,
  ReportStatus,
  ReviewReactions,
  SearchIndexUpdateQueueAction,
} from '@prisma/client';
<<<<<<< HEAD
import { SessionUser } from 'next-auth';
import { isProd } from '~/env/other';
import {
  GetImageInput,
  GetImagesByCategoryInput,
  GetInfiniteImagesInput,
  ImageMetaProps,
  ImageModerationSchema,
  IngestImageInput,
  ingestImageSchema,
  isImageResource,
  ImageEntityType,
  UpdateImageInput,
  ImageUploadProps,
} from './../schema/image.schema';
=======
>>>>>>> 1253d3b5

import { TRPCError } from '@trpc/server';
import { SessionUser } from 'next-auth';
import { isProd } from '~/env/other';
import { env } from '~/env/server.mjs';
import { nsfwLevelOrder } from '~/libs/moderation';
import { VotableTagModel } from '~/libs/tags';
import { ImageScanType, ImageSort } from '~/server/common/enums';
import { dbRead, dbWrite } from '~/server/db/client';
import { redis } from '~/server/redis/client';
<<<<<<< HEAD
import { GetByIdInput } from '~/server/schema/base.schema';
=======
import { GetByIdInput, UserPreferencesInput } from '~/server/schema/base.schema';
import { UpdateImageInput } from '~/server/schema/image.schema';
import { imagesSearchIndex } from '~/server/search-index';
>>>>>>> 1253d3b5
import { ImageV2Model } from '~/server/selectors/imagev2.selector';
import { imageTagCompositeSelect, simpleTagSelect } from '~/server/selectors/tag.selector';
import { getTagsNeedingReview } from '~/server/services/system-cache';
import { getTypeCategories } from '~/server/services/tag.service';
import { getCosmeticsForUsers } from '~/server/services/user.service';
import {
  throwAuthorizationError,
  throwDbError,
  throwNotFoundError,
} from '~/server/utils/errorHandling';
import { logToDb } from '~/utils/logging';
import { deleteObject } from '~/utils/s3-utils';
import { hashifyObject } from '~/utils/string-helpers';
<<<<<<< HEAD
import { logToDb } from '~/utils/logging';
import { imagesSearchIndex } from '~/server/search-index';
import { getCosmeticsForUsers } from '~/server/services/user.service';
import { imageSelect } from '../selectors/image.selector';
import { chunk } from 'lodash-es';
=======
import {
  GetImageInput,
  GetImagesByCategoryInput,
  GetInfiniteImagesInput,
  ImageMetaProps,
  ImageModerationSchema,
  IngestImageInput,
  ingestImageSchema,
  isImageResource,
} from './../schema/image.schema';
>>>>>>> 1253d3b5
// TODO.ingestion - logToDb something something 'axiom'

// no user should have to see images on the site that haven't been scanned or are queued for removal

export const imageUrlInUse = async ({ url, id }: { url: string; id: number }) => {
  const otherImagesWithSameUrl = await dbWrite.image.count({
    where: {
      url: url,
      id: { not: id },
    },
  });

  return otherImagesWithSameUrl > 0;
};

export const deleteImageById = async ({ id }: GetByIdInput) => {
  try {
    const image = await dbRead.image.findUnique({ where: { id }, select: { url: true } });
    if (isProd && image && !imageUrlInUse({ url: image.url, id }))
      await deleteObject(env.S3_IMAGE_UPLOAD_BUCKET, image.url); // Remove from storage

    if (image) {
      await imagesSearchIndex.queueUpdate([{ id, action: SearchIndexUpdateQueueAction.Delete }]);
    }

    return await dbWrite.image.delete({ where: { id } });
  } catch {
    // Ignore errors
  }
};

// consider refactoring this endoint to only allow for updating `needsReview`, because that is all this endpoint is being used for...
export const updateImageById = async <TSelect extends Prisma.ImageSelect>({
  id,
  select,
  data,
}: {
  id: number;
  data: Prisma.ImageUpdateArgs['data'];
  select: TSelect;
}) => {
  const image = await dbWrite.image.update({ where: { id }, data, select });

  if (image.tosViolation) {
    await imagesSearchIndex.queueUpdate([{ id, action: SearchIndexUpdateQueueAction.Delete }]);
  }

  return image;
};

export const moderateImages = async ({
  ids,
  nsfw,
  needsReview,
  delete: deleteImages,
  reviewType,
}: ImageModerationSchema) => {
  if (deleteImages) {
    if (reviewType !== 'reported') {
      await dbWrite.image.updateMany({
        where: { id: { in: ids }, needsReview: { not: null } },
        data: { nsfw, needsReview: null, ingestion: 'Blocked' },
      });
    } else {
      await dbWrite.image.deleteMany({ where: { id: { in: ids } } });
    }

    await imagesSearchIndex.queueUpdate(
      ids.map((id) => ({ id, action: SearchIndexUpdateQueueAction.Delete }))
    );
  } else {
    await dbWrite.image.updateMany({
      where: { id: { in: ids } },
      data: { nsfw, needsReview },
    });

    // Remove tags that triggered review
    const tagIds = await getTagsNeedingReview();
    await dbWrite.tagsOnImage.updateMany({
      where: { imageId: { in: ids }, tagId: { in: tagIds.map((x) => x.id) } },
      data: { disabled: true },
    });
  }
};

export const updateImageReportStatusByReason = ({
  id,
  reason,
  status,
}: {
  id: number;
  reason: ReportReason;
  status: ReportStatus;
}) => {
  return dbWrite.report.updateMany({
    where: { reason, image: { imageId: id } },
    data: { status },
  });
};

export const updateImage = async (image: UpdateImageInput) => {
  await dbWrite.image.update({
    where: { id: image.id },
    data: {
      ...image,
      meta: (image.meta as Prisma.JsonObject) ?? Prisma.JsonNull,
      resources: image?.resources
        ? {
            deleteMany: {
              NOT: image.resources.filter(isImageResource).map(({ id }) => ({ id })),
            },
            connectOrCreate: image.resources.filter(isImageResource).map((resource) => ({
              where: { id: resource.id },
              create: resource,
            })),
          }
        : undefined,
    },
  });
};

export const getImageDetail = async ({ id }: GetByIdInput) => {
  return await dbWrite.image.findUnique({
    where: { id },
    select: {
      resources: {
        select: {
          id: true,
          modelVersion: { select: { id: true, name: true } },
          name: true,
          detected: true,
        },
      },
      tags: {
        where: { disabled: false },
        select: {
          automated: true,
          tag: {
            select: simpleTagSelect,
          },
        },
      },
    },
  });
};

export const ingestImageById = async ({ id }: GetByIdInput) => {
  const image = await dbRead.image.findUnique({
    where: { id },
    select: {
      id: true,
      url: true,
      type: true,
      width: true,
      height: true,
    },
  });
  if (!image) throw new TRPCError({ code: 'NOT_FOUND' });
  return await ingestImage({ image });
};

export const ingestImage = async ({ image }: { image: IngestImageInput }): Promise<boolean> => {
  if (!env.IMAGE_SCANNING_ENDPOINT)
    throw new Error('missing IMAGE_SCANNING_ENDPOINT environment variable');
  const { url, id, type, width, height } = ingestImageSchema.parse(image);

  const callbackUrl = env.IMAGE_SCANNING_CALLBACK;
  const scanRequestedAt = new Date();

  if (!isProd && !callbackUrl) {
    console.log('skip ingest');
    return true;
  }
  const response = await fetch(env.IMAGE_SCANNING_ENDPOINT, {
    method: 'POST',
    headers: { 'Content-Type': 'application/json' },
    body: JSON.stringify({
      imageId: id,
      imageKey: url,
      type,
      width,
      height,
      // wait: true,
      scans: [ImageScanType.Label, ImageScanType.Moderation, ImageScanType.WD14],
      callbackUrl,
    }),
  });
  if (response.status === 202) {
    await dbWrite.image.updateMany({
      where: { id },
      data: { scanRequestedAt },
    });
    return true;
  } else {
    await logToDb('image-ingestion', {
      type: 'error',
      imageId: id,
      url,
    });
    return false;
  }
};

// #region [new service methods]
export function applyUserPreferencesSql(
  AND: Prisma.Sql[],
  {
    excludedUserIds,
    excludedImageIds,
    excludedTagIds,
    userId,
  }: UserPreferencesInput & { userId?: number }
) {
  // Exclude specific users
  if (excludedUserIds?.length)
    AND.push(Prisma.sql`i."userId" NOT IN (${Prisma.join(excludedUserIds)})`);

  // Exclude specific images
  if (excludedImageIds?.length)
    AND.push(Prisma.sql`i."id" NOT IN (${Prisma.join(excludedImageIds)})`);

  // Exclude specific tags
  if (excludedTagIds?.length) {
    const OR = [
      Prisma.join(
        [
          Prisma.sql`i."scannedAt" IS NOT NULL`,
          Prisma.sql`NOT EXISTS (
          SELECT 1 FROM "TagsOnImage" toi
          WHERE toi."imageId" = i.id AND toi."tagId" IN (${Prisma.join([
            ...new Set(excludedTagIds),
          ])}) AND NOT toi.disabled
        )`,
        ],
        ' AND '
      ),
    ];
    if (userId) OR.push(Prisma.sql`i."userId" = ${userId}`);
    AND.push(Prisma.sql`(${Prisma.join(OR, ' OR ')})`);
  }

  return AND;
}

type GetAllImagesRaw = {
  id: number;
  name: string;
  url: string;
  nsfw: NsfwLevel;
  width: number;
  height: number;
  hash: string;
  meta: ImageMetaProps;
  hideMeta: boolean;
  generationProcess: ImageGenerationProcess;
  createdAt: Date;
  mimeType: string;
  scannedAt: Date;
  needsReview: string | null;
  userId: number;
  index: number;
  postId: number;
  postTitle: string;
  modelVersionId: number | null;
  imageId: number | null;
  publishedAt: Date | null;
  username: string | null;
  userImage: string | null;
  deletedAt: Date | null;
  cryCount: number;
  laughCount: number;
  likeCount: number;
  dislikeCount: number;
  heartCount: number;
  commentCount: number;
  reactions?: ReviewReactions[];
  cursorId?: bigint;
  type: MediaType;
  metadata: Prisma.JsonValue;
  baseModel?: string;
};
export type ImagesInfiniteModel = AsyncReturnType<typeof getAllImages>['items'][0];
export const getAllImages = async ({
  limit,
  cursor,
  skip,
  postId,
  collectionId,
  modelId,
  modelVersionId,
  imageId,
  username,
  excludedTagIds,
  excludedUserIds,
  excludedImageIds,
  period,
  periodMode,
  sort,
  userId,
  isModerator,
  tags,
  generation,
  reviewId,
  prioritizedUserIds,
  needsReview,
  tagReview,
  reportReview,
  include,
  nsfw,
  excludeCrossPosts,
  reactions,
  ids,
  headers,
  includeBaseModel,
}: GetInfiniteImagesInput & {
  userId?: number;
  isModerator?: boolean;
  nsfw?: NsfwLevel;
  headers?: Record<string, string>;
}) => {
  const AND = [Prisma.sql`i."postId" IS NOT NULL`];
  let orderBy: string;

  // ensure that only scanned images make it to the main feed if no user is logged in
  if (!userId)
    AND.push(Prisma.sql`i.ingestion = ${ImageIngestionStatus.Scanned}::"ImageIngestionStatus"`);
  // otherwise, bring scanned images or all images created by the current user
  else
    AND.push(
      Prisma.sql`(i.ingestion = ${ImageIngestionStatus.Scanned}::"ImageIngestionStatus" OR i."userId" = ${userId})`
    );

  // If User Isn't mod
  if (!isModerator) {
    needsReview = null;
    tagReview = false;
    reportReview = false;

    applyModRulesSql(AND, { userId, publishedOnly: !collectionId });
  }

  if (needsReview) {
    AND.push(Prisma.sql`i."needsReview" = ${needsReview}`);
    AND.push(Prisma.sql`i."scannedAt" IS NOT NULL`);
    AND.push(Prisma.sql`p."publishedAt" IS NOT NULL`);
  }

  if (tagReview) {
    AND.push(Prisma.sql`EXISTS (
      SELECT 1 FROM "TagsOnImage" toi
      WHERE toi."imageId" = i.id AND toi."needsReview"
    )`);
  }

  if (reportReview) {
    AND.push(Prisma.sql`EXISTS (
      SELECT 1 FROM "ImageReport" imgr
      JOIN "Report" report ON report.id = imgr."reportId"
      WHERE imgr."imageId" = i.id AND report."status" = 'Pending'
    )`);
  }

  if (excludeCrossPosts && modelVersionId) {
    AND.push(Prisma.sql`p."modelVersionId" = ${modelVersionId}`);
  }

  if (ids && ids.length > 0) {
    AND.push(Prisma.sql`i."id" IN (${Prisma.join(ids)})`);
  }

  // Filter to specific model/review content
  const prioritizeUser = !!prioritizedUserIds?.length;
  const optionalRank = !!(modelId || modelVersionId || reviewId || username || collectionId);
  if (!prioritizeUser && (modelId || modelVersionId || reviewId)) {
    const irhAnd = [Prisma.sql`irr."imageId" = i.id`];
    if (modelVersionId) irhAnd.push(Prisma.sql`irr."modelVersionId" = ${modelVersionId}`);
    if (modelId) irhAnd.push(Prisma.sql`mv."modelId" = ${modelId}`);
    if (reviewId) irhAnd.push(Prisma.sql`re."id" = ${reviewId}`);
    AND.push(Prisma.sql`EXISTS (
      SELECT 1 FROM "ImageResource" irr
      ${Prisma.raw(modelId ? 'JOIN "ModelVersion" mv ON mv.id = irr."modelVersionId"' : '')}
      ${Prisma.raw(
        reviewId ? 'JOIN "ResourceReview" re ON re."modelVersionId" = irr."modelVersionId"' : ''
      )}
      WHERE ${Prisma.join(irhAnd, ' AND ')}
    )`);
  }

  // Filter to specific user content
  if (username) {
    const targetUser = await dbRead.user.findUnique({ where: { username }, select: { id: true } });
    if (!targetUser) throw new Error('User not found');
    AND.push(Prisma.sql`u."id" = ${targetUser.id}`);
  }

  // Filter to specific tags
  if (tags?.length) {
    AND.push(Prisma.sql`EXISTS (
      SELECT 1 FROM "TagsOnImage" toi
      WHERE toi."imageId" = i.id AND toi."tagId" IN (${Prisma.join(tags)}) AND NOT toi.disabled
    )`);
  }

  // Filter to specific generation process
  if (generation?.length) {
    AND.push(Prisma.sql`i."generationProcess" IN (${Prisma.join(generation)})`);
  }

  // Filter to a specific post
  if (postId) AND.push(Prisma.sql`i."postId" = ${postId}`);

  // Filter to a specific image
  if (imageId) AND.push(Prisma.sql`i.id = ${imageId}`);

  // Filter to a specific collection and relevant status:
  if (collectionId) {
    const displayReviewItems = userId
      ? ` OR (ci."status" = 'REVIEW' AND ci."addedById" = ${userId})`
      : '';

    AND.push(Prisma.sql`EXISTS (
      SELECT 1 FROM "CollectionItem" ci
      WHERE ci."collectionId" = ${collectionId}
        AND ci."imageId" = i.id
        AND (ci."status" = 'ACCEPTED'${Prisma.raw(displayReviewItems)})
    )`);
  }

  if (postId && !modelId) {
    // a post image query won't include modelId
    orderBy = `i."index"`;
  } else {
    // Sort by selected sort
    if (sort === ImageSort.MostComments) orderBy = `r."commentCount${period}Rank"`;
    else if (sort === ImageSort.MostReactions) orderBy = `r."reactionCount${period}Rank"`;
    else if (sort === ImageSort.MostCollected) orderBy = `r."collectedCount${period}Rank"`;
    else orderBy = `i."id" DESC`;
  }

  // Apply user preferences
  applyUserPreferencesSql(AND, {
    excludedImageIds,
    excludedTagIds,
    excludedUserIds,
    userId,
  });

  if (nsfw === NsfwLevel.None) AND.push(Prisma.sql`i."nsfw" = 'None'`);
  else if (nsfw !== undefined) {
    const nsfwLevels = nsfwLevelOrder.slice(1, nsfwLevelOrder.indexOf(nsfw) + 1);
    AND.push(Prisma.sql`i."nsfw" = ANY(ARRAY[${Prisma.join(nsfwLevels)}]::"NsfwLevel"[])`);
  }

  // Limit to images created since period start
  if (period !== 'AllTime' && periodMode !== 'stats')
    AND.push(Prisma.raw(`i."createdAt" >= now() - INTERVAL '1 ${period}'`));

  const [cursorProp, cursorDirection] = orderBy?.split(' ');
  if (cursor) {
    if (skip) throw new Error('Cannot use skip with cursor');

    const cursorOperator = cursorDirection === 'DESC' ? '<' : '>';
    if (cursorProp)
      AND.push(Prisma.sql`${Prisma.raw(cursorProp)} ${Prisma.raw(cursorOperator)} ${cursor}`);
  }

  if (prioritizeUser) {
    if (cursor) throw new Error('Cannot use cursor with prioritizedUserIds');
    if (modelVersionId) AND.push(Prisma.sql`p."modelVersionId" = ${modelVersionId}`);

    // If system user, show community images
    if (prioritizedUserIds.length === 1 && prioritizedUserIds[0] === -1)
      orderBy = `IIF(i."userId" IN (${prioritizedUserIds.join(',')}), i.index, 1000),  ${orderBy}`;
    else {
      // For everyone else, only show their images.
      AND.push(Prisma.sql`i."userId" IN (${Prisma.join(prioritizedUserIds)})`);
      orderBy = `(i."postId" * 100) + i."index"`; // Order by oldest post first
    }
  }

  if (userId && !!reactions?.length) {
    AND.push(
      Prisma.sql`EXISTS (
        SELECT 1
        FROM "ImageReaction" ir
        WHERE ir."imageId" = i.id
          AND ir.reaction::text IN (${Prisma.join(reactions)})
          AND ir."userId" = ${userId}
      )`
    );
  }

  const includeRank = cursorProp?.startsWith('r.');

  // TODO: Adjust ImageMetric
  const queryFrom = Prisma.sql`
    FROM "Image" i
    JOIN "User" u ON u.id = i."userId"
    JOIN "Post" p ON p.id = i."postId" ${Prisma.raw(
      !isModerator
        ? `AND (p."publishedAt" < now() ${userId ? `OR p."userId" = ${userId}` : ''})`
        : ''
    )}

    ${Prisma.raw(
      includeRank ? `${optionalRank ? 'LEFT ' : ''}JOIN "ImageRank" r ON r."imageId" = i.id` : ''
    )}
    LEFT JOIN "ImageMetric" im ON im."imageId" = i.id AND im.timeframe = 'AllTime'::"MetricTimeframe"
    WHERE ${Prisma.join(AND, ' AND ')}
  `;

  const exclusions =
    (excludedImageIds?.length ?? 0) +
    (excludedTagIds?.length ?? 0) +
    (excludedUserIds?.length ?? 0);
  const queryHeader = Object.entries({
    exclusions,
    cursor,
    skip,
    limit,
    ...(headers ?? {}),
  })
    .filter(([, v]) => v !== undefined)
    .map(([k, v]) => `${k}: ${v}`)
    .join(', ');
  const rawImages = await dbRead.$queryRaw<GetAllImagesRaw[]>`
    -- ${Prisma.raw(queryHeader)}
    SELECT
      i.id,
      i.name,
      i.url,
      i.nsfw,
      i.width,
      i.height,
      i.hash,
      i.meta,
      i."hideMeta",
      i."generationProcess",
      i."createdAt",
      i."mimeType",
      i.type,
      i.metadata,
      i."scannedAt",
      i."needsReview",
      i."userId",
      i."postId",
      p."title" "postTitle",
      i."index",
      p."publishedAt",
      p."modelVersionId",
      u.username,
      u.image "userImage",
      u."deletedAt",
      ${Prisma.raw(
        includeBaseModel
          ? `(
        SELECT mv."baseModel" FROM "ModelVersion" mv
        RIGHT JOIN "ImageResource" ir ON ir."imageId" = i.id AND ir."modelVersionId" = mv.id
        JOIN "Model" m ON mv."modelId" = m.id
        WHERE m."type" = 'Checkpoint'
        LIMIT 1
      ) "baseModel",`
          : ''
      )}
      COALESCE(im."cryCount", 0) "cryCount",
      COALESCE(im."laughCount", 0) "laughCount",
      COALESCE(im."likeCount", 0) "likeCount",
      COALESCE(im."dislikeCount", 0) "dislikeCount",
      COALESCE(im."heartCount", 0) "heartCount",
      COALESCE(im."commentCount", 0) "commentCount",
      (
        SELECT jsonb_agg(reaction)
        FROM "ImageReaction"
        WHERE "imageId" = i.id
        AND "userId" = ${userId}
      ) reactions,
      ${Prisma.raw(cursorProp ? cursorProp : 'null')} "cursorId"
      ${queryFrom}
      ORDER BY ${Prisma.raw(orderBy)} ${Prisma.raw(includeRank && optionalRank ? 'NULLS LAST' : '')}
      ${Prisma.raw(skip ? `OFFSET ${skip}` : '')}
      LIMIT ${limit + 1}
  `;

  let nextCursor: bigint | undefined;
  if (rawImages.length > limit) {
    const nextItem = rawImages.pop();
    nextCursor = nextItem?.cursorId;
  }

  let tagsVar: (VotableTagModel & { imageId: number })[] | undefined;
  if (include?.includes('tags')) {
    const imageIds = rawImages.map((i) => i.id);
    const rawTags = await dbRead.imageTag.findMany({
      where: { imageId: { in: imageIds } },
      select: {
        imageId: true,
        tagId: true,
        tagName: true,
        tagType: true,
        tagNsfw: true,
        score: true,
        automated: true,
        upVotes: true,
        downVotes: true,
        needsReview: true,
      },
    });

    tagsVar = rawTags.map(({ tagId, tagName, tagType, tagNsfw, ...tag }) => ({
      ...tag,
      id: tagId,
      type: tagType,
      nsfw: tagNsfw,
      name: tagName,
    }));

    if (userId) {
      const userVotes = await dbRead.tagsOnImageVote.findMany({
        where: { imageId: { in: imageIds }, userId },
        select: { imageId: true, tagId: true, vote: true },
      });

      for (const tag of tagsVar) {
        const userVote = userVotes.find(
          (vote) => vote.tagId === tag.id && vote.imageId === tag.imageId
        );
        if (userVote) tag.vote = userVote.vote > 0 ? 1 : -1;
      }
    }
  }

  // Get user cosmetics
  const userCosmetics = include?.includes('cosmetics')
    ? await getCosmeticsForUsers(rawImages.map((i) => i.userId))
    : undefined;

  let reportVar: Array<{
    id: number;
    reason: string;
    details: Prisma.JsonValue;
    status: ReportStatus;
    user: { id: number; username: string | null };
    imageId: number;
  }>;

  if (include?.includes('report')) {
    const imageIds = rawImages.map((i) => i.id);
    const rawReports = await dbRead.imageReport.findMany({
      where: { imageId: { in: imageIds }, report: { status: 'Pending' } },
      select: {
        imageId: true,
        report: {
          select: {
            id: true,
            reason: true,
            status: true,
            details: true,
            user: { select: { id: true, username: true } },
          },
        },
      },
    });

    reportVar = rawReports.map(({ imageId, report }) => ({
      imageId,
      ...report,
    }));
  }

  const images: Array<
    ImageV2Model & {
      tags?: VotableTagModel[] | undefined;
      report?: (typeof reportVar)[number] | undefined;
      publishedAt?: Date | null;
      modelVersionId?: number | null;
      baseModel?: string | null;
    }
  > = rawImages.map(
    ({
      reactions,
      userId: creatorId,
      username,
      userImage,
      deletedAt,
      cryCount,
      likeCount,
      laughCount,
      dislikeCount,
      heartCount,
      commentCount,
      ...i
    }) => ({
      ...i,
      user: {
        id: creatorId,
        username,
        image: userImage,
        deletedAt,
        cosmetics: userCosmetics?.[creatorId]?.map((cosmetic) => ({ cosmetic })) ?? [],
      },
      stats: {
        cryCountAllTime: cryCount,
        laughCountAllTime: laughCount,
        likeCountAllTime: likeCount,
        dislikeCountAllTime: dislikeCount,
        heartCountAllTime: heartCount,
        commentCountAllTime: commentCount,
      },
      reactions: userId ? reactions?.map((r) => ({ userId, reaction: r })) ?? [] : [],
      tags: tagsVar?.filter((x) => x.imageId === i.id),
      report: reportVar?.find((x) => x.imageId === i.id),
    })
  );

  return {
    nextCursor,
    items: images,
  };
};

export const getImage = async ({
  id,
  userId,
  isModerator,
  withoutPost,
}: GetImageInput & { userId?: number; isModerator?: boolean }) => {
  const AND = [Prisma.sql`i.id = ${id}`];
  if (!isModerator)
    AND.push(
      Prisma.sql`(${Prisma.join(
        [
          Prisma.sql`i."needsReview" IS NULL AND i.ingestion = ${ImageIngestionStatus.Scanned}::"ImageIngestionStatus"`,
          Prisma.sql`i."userId" = ${userId}`,
        ],
        ' OR '
      )})`
    );

  const rawImages = await dbRead.$queryRaw<GetAllImagesRaw[]>`
    SELECT
      i.id,
      i.name,
      i.url,
      i.nsfw,
      i.height,
      i.width,
      i.index,
      i.hash,
      i.meta,
      i."hideMeta",
      i."generationProcess",
      i."createdAt",
      i."mimeType",
      i."scannedAt",
      i."needsReview",
      i."postId",
      i.type,
      i.metadata,
      COALESCE(im."cryCount", 0) "cryCount",
      COALESCE(im."laughCount", 0) "laughCount",
      COALESCE(im."likeCount", 0) "likeCount",
      COALESCE(im."dislikeCount", 0) "dislikeCount",
      COALESCE(im."heartCount", 0) "heartCount",
      COALESCE(im."commentCount", 0) "commentCount",
      u.id "userId",
      u.username,
      u.image "userImage",
      u."deletedAt",
      (
        SELECT jsonb_agg(reaction)
        FROM "ImageReaction"
        WHERE "imageId" = i.id
        AND "userId" = ${userId}
      ) reactions
    FROM "Image" i
    JOIN "User" u ON u.id = i."userId"
    ${Prisma.raw(
      withoutPost
        ? ''
        : `JOIN "Post" p ON p.id = i."postId" ${!isModerator ? 'AND p."publishedAt" < now()' : ''}`
    )}
    LEFT JOIN "ImageMetric" im ON im."imageId" = i.id AND im.timeframe = 'AllTime'::"MetricTimeframe"
    WHERE ${Prisma.join(AND, ' AND ')}
  `;
  if (!rawImages.length) throw throwNotFoundError(`No image with id ${id}`);

  const [
    {
      userId: creatorId,
      username,
      userImage,
      deletedAt,
      reactions,
      cryCount,
      laughCount,
      likeCount,
      dislikeCount,
      heartCount,
      commentCount,
      ...firstRawImage
    },
  ] = rawImages;

  const userCosmeticsRaw = await dbRead.userCosmetic.findMany({
    where: { userId: creatorId, equippedAt: { not: null } },
    select: {
      userId: true,
      cosmetic: { select: { id: true, data: true, type: true, source: true, name: true } },
    },
  });
  const userCosmetics = userCosmeticsRaw.reduce((acc, { userId, cosmetic }) => {
    acc[userId] = acc[userId] ?? [];
    acc[userId].push(cosmetic);
    return acc;
  }, {} as Record<number, (typeof userCosmeticsRaw)[0]['cosmetic'][]>);

  const image = {
    ...firstRawImage,
    user: {
      id: creatorId,
      username,
      image: userImage,
      deletedAt,
      cosmetics: userCosmetics?.[creatorId]?.map((cosmetic) => ({ cosmetic })) ?? [],
    },
    stats: {
      cryCountAllTime: cryCount,
      laughCountAllTime: laughCount,
      likeCountAllTime: likeCount,
      dislikeCountAllTime: dislikeCount,
      heartCountAllTime: heartCount,
      commentCountAllTime: commentCount,
    },
    reactions: userId ? reactions?.map((r) => ({ userId, reaction: r })) ?? [] : [],
  };

  return image;
};

export const getImageResources = async ({ id }: GetByIdInput) => {
  return await dbRead.imageResourceHelper.findMany({
    where: { imageId: id, OR: [{ hash: { not: null } }, { modelVersionId: { not: null } }] },
    select: {
      id: true,
      reviewId: true,
      reviewRating: true,
      reviewDetails: true,
      reviewCreatedAt: true,
      name: true,
      hash: true,
      modelVersionId: true,
      modelVersionName: true,
      modelVersionCreatedAt: true,
      modelId: true,
      modelName: true,
      modelRating: true,
      modelRatingCount: true,
      modelDownloadCount: true,
      modelCommentCount: true,
      modelFavoriteCount: true,
      modelType: true,
    },
  });
};

type ImagesForModelVersions = {
  id: number;
  userId: number;
  name: string;
  url: string;
  nsfw: NsfwLevel;
  width: number;
  height: number;
  hash: string;
  modelVersionId: number;
  meta?: Prisma.JsonValue;
  type: MediaType;
  metadata: Prisma.JsonValue;
  tags?: number[];
};
export const getImagesForModelVersion = async ({
  modelVersionIds,
  excludedTagIds,
  excludedIds,
  excludedUserIds,
  currentUserId,
  imagesPerVersion = 1,
  include = [],
}: {
  modelVersionIds: number | number[];
  excludedTagIds?: number[];
  excludedIds?: number[];
  excludedUserIds?: number[];
  currentUserId?: number;
  imagesPerVersion?: number;
  include?: Array<'meta' | 'tags'>;
}) => {
  if (!Array.isArray(modelVersionIds)) modelVersionIds = [modelVersionIds];
  if (!modelVersionIds.length) return [] as ImagesForModelVersions[];

  const imageWhere: Prisma.Sql[] = [
    Prisma.sql`p."modelVersionId" IN (${Prisma.join(modelVersionIds)})`,
    Prisma.sql`i."needsReview" IS NULL`,
  ];

  // ensure that only scanned images make it to the main feed
  // nb: if image ingestion fails, models will not make it to any model feed (including the user published tab)
  if (isProd) {
    imageWhere.push(
      Prisma.sql`i.ingestion = ${ImageIngestionStatus.Scanned}::"ImageIngestionStatus"`
    );
  }

  if (!!excludedTagIds?.length) {
    const excludedTagsOr: Prisma.Sql[] = [
      Prisma.join(
        [
          Prisma.sql`i."scannedAt" IS NOT NULL`,
          Prisma.sql`NOT EXISTS (SELECT 1 FROM "TagsOnImage" toi WHERE toi."imageId" = i.id AND toi.disabled = false AND toi."tagId" IN (${Prisma.join(
            excludedTagIds
          )}) )`,
        ],
        ' AND '
      ),
    ];
    if (currentUserId) excludedTagsOr.push(Prisma.sql`i."userId" = ${currentUserId}`);
    imageWhere.push(Prisma.sql`(${Prisma.join(excludedTagsOr, ' OR ')})`);
  }
  if (!!excludedIds?.length) {
    imageWhere.push(Prisma.sql`i.id NOT IN (${Prisma.join(excludedIds)})`);
  }
  if (!!excludedUserIds?.length) {
    imageWhere.push(Prisma.sql`i."userId" NOT IN (${Prisma.join(excludedUserIds)})`);
  }
  const images = await dbRead.$queryRaw<ImagesForModelVersions[]>`
    WITH targets AS (
      SELECT
        id,
        "modelVersionId"
      FROM (
        SELECT
          i.id,
          p."modelVersionId",
          row_number() OVER (PARTITION BY p."modelVersionId" ORDER BY i."postId", i.index) row_num
        FROM "Image" i
        JOIN "Post" p ON p.id = i."postId"
        JOIN "ModelVersion" mv ON mv.id = p."modelVersionId"
        JOIN "Model" m ON m.id = mv."modelId" AND m."userId" = p."userId"
        WHERE ${Prisma.join(imageWhere, ' AND ')}
      ) ranked
      WHERE ranked.row_num <= ${imagesPerVersion}
    )
    SELECT
      i.id,
      i."userId",
      i.name,
      i.url,
      i.nsfw,
      i.width,
      i.height,
      i.hash,
      i.type,
      i.metadata,
      t."modelVersionId"
      ${Prisma.raw(include.includes('meta') ? ', i.meta' : '')}
    FROM targets t
    JOIN "Image" i ON i.id = t.id
    ORDER BY i."postId", i."index"
  `;

  if (include.includes('tags')) {
    const tags = await dbRead.tagsOnImage.findMany({
      where: { imageId: { in: images.map((i) => i.id) }, disabled: false },
      select: { imageId: true, tagId: true },
    });
    for (const image of images) {
      image.tags = tags.filter((t) => t.imageId === image.id).map((t) => t.tagId);
    }
  }

  return images;
};

export const getImagesForPosts = async ({
  postIds,
  excludedTagIds,
  excludedIds,
  excludedUserIds,
  userId,
  isOwnerRequest,
}: {
  postIds: number | number[];
  excludedTagIds?: number[];
  excludedIds?: number[];
  excludedUserIds?: number[];
  userId?: number;
  isOwnerRequest?: boolean;
}) => {
  if (!Array.isArray(postIds)) postIds = [postIds];
  const imageWhere: Prisma.Sql[] = [
    Prisma.sql`i."postId" IN (${Prisma.join(postIds)})`,
    Prisma.sql`i."needsReview" IS NULL`,
  ];

  if (!isOwnerRequest) {
    // ensure that only scanned images make it to the main feed
    imageWhere.push(
      Prisma.sql`i.ingestion = ${ImageIngestionStatus.Scanned}::"ImageIngestionStatus"`
    );

    if (!!excludedTagIds?.length)
      imageWhere.push(
        Prisma.sql`NOT EXISTS (SELECT 1 FROM "TagsOnImage" toi WHERE toi."imageId" = i."id" AND toi.disabled = false AND toi."tagId" IN (${Prisma.join(
          excludedTagIds
        )}) )`
      );
    if (!!excludedIds?.length)
      imageWhere.push(Prisma.sql`i."id" NOT IN (${Prisma.join(excludedIds)})`);
    if (!!excludedUserIds?.length)
      imageWhere.push(Prisma.sql`i."userId" NOT IN (${Prisma.join(excludedUserIds)})`);
  }
  const images = await dbRead.$queryRaw<
    {
      id: number;
      userId: number;
      name: string;
      url: string;
      nsfw: NsfwLevel;
      width: number;
      height: number;
      hash: string;
      postId: number;
      imageCount: number;
      cryCount: number;
      laughCount: number;
      likeCount: number;
      dislikeCount: number;
      heartCount: number;
      commentCount: number;
      type: MediaType;
      metadata: Prisma.JsonValue;
      reactions?: ReviewReactions[];
    }[]
  >`
    WITH targets AS (
      SELECT
        i."postId",
        MIN(i.index) "index",
        COUNT(*) "count"
      FROM "Image" i
      WHERE ${Prisma.join(imageWhere, ' AND ')}
      GROUP BY i."postId"
    )
    SELECT
      i.id,
      i."userId",
      i.name,
      i.url,
      i.nsfw,
      i.width,
      i.height,
      i.hash,
      i.type,
      i.metadata,
      t."postId",
      t.count "imageCount",
      COALESCE(im."cryCount", 0) "cryCount",
      COALESCE(im."laughCount", 0) "laughCount",
      COALESCE(im."likeCount", 0) "likeCount",
      COALESCE(im."dislikeCount", 0) "dislikeCount",
      COALESCE(im."heartCount", 0) "heartCount",
      COALESCE(im."commentCount", 0) "commentCount",
      (
        SELECT jsonb_agg(reaction)
        FROM "ImageReaction"
        WHERE "imageId" = i.id
        AND "userId" = ${userId}
      ) reactions
    FROM targets t
    JOIN "Image" i ON i."postId" = t."postId" AND i.index = t.index
    LEFT JOIN "ImageMetric" im ON im."imageId" = i.id AND im.timeframe = 'AllTime'
  `;

  return images.map(({ reactions, ...i }) => ({
    ...i,
    reactions: userId ? reactions?.map((r) => ({ userId, reaction: r })) ?? [] : [],
  }));
};

// type ImageTagResult = { id: number; name: string; isCategory: boolean; postCount: number }[];
// export const getPostTags = async ({
//   query,
//   limit,
//   excludedTagIds,
// }: GetPostTagsInput & { excludedTagIds?: number[] }) => {
//   const showTrending = query === undefined || query.length < 2;
//   const tags = await dbRead.$queryRaw<PostQueryResult>`
//     SELECT
//       t.id,
//       t.name,
//       t."isCategory",
//       COALESCE(${
//         showTrending ? Prisma.sql`s."postCountDay"` : Prisma.sql`s."postCountAllTime"`
//       }, 0)::int AS "postCount"
//     FROM "Tag" t
//     LEFT JOIN "TagStat" s ON s."tagId" = t.id
//     LEFT JOIN "TagRank" r ON r."tagId" = t.id
//     WHERE
//       ${showTrending ? Prisma.sql`t."isCategory" = true` : Prisma.sql`t.name ILIKE ${query + '%'}`}
//     ORDER BY ${Prisma.raw(
//       showTrending ? `r."postCountDayRank" DESC` : `LENGTH(t.name), r."postCountAllTimeRank" DESC`
//     )}
//     LIMIT ${limit}
//   `;

//   return (
//     !!excludedTagIds?.length ? tags.filter((x) => !excludedTagIds.includes(x.id)) : tags
//   ).sort((a, b) => b.postCount - a.postCount);
// };
// #endregion

export const removeImageResource = async ({ id, user }: GetByIdInput & { user?: SessionUser }) => {
  if (!user?.isModerator) throw throwAuthorizationError();

  try {
    const resource = await dbWrite.imageResource.delete({
      where: { id },
    });
    if (!resource) throw throwNotFoundError(`No image resource with id ${id}`);

    return resource;
  } catch (error) {
    if (error instanceof TRPCError) throw error;
    throw throwDbError(error);
  }
};

export function applyModRulesSql(
  AND: Prisma.Sql[],
  { userId, publishedOnly = true }: { userId?: number; publishedOnly?: boolean }
) {
  // Hide images that need review
  const needsReviewOr = [Prisma.sql`i."needsReview" IS NULL`];
  // Hide images that aren't published
  const publishedOr = publishedOnly ? [Prisma.sql`p."publishedAt" < now()`] : [];

  if (userId) {
    const belongsToUser = Prisma.sql`i."userId" = ${userId}`;
    needsReviewOr.push(belongsToUser);

    if (publishedOnly) {
      publishedOr.push(belongsToUser);
    }
  }

  AND.push(Prisma.sql`(${Prisma.join(needsReviewOr, ' OR ')})`);

  if (publishedOr.length > 0) {
    AND.push(Prisma.sql`(${Prisma.join(publishedOr, ' OR ')})`);
  }
}

type GetImageByCategoryRaw = {
  id: number;
  tagId: number;
  name: string;
  url: string;
  nsfw: NsfwLevel;
  width: number;
  height: number;
  hash: string;
  meta: Prisma.JsonValue;
  hideMeta: boolean;
  generationProcess: ImageGenerationProcess;
  type: MediaType;
  metadata: Prisma.JsonValue;
  scannedAt: Date;
  needsReview: string | null;
  postId: number;
  username: string | null;
  userImage: string | null;
  createdAt: Date;
  publishedAt: Date | null;
  cryCount: number;
  laughCount: number;
  likeCount: number;
  dislikeCount: number;
  heartCount: number;
  commentCount: number;
};
export const getImagesByCategory = async ({
  userId,
  ...input
}: GetImagesByCategoryInput & { userId?: number }) => {
  input.limit ??= 10;

  let categories = await getTypeCategories({
    type: 'image',
    excludeIds: input.excludedTagIds,
    limit: input.limit + 1,
    cursor: input.cursor,
  });

  let nextCursor: number | null = null;
  if (categories.length > input.limit) nextCursor = categories.pop()?.id ?? null;
  categories = categories.sort((a, b) => {
    if (a.priority !== b.priority) return a.priority - b.priority;
    return Math.random() - 0.5;
  });

  const AND = [Prisma.sql`p."publishedAt" < now()`];

  // ensure that only scanned images make it to the main feed
  AND.push(Prisma.sql`i.ingestion = ${ImageIngestionStatus.Scanned}::"ImageIngestionStatus"`);

  // Apply excluded tags
  if (input.excludedTagIds?.length)
    AND.push(Prisma.sql`NOT EXISTS (
      SELECT 1 FROM "TagsOnImage" toi
      WHERE toi."imageId" = i.id
      AND toi."tagId" IN (${Prisma.join(input.excludedTagIds)})
    )`);

  // Apply excluded users
  if (input.excludedUserIds?.length)
    AND.push(Prisma.sql`i."userId" NOT IN (${Prisma.join(input.excludedUserIds)})`);

  // Limit to selected user
  if (input.username) {
    const targetUser = await dbRead.user.findUnique({
      where: { username: input.username },
      select: { id: true },
    });
    if (!targetUser) throw new Error('User not found');
    AND.push(Prisma.sql`i."userId" = ${targetUser.id}`);
  }

  // Limit to selected model/version
  if (input.modelId) AND.push(Prisma.sql`mv."modelId" = ${input.modelId}`);
  if (input.modelVersionId) AND.push(Prisma.sql`ir."modelVersionId" = ${input.modelVersionId}`);

  // Apply mod rules
  applyModRulesSql(AND, { userId });

  let orderBy = `p."publishedAt" DESC, i.index`;
  if (input.sort === ImageSort.MostReactions)
    orderBy = `im."likeCount"+im."heartCount"+im."laughCount"+im."cryCount" DESC NULLS LAST, ${orderBy}`;
  else if (input.sort === ImageSort.MostComments)
    orderBy = `im."commentCount" DESC NULLS LAST, ${orderBy}`;

  const targets = categories.map((c) => {
    return Prisma.sql`(
      SELECT
        toi."imageId",
        "tagId",
        row_number() OVER (ORDER BY ${Prisma.raw(orderBy)}) "index"
      FROM "TagsOnImage" toi
      JOIN "Image" i ON i.id = toi."imageId"
      JOIN "Post" p ON p.id = i."postId"
        ${Prisma.raw(
          input.period !== 'AllTime' && input.periodMode !== 'stats'
            ? `AND p."publishedAt" > now() - INTERVAL '1 ${input.period}'`
            : 'AND p."publishedAt" < now()'
        )}
      ${Prisma.raw(
        input.modelId || input.modelVersionId
          ? `JOIN "ImageResource" ir ON ir."imageId" = toi."imageId" AND ir."modelVersionId" IS NOT NULL`
          : ''
      )}
      ${Prisma.raw(input.modelId ? `JOIN "ModelVersion" mv ON mv.id = ir."modelVersionId"` : '')}
      ${Prisma.raw(
        orderBy.startsWith('im')
          ? `LEFT JOIN "ImageMetric" im ON im."imageId" = toi."imageId" AND im.timeframe = '${input.period}'`
          : ''
      )}
      WHERE toi."tagId" = ${c.id}
      AND ${Prisma.join(AND, ' AND ')}
      ORDER BY ${Prisma.raw(orderBy)}
      LIMIT ${input.imageLimit ?? 21}
    )`;
  });

  let imagesRaw: GetImageByCategoryRaw[] = [];
  const cacheKey = `trpc:image:imagesByCategory:${hashifyObject(input)}`;
  const cache = await redis.get(cacheKey);
  if (cache) imagesRaw = JSON.parse(cache);
  else {
    const exclusions =
      (input.excludedImageIds?.length ?? 0) +
      (input.excludedTagIds?.length ?? 0) +
      (input.excludedUserIds?.length ?? 0);
    const queryHeader = Object.entries({
      exclusions,
      cursor: input.cursor,
      limit: input.limit,
    })
      .filter(([, v]) => v !== undefined)
      .map(([k, v]) => `${k}: ${v}`)
      .join(', ');

    imagesRaw = await dbRead.$queryRaw<GetImageByCategoryRaw[]>`
      -- ${Prisma.raw(queryHeader)}
      WITH targets AS (
        ${Prisma.join(targets, ' UNION ALL ')}
      )
      SELECT
        i.id,
        t."tagId",
        i.name,
        i.url,
        i.nsfw,
        i.width,
        i.height,
        i.hash,
        i.meta,
        i."hideMeta",
        i."generationProcess",
        i.type,
        i.metadata,
        i."scannedAt",
        i."needsReview",
        i."postId",
        u.username,
        u.image AS "userImage",
        i."createdAt",
        p."publishedAt",
        COALESCE(im."cryCount", 0) "cryCount",
        COALESCE(im."laughCount", 0) "laughCount",
        COALESCE(im."likeCount", 0) "likeCount",
        COALESCE(im."dislikeCount", 0) "dislikeCount",
        COALESCE(im."heartCount", 0) "heartCount",
        COALESCE(im."commentCount", 0) "commentCount"
      FROM targets t
      JOIN "Image" i ON i.id = t."imageId"
      JOIN "Post" p ON p.id = i."postId"
      JOIN "User" u ON u.id = p."userId"
      LEFT JOIN "ImageMetric" im ON im."imageId" = i.id AND im."timeframe" = 'AllTime'::"MetricTimeframe"
      ORDER BY t."index"
    `;
    await redis.set(cacheKey, JSON.stringify(imagesRaw), { EX: 60 * 3 });
  }

  const reactions = userId
    ? await dbRead.imageReaction.findMany({
        where: { userId, imageId: { in: imagesRaw.map((x) => x.id) } },
        select: { imageId: true, reaction: true },
      })
    : [];

  // Map category record to array
  const items = categories.map((c) => {
    const items = imagesRaw
      .filter((x) => x.tagId === c.id)
      .map((x) => ({
        ...x,
        reactions: userId
          ? reactions
              .filter((r) => r.imageId === x.id)
              .map((r) => ({ userId, reaction: r.reaction }))
          : [],
      }));
    return { ...c, items };
  });

  return { items, nextCursor };
};

export type GetIngestionResultsProps = AsyncReturnType<typeof getIngestionResults>;
export const getIngestionResults = async ({ ids, userId }: { ids: number[]; userId?: number }) => {
  const images = await dbRead.image.findMany({
    where: { id: { in: ids } },
    select: {
      id: true,
      ingestion: true,
      blockedFor: true,
      tagComposites: {
        where: { OR: [{ score: { gt: 0 } }, { tagType: 'Moderation' }] },
        select: imageTagCompositeSelect,
        orderBy: { score: 'desc' },
      },
    },
  });

  const dictionary = images.reduce<
    Record<
      number,
      { ingestion: ImageIngestionStatus; blockedFor?: string; tags?: VotableTagModel[] }
    >
  >((acc, value) => {
    const { id, ingestion, blockedFor, tagComposites } = value;
    const tags: VotableTagModel[] = tagComposites.map(
      ({ tagId, tagName, tagType, tagNsfw, ...tag }) => ({
        ...tag,
        id: tagId,
        type: tagType,
        nsfw: tagNsfw,
        name: tagName,
      })
    );
    return {
      ...acc,
      [id]: {
        ingestion,
        blockedFor: blockedFor ?? undefined,
        tags: !!blockedFor ? undefined : tags,
      },
    };
  }, {});

  if (userId) {
    const userVotes = await dbRead.tagsOnImageVote.findMany({
      where: { imageId: { in: ids }, userId },
      select: { tagId: true, vote: true },
    });

    for (const key in dictionary) {
      if (dictionary.hasOwnProperty(key)) {
        for (const tag of dictionary[key].tags ?? []) {
          const userVote = userVotes.find((vote) => vote.tagId === tag.id);
          if (userVote) tag.vote = userVote.vote > 0 ? 1 : -1;
        }
      }
    }
  }

  return dictionary;
};

type GetImageConnectionRaw = {
  id: number;
  name: string;
  url: string;
  nsfw: NsfwLevel;
  width: number;
  height: number;
  hash: string;
  meta: ImageMetaProps;
  hideMeta: boolean;
  generationProcess: ImageGenerationProcess;
  createdAt: Date;
  mimeType: string;
  scannedAt: Date;
  needsReview: string | null;
  userId: number;
  index: number;
  type: MediaType;
  metadata: Prisma.JsonValue;
  entityId: number;
};
export const getImagesByEntity = async ({
  id,
  ids,
  type,
  imagesPerId = 4,
}: {
  id?: number;
  ids?: number[];
  type: ImageEntityType;
  imagesPerId?: number;
}) => {
  if (!id && (!ids || ids.length === 0)) {
    return [];
  }

  const images = await dbRead.$queryRaw<GetImageConnectionRaw[]>`
    WITH targets AS (
      SELECT
        id,
        "entityId"
      FROM (
        SELECT
          i.id,
          ic."entityId",
          row_number() OVER (PARTITION BY ic."entityId" ORDER BY i.index) row_num
        FROM "Image" i        
        JOIN "ImageConnection" ic ON ic."imageId" = i.id 
            AND ic."entityType" = ${type} 
            AND ic."entityId" IN (${Prisma.join(ids ? ids : [id])})
      ) ranked
      WHERE ranked.row_num <= ${imagesPerId}
    )
    SELECT
      i.id,
      i.name,
      i.url,
      i.nsfw,
      i.width,
      i.height,
      i.hash,
      i.meta,
      i."hideMeta",
      i."generationProcess",
      i."createdAt",
      i."mimeType",
      i.type,
      i.metadata,
      i."scannedAt",
      i."needsReview",
      i."userId",
      i."index",
      t."entityId"
    FROM targets t 
    JOIN "Image" i ON i.id = t.id`;

  return images;
};

export const createEntityImages = async ({
  tx,
  entityId,
  entityType,
  images,
  userId,
}: {
  tx: Prisma.TransactionClient;
  entityId: number;
  entityType: string;
  images: ImageUploadProps[];
  userId: number;
}) => {
  await tx.image.createMany({
    data: images.map((image) => ({
      ...image,
      meta: (image?.meta as Prisma.JsonObject) ?? Prisma.JsonNull,
      userId,
      resources: undefined,
    })),
  });

  const imageRecords = await tx.image.findMany({
    select: { id: true, ingestion: true, url: true },
    where: {
      url: {
        in: images.map((i) => i.url),
      },
      userId,
    },
  });

  const batches = chunk(imageRecords, 50);
  for (const batch of batches) {
    await Promise.all(
      batch.map((image) => {
        if (image.ingestion === ImageIngestionStatus.Pending) {
          return ingestImage({ image });
        }

        return;
      })
    );
  }

  await tx.imageConnection.createMany({
    data: imageRecords.map((image) => ({
      imageId: image.id,
      entityId,
      entityType,
    })),
  });
};<|MERGE_RESOLUTION|>--- conflicted
+++ resolved
@@ -9,24 +9,6 @@
   ReviewReactions,
   SearchIndexUpdateQueueAction,
 } from '@prisma/client';
-<<<<<<< HEAD
-import { SessionUser } from 'next-auth';
-import { isProd } from '~/env/other';
-import {
-  GetImageInput,
-  GetImagesByCategoryInput,
-  GetInfiniteImagesInput,
-  ImageMetaProps,
-  ImageModerationSchema,
-  IngestImageInput,
-  ingestImageSchema,
-  isImageResource,
-  ImageEntityType,
-  UpdateImageInput,
-  ImageUploadProps,
-} from './../schema/image.schema';
-=======
->>>>>>> 1253d3b5
 
 import { TRPCError } from '@trpc/server';
 import { SessionUser } from 'next-auth';
@@ -37,13 +19,9 @@
 import { ImageScanType, ImageSort } from '~/server/common/enums';
 import { dbRead, dbWrite } from '~/server/db/client';
 import { redis } from '~/server/redis/client';
-<<<<<<< HEAD
-import { GetByIdInput } from '~/server/schema/base.schema';
-=======
 import { GetByIdInput, UserPreferencesInput } from '~/server/schema/base.schema';
 import { UpdateImageInput } from '~/server/schema/image.schema';
 import { imagesSearchIndex } from '~/server/search-index';
->>>>>>> 1253d3b5
 import { ImageV2Model } from '~/server/selectors/imagev2.selector';
 import { imageTagCompositeSelect, simpleTagSelect } from '~/server/selectors/tag.selector';
 import { getTagsNeedingReview } from '~/server/services/system-cache';
@@ -57,13 +35,6 @@
 import { logToDb } from '~/utils/logging';
 import { deleteObject } from '~/utils/s3-utils';
 import { hashifyObject } from '~/utils/string-helpers';
-<<<<<<< HEAD
-import { logToDb } from '~/utils/logging';
-import { imagesSearchIndex } from '~/server/search-index';
-import { getCosmeticsForUsers } from '~/server/services/user.service';
-import { imageSelect } from '../selectors/image.selector';
-import { chunk } from 'lodash-es';
-=======
 import {
   GetImageInput,
   GetImagesByCategoryInput,
@@ -74,7 +45,6 @@
   ingestImageSchema,
   isImageResource,
 } from './../schema/image.schema';
->>>>>>> 1253d3b5
 // TODO.ingestion - logToDb something something 'axiom'
 
 // no user should have to see images on the site that haven't been scanned or are queued for removal
