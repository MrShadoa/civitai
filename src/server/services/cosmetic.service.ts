import { CosmeticEntity, Prisma } from '@prisma/client';
import dayjs from 'dayjs';
import { SearchIndexUpdateQueueAction } from '~/server/common/enums';
import { dbRead, dbWrite } from '~/server/db/client';
import { cosmeticEntityCaches } from '~/server/redis/caches';
import { GetByIdInput } from '~/server/schema/base.schema';
import { EquipCosmeticInput, GetPaginatedCosmeticsInput } from '~/server/schema/cosmetic.schema';
import { articlesSearchIndex, imagesSearchIndex, modelsSearchIndex } from '~/server/search-index';
import { simpleCosmeticSelect } from '~/server/selectors/cosmetic.selector';
import { DEFAULT_PAGE_SIZE, getPagination, getPagingData } from '~/server/utils/pagination-helpers';

export async function getCosmeticDetail({ id }: GetByIdInput) {
  const cosmetic = await dbRead.cosmetic.findUnique({
    where: { id },
  });

  return cosmetic;
}

export async function isCosmeticAvailable(id: number, userId?: number) {
  const cosmetic = await dbRead.cosmetic.findUnique({
    where: { id },
    select: { availableStart: true, availableEnd: true, availableQuery: true },
  });
  if (!cosmetic) throw new Error("That cosmetic doesn't exist");

  if (!dayjs().isBetween(cosmetic.availableStart, cosmetic.availableEnd)) return false;
  else if (cosmetic.availableQuery) {
    if (!userId) return false;

    // If the cosmetic has a query, check if the user is eligible
    const result = await dbRead.$queryRawUnsafe<{ available: boolean }[]>(
      cosmetic.availableQuery.replace(/\$\{userId\}/g, `${userId}`)
    );
    if (!result[0].available) return false;
  }

  return true;
}

export const getPaginatedCosmetics = async (input: GetPaginatedCosmeticsInput) => {
  const { limit = DEFAULT_PAGE_SIZE, page } = input || {};
  const { take, skip } = getPagination(limit, page);

  const where: Prisma.CosmeticFindManyArgs['where'] = {};
  if (input.name) where.name = { contains: input.name };
  if (input.types && input.types.length) where.type = { in: input.types };
  const items = await dbRead.cosmetic.findMany({
    where,
    take,
    skip,
    select: {
      ...simpleCosmeticSelect,
      _count: {
        select: {
          cosmeticShopItems: true,
        },
      },
    },
    orderBy: { createdAt: 'desc' },
  });

  const count = await dbRead.cosmetic.count({ where });

  return getPagingData({ items, count: (count as number) ?? 0 }, limit, page);
};

export async function equipCosmeticToEntity({
  cosmeticId,
  claimKey,
  equippedToType,
  equippedToId,
  userId,
}: EquipCosmeticInput & { userId: number }) {
  const userCosmetic = await dbWrite.userCosmetic.findFirst({
    where: { userId, cosmeticId, claimKey },
    select: {
      obtainedAt: true,
      equippedToId: true,
      equippedToType: true,
      forId: true,
      forType: true,
      cosmetic: { select: { type: true } },
    },
  });

  if (!userCosmetic) throw new Error("You don't have that cosmetic");
  if (
    userCosmetic.forId &&
    userCosmetic.forType &&
    userCosmetic.forId !== equippedToId &&
    userCosmetic.forType !== equippedToType
  ) {
    throw new Error('You cannot equip this cosmetic to this entity');
  }

  // Unequip any cosmetic equipped on that entity
  await dbWrite.userCosmetic.updateMany({
    where: { userId, equippedToId, equippedToType },
    data: { equippedToId: null, equippedToType: null, equippedAt: null },
  });

  const updated = await dbWrite.userCosmetic.updateMany({
    where: { userId, cosmeticId, claimKey },
    data: { equippedToId, equippedToType, equippedAt: new Date() },
  });

  await deleteEntityCosmeticCache({ entityId: equippedToId, entityType: equippedToType });

  if (equippedToType === 'Model')
    await modelsSearchIndex.queueUpdate([
      { id: equippedToId, action: SearchIndexUpdateQueueAction.Update },
    ]);
  if (equippedToType === 'Image')
    await imagesSearchIndex.queueUpdate([
      { id: equippedToId, action: SearchIndexUpdateQueueAction.Update },
    ]);
  if (equippedToType === 'Article')
    await articlesSearchIndex.queueUpdate([
      { id: equippedToId, action: SearchIndexUpdateQueueAction.Update },
    ]);

  // Clear cache for previous entity if it was equipped
  if (userCosmetic.equippedToId && userCosmetic.equippedToType) {
    await deleteEntityCosmeticCache({
      entityId: userCosmetic.equippedToId,
      entityType: userCosmetic.equippedToType,
    });
  }

  return updated;
}

export async function unequipCosmetic({
  cosmeticId,
  equippedToId,
  userId,
  claimKey,
  equippedToType,
}: EquipCosmeticInput & { userId: number }) {
  const updated = await dbWrite.userCosmetic.updateMany({
    where: { cosmeticId, equippedToId, userId, claimKey },
    data: { equippedToId: null, equippedToType: null, equippedAt: null },
  });

  await deleteEntityCosmeticCache({ entityId: equippedToId, entityType: equippedToType });

  if (equippedToType === 'Model')
    await modelsSearchIndex.queueUpdate([
      { id: equippedToId, action: SearchIndexUpdateQueueAction.Update },
    ]);
  if (equippedToType === 'Image')
    await imagesSearchIndex.queueUpdate([
      { id: equippedToId, action: SearchIndexUpdateQueueAction.Update },
    ]);
  if (equippedToType === 'Article')
    await articlesSearchIndex.queueUpdate([
      { id: equippedToId, action: SearchIndexUpdateQueueAction.Update },
    ]);

  return updated;
}

export async function getCosmeticsForEntity({
  ids,
  entity,
}: {
  ids: number[];
  entity: CosmeticEntity;
}) {
  if (ids.length === 0) return {};
<<<<<<< HEAD

  return await cachedObject<WithClaimKey<ContentDecorationCosmetic>>({
    key: `${REDIS_KEYS.COSMETICS}:${entity}`,
    idKey: 'equippedToId',
    ids,
    lookupFn: async (ids) => {
      const entityCosmetics = await dbRead.$queryRaw<WithClaimKey<ContentDecorationCosmetic>[]>`
        SELECT c.id, c.data, uc."equippedToId", uc."claimKey"
        FROM "UserCosmetic" uc
        JOIN "Cosmetic" c ON c.id = uc."cosmeticId"
        WHERE c.type = 'ContentDecoration'
              AND uc."equippedToId" IS NOT NULL
              AND uc."equippedToId" IN (${Prisma.join(ids as number[])})
              AND uc."equippedToType" = '${Prisma.raw(entity)}'::"CosmeticEntity";       
      `;
      return Object.fromEntries(entityCosmetics.map((x) => [x.equippedToId, x]));
    },
    ttl: 60 * 60 * 24, // 24 hours
  });
=======
  return await cosmeticEntityCaches[entity].fetch(ids);
>>>>>>> ae97e11c
}

export async function deleteEntityCosmeticCache({
  entityId,
  entityType,
}: {
  entityId: number;
  entityType: CosmeticEntity;
}) {
  return await cosmeticEntityCaches[entityType].bust(entityId);
}<|MERGE_RESOLUTION|>--- conflicted
+++ resolved
@@ -169,29 +169,7 @@
   entity: CosmeticEntity;
 }) {
   if (ids.length === 0) return {};
-<<<<<<< HEAD
-
-  return await cachedObject<WithClaimKey<ContentDecorationCosmetic>>({
-    key: `${REDIS_KEYS.COSMETICS}:${entity}`,
-    idKey: 'equippedToId',
-    ids,
-    lookupFn: async (ids) => {
-      const entityCosmetics = await dbRead.$queryRaw<WithClaimKey<ContentDecorationCosmetic>[]>`
-        SELECT c.id, c.data, uc."equippedToId", uc."claimKey"
-        FROM "UserCosmetic" uc
-        JOIN "Cosmetic" c ON c.id = uc."cosmeticId"
-        WHERE c.type = 'ContentDecoration'
-              AND uc."equippedToId" IS NOT NULL
-              AND uc."equippedToId" IN (${Prisma.join(ids as number[])})
-              AND uc."equippedToType" = '${Prisma.raw(entity)}'::"CosmeticEntity";       
-      `;
-      return Object.fromEntries(entityCosmetics.map((x) => [x.equippedToId, x]));
-    },
-    ttl: 60 * 60 * 24, // 24 hours
-  });
-=======
   return await cosmeticEntityCaches[entity].fetch(ids);
->>>>>>> ae97e11c
 }
 
 export async function deleteEntityCosmeticCache({
