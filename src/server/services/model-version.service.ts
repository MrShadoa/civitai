import {
  ModelStatus,
  ModelVersionEngagementType,
  Prisma,
  SearchIndexUpdateQueueAction,
} from '@prisma/client';
import { TRPCError } from '@trpc/server';
import { SessionUser } from 'next-auth';
import { BaseModel, baseModelSets, constants } from '~/server/common/constants';
import { dbRead, dbWrite } from '~/server/db/client';

import { GetByIdInput } from '~/server/schema/base.schema';
import {
  DeleteExplorationPromptInput,
  GetModelVersionByModelTypeProps,
  ModelVersionMeta,
  ModelVersionUpsertInput,
  PublishVersionInput,
  UpsertExplorationPromptInput,
} from '~/server/schema/model-version.schema';
import { ModelMeta, UnpublishModelSchema } from '~/server/schema/model.schema';
import { throwDbError, throwNotFoundError } from '~/server/utils/errorHandling';
import { updateModelLastVersionAt } from './model.service';
import { prepareModelInOrchestrator } from './generation/generation.service';
import { isDefined } from '~/utils/type-guards';
<<<<<<< HEAD
import { upsertClubResource } from '~/server/services/club.service';
=======
import { modelsSearchIndex } from '~/server/search-index';
>>>>>>> 1e339682

export const getModelVersionRunStrategies = async ({
  modelVersionId,
}: {
  modelVersionId: number;
}) =>
  dbRead.runStrategy.findMany({
    where: { modelVersionId },
    select: {
      id: true,
      partnerId: true,
    },
  });

export const getVersionById = <TSelect extends Prisma.ModelVersionSelect>({
  id,
  select,
}: GetByIdInput & { select: TSelect }) => {
  return dbRead.modelVersion.findUnique({ where: { id }, select });
};

export const getDefaultModelVersion = async ({
  modelId,
  modelVersionId,
}: {
  modelId: number;
  modelVersionId?: number;
}) => {
  const result = await dbRead.model.findUnique({
    where: { id: modelId },
    select: {
      modelVersions: {
        take: 1,
        where: modelVersionId ? { id: modelVersionId } : undefined,
        orderBy: { index: 'asc' },
        select: { id: true, status: true, model: { select: { userId: true } } },
      },
    },
  });
  if (!result) throw throwNotFoundError();
  return result.modelVersions[0];
};

export const toggleModelVersionEngagement = async ({
  userId,
  versionId,
  type,
}: {
  userId: number;
  versionId: number;
  type: ModelVersionEngagementType;
}) => {
  const engagement = await dbWrite.modelVersionEngagement.findUnique({
    where: { userId_modelVersionId: { userId, modelVersionId: versionId } },
    select: { type: true },
  });

  if (engagement) {
    if (engagement.type === type)
      await dbWrite.modelVersionEngagement.delete({
        where: { userId_modelVersionId: { userId, modelVersionId: versionId } },
      });
    else if (engagement.type !== type)
      await dbWrite.modelVersionEngagement.update({
        where: { userId_modelVersionId: { userId, modelVersionId: versionId } },
        data: { type },
      });

    return;
  }

  await dbWrite.modelVersionEngagement.create({
    data: { type, modelVersionId: versionId, userId },
  });
  return;
};

export const toggleNotifyModelVersion = ({ id, userId }: GetByIdInput & { userId: number }) => {
  return toggleModelVersionEngagement({ userId, versionId: id, type: 'Notify' });
};

export const upsertModelVersion = async ({
  monetization,
  settings,
  recommendedResources,
  clubs,
  ...data
}: Omit<ModelVersionUpsertInput, 'trainingDetails'> & {
  meta?: Prisma.ModelVersionCreateInput['meta'];
  trainingDetails?: Prisma.ModelVersionCreateInput['trainingDetails'];
}) => {
  const model = await dbRead.model.findUniqueOrThrow({ where: { id: data.modelId } });

  if (!data.id) {
    const existingVersions = await dbRead.modelVersion.findMany({
      where: { modelId: data.modelId },
      select: { id: true },
      orderBy: { index: 'asc' },
    });

    const [version] = await dbWrite.$transaction([
      dbWrite.modelVersion.create({
        data: {
          ...data,
          settings: settings !== null ? settings : Prisma.JsonNull,
          monetization:
            monetization && monetization.type
              ? {
                  create: {
                    type: monetization.type,
                    unitAmount: monetization.unitAmount,
                    currency: constants.defaultCurrency,
                    sponsorshipSettings: monetization.sponsorshipSettings
                      ? {
                          create: {
                            type: monetization.sponsorshipSettings?.type,
                            currency: constants.defaultCurrency,
                            unitAmount: monetization?.sponsorshipSettings?.unitAmount,
                          },
                        }
                      : undefined,
                  },
                }
              : undefined,
          index: 0,
          recommendedResources: recommendedResources
            ? {
                createMany: {
                  data: recommendedResources?.map((resource) => ({
                    resourceId: resource.resourceId,
                    settings: resource.settings !== null ? resource.settings : Prisma.JsonNull,
                  })),
                },
              }
            : undefined,
        },
      }),
      ...existingVersions.map(({ id }, index) =>
        dbWrite.modelVersion.update({ where: { id }, data: { index: index + 1 } })
      ),
    ]);

    if (clubs) {
      await upsertClubResource({
        entityType: 'ModelVersion',
        entityId: version.id,
        clubs,
        userId: model.userId,
      });
    }
    return version;
  } else {
    const existingVersion = await dbRead.modelVersion.findUniqueOrThrow({
      where: { id: data.id },
      select: {
        id: true,
        monetization: {
          select: {
            id: true,
            type: true,
            unitAmount: true,
            sponsorshipSettings: {
              select: {
                id: true,
              },
            },
          },
        },
      },
    });

    const version = await dbWrite.modelVersion.update({
      where: { id: data.id },
      data: {
        ...data,
        settings: settings !== null ? settings : Prisma.JsonNull,
        monetization:
          existingVersion.monetization?.id && !monetization
            ? { delete: true }
            : monetization && monetization.type
            ? {
                upsert: {
                  create: {
                    type: monetization.type,
                    unitAmount: monetization.unitAmount,
                    currency: constants.defaultCurrency,
                    sponsorshipSettings: monetization.sponsorshipSettings
                      ? {
                          create: {
                            type: monetization.sponsorshipSettings?.type,
                            currency: constants.defaultCurrency,
                            unitAmount: monetization?.sponsorshipSettings?.unitAmount,
                          },
                        }
                      : undefined,
                  },
                  update: {
                    type: monetization.type,
                    unitAmount: monetization.unitAmount,
                    currency: constants.defaultCurrency,
                    sponsorshipSettings:
                      existingVersion.monetization?.sponsorshipSettings &&
                      !monetization.sponsorshipSettings
                        ? { delete: true }
                        : monetization.sponsorshipSettings
                        ? {
                            upsert: {
                              create: {
                                type: monetization.sponsorshipSettings?.type,
                                currency: constants.defaultCurrency,
                                unitAmount: monetization?.sponsorshipSettings?.unitAmount,
                              },
                              update: {
                                type: monetization.sponsorshipSettings?.type,
                                currency: constants.defaultCurrency,
                                unitAmount: monetization?.sponsorshipSettings?.unitAmount,
                              },
                            },
                          }
                        : undefined,
                  },
                },
              }
            : undefined,
        recommendedResources: recommendedResources
          ? {
              deleteMany: {
                id: {
                  notIn: recommendedResources.map((resource) => resource.id).filter(isDefined),
                },
              },
              createMany: {
                data: recommendedResources
                  .filter((resource) => !resource.id)
                  .map((resource) => ({
                    resourceId: resource.resourceId,
                    settings: resource.settings !== null ? resource.settings : Prisma.JsonNull,
                  })),
              },
              update: recommendedResources
                .filter((resource) => resource.id)
                .map((resource) => ({
                  where: { id: resource.id },
                  data: {
                    settings: resource.settings !== null ? resource.settings : Prisma.JsonNull,
                  },
                })),
            }
          : undefined,
      },
    });

    if (clubs) {
      await upsertClubResource({
        entityType: 'ModelVersion',
        entityId: version.id,
        clubs,
        userId: model.userId,
      });
    }

    return version;
  }

  // if (!id) {
  //   // if it's a new version, we set it at the top of the list
  //   // and increment the index of all other versions
  //   const existingVersions = await dbRead.modelVersion.findMany({ where: { modelId } });

  //   const currentVersionIndex = existingVersions.length > 0 ? existingVersions[0].index ?? -1 : -1;
  //   const newVersionIndex = currentVersionIndex + 1;

  //   const updatedVersions = existingVersions.map((version) => {
  //     const parsedIndex = Number(version.index);

  //     if (parsedIndex === 0) {
  //       return { ...version, index: newVersionIndex };
  //     } else if (parsedIndex >= newVersionIndex) {
  //       return { ...version, index: parsedIndex + 1 };
  //     } else {
  //       return version;
  //     }
  //   });

  //   const [version] = await dbWrite.$transaction([
  //     // create the new version
  //     dbWrite.modelVersion.create({
  //       data: {
  //         ...data,
  //         index: 0,
  //         modelId,
  //       },
  //     }),
  //     // update the index of all other versions
  //     ...updatedVersions.map(({ id, index }) =>
  //       dbWrite.modelVersion.update({
  //         where: { id },
  //         data: { index: index as number },
  //       })
  //     ),
  //   ]);

  //   return version;
  // }

  // // Otherwise, we just update the version
  // const version = await dbWrite.modelVersion.update({
  //   where: { id },
  //   data,
  // });

  // return version;
};

export const deleteVersionById = async ({ id }: GetByIdInput) => {
  const version = await dbWrite.$transaction(async (tx) => {
    const deleted = await tx.modelVersion.delete({ where: { id } });
    await updateModelLastVersionAt({ id: deleted.modelId, tx });

    return deleted;
  });

  return version;
};

export const updateModelVersionById = ({
  id,
  data,
}: GetByIdInput & { data: Prisma.ModelVersionUpdateInput }) => {
  return dbWrite.modelVersion.update({ where: { id }, data });
};

export const publishModelVersionById = async ({
  id,
  publishedAt,
  meta,
  republishing,
}: PublishVersionInput & { meta?: ModelVersionMeta; republishing?: boolean }) => {
  let status: ModelStatus = ModelStatus.Published;
  if (publishedAt && publishedAt > new Date()) status = ModelStatus.Scheduled;
  else publishedAt = new Date();

  const version = await dbWrite.modelVersion.update({
    where: { id },
    data: {
      status,
      publishedAt: !republishing ? publishedAt : undefined,
      meta,
      posts:
        status !== ModelStatus.Scheduled
          ? { updateMany: { where: { publishedAt: null }, data: { publishedAt } } }
          : undefined,
    },
    select: {
      id: true,
      modelId: true,
      baseModel: true,
      model: { select: { userId: true, id: true, type: true, nsfw: true } },
    },
  });

  if (!republishing) await updateModelLastVersionAt({ id: version.modelId });
  await prepareModelInOrchestrator({ id: version.id, baseModel: version.baseModel });

  return version;
};

export const unpublishModelVersionById = async ({
  id,
  reason,
  customMessage,
  meta,
  user,
}: UnpublishModelSchema & { meta?: ModelMeta; user: SessionUser }) => {
  const version = await dbWrite.$transaction(
    async (tx) => {
      const updatedVersion = await tx.modelVersion.update({
        where: { id },
        data: {
          status: reason ? ModelStatus.UnpublishedViolation : ModelStatus.Unpublished,
          meta: {
            ...meta,
            ...(reason
              ? {
                  unpublishedReason: reason,
                  customMessage,
                }
              : {}),
            unpublishedAt: new Date().toISOString(),
            unpublishedBy: user.id,
          },
        },
        select: { id: true, model: { select: { id: true, userId: true, nsfw: true } } },
      });

      await tx.post.updateMany({
        where: {
          modelVersionId: updatedVersion.id,
          userId: updatedVersion.model.userId,
          publishedAt: { not: null },
        },
        data: { publishedAt: null },
      });

      await modelsSearchIndex.queueUpdate([
        { id: updatedVersion.model.id, action: SearchIndexUpdateQueueAction.Update },
      ]);
      await updateModelLastVersionAt({ id: updatedVersion.model.id, tx });

      return updatedVersion;
    },
    { timeout: 10000 }
  );

  return version;
};

export const getExplorationPromptsById = async ({ id }: GetByIdInput) => {
  try {
    const prompts = await dbRead.modelVersionExploration.findMany({
      where: { modelVersionId: id },
      select: { name: true, prompt: true, index: true, modelVersionId: true },
    });

    return prompts;
  } catch (error) {
    throw throwDbError(error);
  }
};

export const upsertExplorationPrompt = async ({
  id: modelVersionId,
  name,
  index,
  prompt,
}: UpsertExplorationPromptInput) => {
  try {
    const explorationPrompt = await dbWrite.modelVersionExploration.upsert({
      where: { modelVersionId_name: { modelVersionId, name } },
      create: { modelVersionId, name, prompt, index: index ?? 0 },
      update: { index, prompt },
    });
    if (!explorationPrompt)
      throw throwNotFoundError(`No prompt with name ${name} belongs to version ${modelVersionId}`);

    return explorationPrompt;
  } catch (error) {
    if (error instanceof TRPCError) throw error;
    throw throwDbError(error);
  }
};

export const deleteExplorationPrompt = async ({
  name,
  id: modelVersionId,
}: DeleteExplorationPromptInput) => {
  try {
    const deleted = await dbWrite.modelVersionExploration.delete({
      where: { modelVersionId_name: { modelVersionId, name } },
    });
    if (!deleted)
      throw throwNotFoundError(`No prompt with name ${name} belongs to version ${modelVersionId}`);

    return deleted;
  } catch (error) {
    if (error instanceof TRPCError) throw error;
    throw throwDbError(error);
  }
};

const baseModelSetsArray = Object.values(baseModelSets);
export const getModelVersionsByModelType = async ({
  type,
  query,
  baseModel,
  take,
}: GetModelVersionByModelTypeProps) => {
  const sqlAnd = [Prisma.sql`mv.status = 'Published' AND m.type = ${type}::"ModelType"`];
  if (baseModel) {
    const baseModelSet = baseModelSetsArray.find((x) => x.includes(baseModel as BaseModel));
    if (baseModelSet)
      sqlAnd.push(Prisma.sql`mv."baseModel" IN (${Prisma.join(baseModelSet, ',')})`);
  }
  if (query) {
    const pgQuery = '%' + query + '%';
    sqlAnd.push(Prisma.sql`m.name ILIKE ${pgQuery}`);
  }

  const results = await dbRead.$queryRaw<Array<{ id: number; name: string; modelName: string }>>`
    SELECT
      mv.id,
      mv.name,
      m.name "modelName"
    FROM "ModelVersion" mv
    JOIN "Model" m ON m.id = mv."modelId"
    WHERE ${Prisma.join(sqlAnd, ' AND ')}
    ORDER BY m.name
    LIMIT ${take}
  `;

  return results;
};<|MERGE_RESOLUTION|>--- conflicted
+++ resolved
@@ -23,11 +23,8 @@
 import { updateModelLastVersionAt } from './model.service';
 import { prepareModelInOrchestrator } from './generation/generation.service';
 import { isDefined } from '~/utils/type-guards';
-<<<<<<< HEAD
 import { upsertClubResource } from '~/server/services/club.service';
-=======
 import { modelsSearchIndex } from '~/server/search-index';
->>>>>>> 1e339682
 
 export const getModelVersionRunStrategies = async ({
   modelVersionId,
