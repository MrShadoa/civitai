--- conflicted
+++ resolved
@@ -1,10 +1,9 @@
 import { dbWrite, dbRead } from '~/server/db/client';
 import { ModelVersionEngagementType, Prisma } from '@prisma/client';
 
-<<<<<<< HEAD
 import { GetByIdInput } from '~/server/schema/base.schema';
 import { ModelVersionUpsertInput } from '~/server/schema/model-version.schema';
-=======
+
 export const getModelVersion = async <TSelect extends Prisma.ModelVersionSelect>({
   input: { id },
   user,  //eslint-disable-line
@@ -17,7 +16,6 @@
   const model = await dbRead.modelVersion.findUnique({ where: { id }, select });
   return model;
 };
->>>>>>> d47737dc
 
 export const getModelVersionRunStrategies = async ({
   modelVersionId,
