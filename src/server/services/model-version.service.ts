--- conflicted
+++ resolved
@@ -111,23 +111,14 @@
   monetization,
   settings,
   recommendedResources,
-<<<<<<< HEAD
   clubs,
-=======
   templateId,
->>>>>>> 4b740b66
   ...data
 }: Omit<ModelVersionUpsertInput, 'trainingDetails'> & {
   meta?: Prisma.ModelVersionCreateInput['meta'];
   trainingDetails?: Prisma.ModelVersionCreateInput['trainingDetails'];
 }) => {
-<<<<<<< HEAD
-  const model = await dbRead.model.findUniqueOrThrow({ where: { id: data.modelId } });
-
-  if (!data.id) {
-=======
   if (!id || templateId) {
->>>>>>> 4b740b66
     const existingVersions = await dbRead.modelVersion.findMany({
       where: { modelId: data.modelId },
       select: { id: true },
