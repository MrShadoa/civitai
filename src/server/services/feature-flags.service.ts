import { camelCase } from 'lodash-es';
import { SessionUser } from 'next-auth';
import { isDev, isProd } from '~/env/other';
import { env } from '~/env/client.mjs';
import { getDisplayName } from '~/utils/string-helpers';
import { IncomingHttpHeaders } from 'http';

// --------------------------
// Feature Availability
// --------------------------
const envAvailability = ['dev'] as const;
type ServerAvailability = keyof typeof serverDomainMap;
const serverDomainMap = {
  green: env.NEXT_PUBLIC_SERVER_DOMAIN_GREEN,
  blue: env.NEXT_PUBLIC_SERVER_DOMAIN_BLUE,
  red: env.NEXT_PUBLIC_SERVER_DOMAIN_RED,
} as const;
const serverAvailability = Object.keys(serverDomainMap) as ServerAvailability[];
const roleAvailablity = ['public', 'user', 'mod', 'member', 'granted'] as const;
type RoleAvailability = (typeof roleAvailablity)[number];
const featureAvailability = [
  ...envAvailability,
  ...serverAvailability,
  ...roleAvailablity,
] as const;
const featureFlags = createFeatureFlags({
  earlyAccessModel: ['public'],
  apiKeys: ['public'],
  ambientCard: ['public'],
  gallery: ['mod', 'member'],
  posts: ['mod', 'member'],
  articles: ['blue', 'red', 'public'],
  articleCreate: ['public'],
  adminTags: ['mod', 'granted'],
  civitaiLink: ['mod', 'member'],
  stripe: ['mod'],
  imageTraining: ['dev', 'mod', 'member'],
  imageTrainingResults: ['user'],
  sdxlGeneration: ['public'],
  questions: ['dev', 'mod'],
  imageGeneration: ['public'],
  // imageGeneration: {
  //   toggleable: true,
  //   default: true,
  //   displayName: 'Image Generation',
  //   description: `Generate images with any supported AI resource.`,
  //   availability: ['public'],
  // },
  largerGenerationImages: {
    toggleable: true,
    default: false,
    displayName: 'Larger Images in Generator',
    description: `Images displayed in the generator will be larger on small screens`,
    availability: ['public'],
  },
  enhancedSearch: ['public'],
  alternateHome: ['public'],
  collections: ['public'],
  air: {
    toggleable: true,
    default: true,
    displayName: 'AI Resource Identifier',
    description: `Show the Civitai AIR on resources for easy use within the Civitai Services API or Civitai Comfy Nodes.`,
    availability: ['user'],
  },
  profileCollections: ['public'],
  imageSearch: ['dev'],
  buzz: ['public'],
  signal: ['user'],
  assistant: {
    toggleable: true,
    default: true,
    displayName: 'CivBot Assistant',
    description: `A helpful chat assistant that can answer questions about Stable Diffusion, Civitai, and more! We're still training it, so please report any issues you find!`,
    availability: ['mod', 'member'],
  },
  bounties: ['public'],
  newsroom: ['public'],
  safety: ['mod'],
  csamReports: ['granted'],
  reviewTrainingData: ['granted'],
  clubs: ['mod'],
  createClubs: ['mod', 'granted'],
  moderateTags: ['granted'],
  chat: {
    toggleable: true,
    default: true,
    displayName: 'Chats',
    description: 'Send and receive DMs from users across the site.',
    availability: ['user'],
  },
  creatorsProgram: ['mod', 'granted'],
  buzzWithdrawalTransfer: ['granted'],
  vault: ['mod'],
  draftMode: ['mod'],
  membershipsV2: ['public'],
  cosmeticShop: ['public'],
  impersonation: ['granted'],
  donationGoals: ['public'],
  creatorComp: ['user'],
  experimentalGen: ['mod'],
  imageIndex: ['granted', 'mod'],
  imageIndexFeed: ['granted', 'mod'],
  isGreen: ['public', 'green'],
  isBlue: ['public', 'blue'],
  isRed: ['public', 'red'],
  canViewNsfw: ['public', 'blue', 'red'],
  canBuyBuzz: ['public', 'green'],
  customPaymentProvider: ['public'],
<<<<<<< HEAD
  adsEnabled: ['public', 'blue', 'green'],
=======
  adsEnabled: ['public', 'blue'],
  paddleAdjustments: ['dev', 'granted'],
>>>>>>> 7dae93e7
});

export const featureFlagKeys = Object.keys(featureFlags) as FeatureFlagKey[];

// --------------------------
// Logic
// --------------------------
type FeatureAccessContext = {
  user?: SessionUser;
  req?: {
    headers: IncomingHttpHeaders;
    // url?: string;
  };
};
const hasFeature = (key: FeatureFlagKey, { user, req }: FeatureAccessContext) => {
  const { availability } = featureFlags[key];
  const host = req?.headers.host;

  // Check environment availability
  const envRequirement = availability.includes('dev') ? isDev : availability.length > 0;

  // Check server availability
  let serverMatch = true;
  const availableServers = availability.filter((x) =>
    serverAvailability.includes(x as ServerAvailability)
  );
  if (!availableServers.length || !host) serverMatch = true;
  else {
    const domains = Object.entries(serverDomainMap).filter(
      ([key, domain]) => domain && availableServers.includes(key as ServerAvailability)
    );

    serverMatch = domains.some(([key, domain]) => {
      if (key === 'blue' && host === 'stage.civitai.com') return true;
      return host === domain;
    });
    // if server doesn't match, return false regardless of other availability flags
    if (!serverMatch) return false;
  }

  // Check granted access
  const grantedAccess = availability.includes('granted')
    ? !!user?.permissions?.includes(key)
    : false;

  // Check role availability
  const roles = availability.filter((x) => roleAvailablity.includes(x as RoleAvailability));
  let roleAccess = roles.length === 0 || roles.includes('public');
  if (!roleAccess && roles.length !== 0 && !!user) {
    if (roles.includes('user')) roleAccess = true;
    else if (roles.includes('mod') && user.isModerator) roleAccess = true;
    else if (!!user.tier && user.tier != 'free' && roles.includes('member')) roleAccess = true; // Gives access to any tier
  }

  return envRequirement && serverMatch && (grantedAccess || roleAccess);
};

export type FeatureAccess = Record<FeatureFlagKey, boolean>;
export const getFeatureFlags = (ctx: FeatureAccessContext) => {
  const keys = Object.keys(featureFlags) as FeatureFlagKey[];
  return keys.reduce<FeatureAccess>((acc, key) => {
    acc[key] = hasFeature(key, ctx);
    return acc;
  }, {} as FeatureAccess);
};

export function getFeatureFlagsLazy(ctx: FeatureAccessContext) {
  const obj = {} as FeatureAccess & { features: FeatureAccess };
  for (const key in featureFlags) {
    Object.defineProperty(obj, key, {
      get() {
        if (!obj.features) {
          obj.features = getFeatureFlags(ctx);
        }
        return obj.features[key as keyof FeatureAccess];
      },
    });
  }
  return obj as FeatureAccess;
}

export const toggleableFeatures = Object.entries(featureFlags)
  .filter(([, value]) => value.toggleable)
  .map(([key, value]) => ({
    key: key as FeatureFlagKey,
    displayName: value.displayName,
    description: value.description,
    default: value.default ?? true,
  }));

type FeatureAvailability = (typeof featureAvailability)[number];
export type FeatureFlagKey = keyof typeof featureFlags;
type FeatureFlag = {
  displayName: string;
  description?: string;
  availability: FeatureAvailability[];
  toggleable: boolean;
  default?: boolean;
};

function createFeatureFlags<T extends Record<string, FeatureFlag | FeatureAvailability[]>>(
  flags: T
) {
  const features = {} as { [K in keyof T]: FeatureFlag };
  const envOverrides = getEnvOverrides();

  for (const [key, value] of Object.entries(flags)) {
    if (Array.isArray(value))
      features[key as keyof T] = {
        availability: value,
        toggleable: false,
        displayName: getDisplayName(key),
      };
    else features[key as keyof T] = value;

    // Apply ENV overrides
    const override = envOverrides[key as FeatureFlagKey];
    if (override) features[key as keyof T].availability = override;
  }

  return features;
}

function getEnvOverrides() {
  const processFeatureAvailability: Partial<Record<FeatureFlagKey, FeatureAvailability[]>> = {};
  // Set flags from ENV
  for (const [key, value] of Object.entries(process.env)) {
    if (!key.startsWith('FEATURE_FLAG_')) continue;
    const featureKey = camelCase(key.replace('FEATURE_FLAG_', ''));
    const availability: FeatureAvailability[] = [];

    for (const x of value?.split(',') ?? []) {
      if (featureAvailability.includes(x as FeatureAvailability))
        availability.push(x as FeatureAvailability);
    }
    processFeatureAvailability[featureKey as FeatureFlagKey] = availability;
  }

  return processFeatureAvailability;
}<|MERGE_RESOLUTION|>--- conflicted
+++ resolved
@@ -107,12 +107,8 @@
   canViewNsfw: ['public', 'blue', 'red'],
   canBuyBuzz: ['public', 'green'],
   customPaymentProvider: ['public'],
-<<<<<<< HEAD
   adsEnabled: ['public', 'blue', 'green'],
-=======
-  adsEnabled: ['public', 'blue'],
   paddleAdjustments: ['dev', 'granted'],
->>>>>>> 7dae93e7
 });
 
 export const featureFlagKeys = Object.keys(featureFlags) as FeatureFlagKey[];
