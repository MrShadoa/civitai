import { camelCase } from 'lodash-es';
import { SessionUser } from 'next-auth';
import { isDev, isProd } from '~/env/other';
import { env } from '~/env/client.mjs';
import { getDisplayName } from '~/utils/string-helpers';
import { IncomingHttpHeaders } from 'http';

// --------------------------
// Feature Availability
// --------------------------
const envAvailability = ['dev'] as const;
const serverAvailability = ['green', 'blue', 'red'] as const;
type ServerAvailability = (typeof serverAvailability)[number];
const roleAvailablity = ['public', 'user', 'mod', 'member', 'granted'] as const;
type RoleAvailability = (typeof roleAvailablity)[number];
const featureAvailability = [
  ...envAvailability,
  ...serverAvailability,
  ...roleAvailablity,
] as const;
const featureFlags = createFeatureFlags({
  earlyAccessModel: ['public'],
  apiKeys: ['public'],
  ambientCard: ['public'],
  gallery: ['mod', 'member'],
  posts: ['mod', 'member'],
  articles: ['blue', 'red', 'public'],
  articleCreate: ['public'],
  adminTags: ['mod', 'granted'],
  civitaiLink: ['mod', 'member'],
  stripe: ['mod'],
  imageTraining: ['dev', 'mod', 'member'],
  imageTrainingResults: ['user'],
  sdxlGeneration: ['public'],
  questions: ['dev', 'mod'],
  imageGeneration: {
    toggleable: true,
    default: true,
    displayName: 'Image Generation',
    description: `Generate images with any supported AI resource.`,
    availability: ['public'],
  },
  largerGenerationImages: {
    toggleable: true,
    default: false,
    displayName: 'Larger Images in Generator',
    description: `Images displayed in the generator will be larger on small screens`,
    availability: ['public'],
  },
  enhancedSearch: ['public'],
  alternateHome: ['public'],
  collections: ['public'],
  air: {
    toggleable: true,
    default: true,
    displayName: 'AI Resource Identifier',
    description: `Show the Civitai AIR on resources for easy use within the Civitai Services API or Civitai Comfy Nodes.`,
    availability: ['user'],
  },
  profileCollections: ['public'],
  imageSearch: ['dev'],
  buzz: ['public'],
  signal: ['user'],
  assistant: {
    toggleable: true,
    default: true,
    displayName: 'CivBot Assistant',
    description: `A helpful chat assistant that can answer questions about Stable Diffusion, Civitai, and more! We're still training it, so please report any issues you find!`,
    availability: ['mod', 'member'],
  },
  bounties: ['public'],
  newsroom: ['public'],
  safety: ['mod'],
  csamReports: ['granted'],
  reviewTrainingData: ['granted'],
  clubs: ['mod'],
  createClubs: ['mod', 'granted'],
  moderateTags: ['granted'],
  chat: {
    toggleable: true,
    default: true,
    displayName: 'Chats',
    description: 'Send and receive DMs from users across the site.',
    availability: ['user'],
  },
  creatorsProgram: ['mod', 'granted'],
  buzzWithdrawalTransfer: ['granted'],
  vault: ['mod'],
  draftMode: ['mod'],
  membershipsV2: ['public'],
  cosmeticShop: ['public'],
  impersonation: ['granted'],
  donationGoals: ['public'],
  creatorComp: ['user'],
  experimentalGen: ['mod'],
  imageIndex: ['granted', 'mod'],
  imageIndexFeed: ['granted', 'mod'],
<<<<<<< HEAD
  customPaymentProvider: ['mod'],
=======
  isGreen: ['public', 'green'],
  isBlue: ['public', 'blue'],
  isRed: ['public', 'red'],
  canViewNsfw: ['public', 'blue', 'red'],
>>>>>>> d81febaa
});
export const featureFlagKeys = Object.keys(featureFlags) as FeatureFlagKey[];

// --------------------------
// Logic
// --------------------------
const serverDomainMap: Record<ServerAvailability, string | undefined> = {
  green: isProd ? env.NEXT_PUBLIC_SERVER_DOMAIN_GREEN : undefined,
  blue: env.NEXT_PUBLIC_SERVER_DOMAIN_BLUE,
  red: env.NEXT_PUBLIC_SERVER_DOMAIN_RED,
};

type FeatureAccessContext = {
  user?: SessionUser;
  req?: {
    headers: IncomingHttpHeaders;
    // url?: string;
  };
};
export const hasFeature = (key: FeatureFlagKey, { user, req }: FeatureAccessContext) => {
  const { availability } = featureFlags[key];
  const host = req?.headers.host;

  // Check environment availability
  const envRequirement = availability.includes('dev') ? isDev : availability.length > 0;

  // // Check server availability
  let serverMatch = true;
  const availableServers = availability.filter((x) =>
    serverAvailability.includes(x as ServerAvailability)
  );
  if (!availableServers.length || !host) serverMatch = true;
  else {
    const domains = Object.entries(serverDomainMap)
      .filter(([key, domain]) => domain && availableServers.includes(key as ServerAvailability))
      .map(([key, domain]) => domain);
    serverMatch = domains.some((domain) => host === domain);
    // if server doesn't match, return false regardless of other availability flags
    if (!serverMatch) return false;
  }

  // Check granted access
  const grantedAccess = availability.includes('granted')
    ? !!user?.permissions?.includes(key)
    : false;

  // Check role availability
  const roles = availability.filter((x) => roleAvailablity.includes(x as RoleAvailability));
  let roleAccess = roles.length === 0 || roles.includes('public');
  if (!roleAccess && roles.length !== 0 && !!user) {
    if (roles.includes('user')) roleAccess = true;
    else if (roles.includes('mod') && user.isModerator) roleAccess = true;
    else if (!!user.tier && user.tier != 'free' && roles.includes('member')) roleAccess = true; // Gives access to any tier
  }

  return envRequirement && serverMatch && (grantedAccess || roleAccess);
};

export type FeatureAccess = Record<FeatureFlagKey, boolean>;
export const getFeatureFlags = (ctx: FeatureAccessContext) => {
  const keys = Object.keys(featureFlags) as FeatureFlagKey[];
  return keys.reduce<FeatureAccess>((acc, key) => {
    acc[key] = hasFeature(key, ctx);
    return acc;
  }, {} as FeatureAccess);
};

export function getFeatureFlagsLazy(ctx: FeatureAccessContext) {
  const obj = {} as FeatureAccess & { features: FeatureAccess };
  for (const key in featureFlags) {
    Object.defineProperty(obj, key, {
      get() {
        if (!obj.features) {
          obj.features = getFeatureFlags(ctx);
        }
        return obj.features[key as keyof FeatureAccess];
      },
    });
  }
  return obj as FeatureAccess;
}

export const toggleableFeatures = Object.entries(featureFlags)
  .filter(([, value]) => value.toggleable)
  .map(([key, value]) => ({
    key: key as FeatureFlagKey,
    displayName: value.displayName,
    description: value.description,
    default: value.default ?? true,
  }));

type FeatureAvailability = (typeof featureAvailability)[number];
export type FeatureFlagKey = keyof typeof featureFlags;
type FeatureFlag = {
  displayName: string;
  description?: string;
  availability: FeatureAvailability[];
  toggleable: boolean;
  default?: boolean;
};

function createFeatureFlags<T extends Record<string, FeatureFlag | FeatureAvailability[]>>(
  flags: T
) {
  const features = {} as { [K in keyof T]: FeatureFlag };
  const envOverrides = getEnvOverrides();

  for (const [key, value] of Object.entries(flags)) {
    if (Array.isArray(value))
      features[key as keyof T] = {
        availability: value,
        toggleable: false,
        displayName: getDisplayName(key),
      };
    else features[key as keyof T] = value;

    // Apply ENV overrides
    const override = envOverrides[key as FeatureFlagKey];
    if (override) features[key as keyof T].availability = override;
  }

  return features;
}

function getEnvOverrides() {
  const processFeatureAvailability: Partial<Record<FeatureFlagKey, FeatureAvailability[]>> = {};
  // Set flags from ENV
  for (const [key, value] of Object.entries(process.env)) {
    if (!key.startsWith('FEATURE_FLAG_')) continue;
    const featureKey = camelCase(key.replace('FEATURE_FLAG_', ''));
    const availability: FeatureAvailability[] = [];

    for (const x of value?.split(',') ?? []) {
      if (featureAvailability.includes(x as FeatureAvailability))
        availability.push(x as FeatureAvailability);
    }
    processFeatureAvailability[featureKey as FeatureFlagKey] = availability;
  }

  return processFeatureAvailability;
}<|MERGE_RESOLUTION|>--- conflicted
+++ resolved
@@ -95,14 +95,11 @@
   experimentalGen: ['mod'],
   imageIndex: ['granted', 'mod'],
   imageIndexFeed: ['granted', 'mod'],
-<<<<<<< HEAD
-  customPaymentProvider: ['mod'],
-=======
   isGreen: ['public', 'green'],
   isBlue: ['public', 'blue'],
   isRed: ['public', 'red'],
   canViewNsfw: ['public', 'blue', 'red'],
->>>>>>> d81febaa
+  customPaymentProvider: ['mod'],
 });
 export const featureFlagKeys = Object.keys(featureFlags) as FeatureFlagKey[];
 
