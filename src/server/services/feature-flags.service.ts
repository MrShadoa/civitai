--- conflicted
+++ resolved
@@ -76,11 +76,8 @@
   clubs: ['public'],
   createClubs: ['mod', 'granted'],
   moderateTags: ['granted'],
-<<<<<<< HEAD
+  chat: ['user'],
   creatorsProgram: ['mod', 'granted'],
-=======
-  chat: ['user'],
->>>>>>> 98e58287
 });
 export const featureFlagKeys = Object.keys(featureFlags) as FeatureFlagKey[];
 
