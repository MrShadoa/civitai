import { camelCase } from 'lodash-es';
import { SessionUser } from 'next-auth';
import { isDev } from '~/env/other';
import { getDisplayName } from '~/utils/string-helpers';

// --------------------------
// Feature Availability
// --------------------------
const featureAvailability = ['dev', 'mod', 'public', 'user', 'member', 'granted'] as const;
const featureFlags = createFeatureFlags({
  earlyAccessModel: ['dev'],
  apiKeys: ['public'],
  ambientCard: ['public'],
  gallery: ['mod', 'member'],
  posts: ['mod', 'member'],
  articles: ['public'],
  articleCreate: ['public'],
  adminTags: ['mod', 'granted'],
  civitaiLink: ['mod', 'member'],
  stripe: ['mod'],
  imageTraining: ['dev', 'mod', 'member'],
  imageTrainingResults: ['user'],
  sdxlGeneration: ['public'],
  questions: ['dev', 'mod'],
  imageGeneration: {
    toggleable: true,
    default: true,
    displayName: 'Image Generation (Beta)',
    description: `Generate images with any supported AI resource. This is a beta feature, so please report any issues you find!`,
    availability: ['public'],
  },
  enhancedSearch: {
    toggleable: true,
    default: true,
    displayName: 'Search (Beta)',
    description: `We're improving our search experience! This is a beta feature, so please report any issues you find!`,
    availability: ['public'],
  },
  alternateHome: ['public'],
  collections: ['public'],
  air: {
    toggleable: true,
    default: true,
    displayName: 'AI Resource Identifier',
    description: `Show the Civitai AIR on resources for easy use within the Civitai Services API or Civitai Comfy Nodes.`,
    availability: ['user'],
  },
  modelCardV2: {
    toggleable: true,
    default: true,
    displayName: 'Model Card V2',
    description: `A fresh style for model cards with more information and a better layout.`,
    availability: ['public'],
  },
  profileCollections: ['public'],
  imageSearch: ['dev'],
  buzz: ['public'],
  signal: ['user'],
  assistant: {
    toggleable: true,
    default: true,
    displayName: 'CivBot Assistant (Alpha)',
    description: `A helpful chat assistant that can answer questions about Stable Diffusion, Civitai, and more! We're still training it, so please report any issues you find!`,
    availability: ['mod', 'member'],
  },
  bounties: ['public'],
  newsroom: ['public'],
  safety: ['mod'],
  profileOverhaul: {
    toggleable: true,
    default: true,
    displayName: 'Profile v2 (Beta)',
    description: `An improved user profile experience to boast around.`,
    availability: ['public'],
  },
  csamReports: ['granted'],
  clubs: ['mod'],
  createClubs: ['mod', 'granted'],
  moderateTags: ['granted'],
  chat: ['user'],
  creatorsProgram: ['mod', 'granted'],
  buzzWithdrawalTransfer: ['granted'],
<<<<<<< HEAD
  vault: ['public'],
  membershipsV2: ['mod'],
=======
  vault: ['mod'],
  draftMode: ['mod'],
>>>>>>> 497c9760
});
export const featureFlagKeys = Object.keys(featureFlags) as FeatureFlagKey[];

// --------------------------
// Logic
// --------------------------
export const hasFeature = (key: FeatureFlagKey, user?: SessionUser) => {
  const { availability } = featureFlags[key];
  const devRequirement = availability.includes('dev') ? isDev : availability.length > 0;
  const grantedAccess = availability.includes('granted')
    ? !!user?.permissions?.includes(key)
    : false;

  const roles = availability.filter((x) => x !== 'dev');
  let roleAccess = roles.length === 0 || roles.includes('public');
  if (!roleAccess && roles.length !== 0 && !!user) {
    if (roles.includes('user')) roleAccess = true;
    else if (roles.includes('mod') && user.isModerator) roleAccess = true;
    else if (!!user.tier && user.tier != 'free' && roles.includes('member'))
      roleAccess = true; // Gives access to any tier
    else if (user.tier && roles.includes(user.tier as FeatureAvailability)) roleAccess = true;
  }

  return devRequirement && (grantedAccess || roleAccess);
};

export type FeatureAccess = Record<FeatureFlagKey, boolean>;
export const getFeatureFlags = ({ user }: { user?: SessionUser }) => {
  const keys = Object.keys(featureFlags) as FeatureFlagKey[];
  return keys.reduce<FeatureAccess>((acc, key) => {
    acc[key] = hasFeature(key, user);
    return acc;
  }, {} as FeatureAccess);
};

export const toggleableFeatures = Object.entries(featureFlags)
  .filter(([, value]) => value.toggleable)
  .map(([key, value]) => ({
    key: key as FeatureFlagKey,
    displayName: value.displayName,
    description: value.description,
    default: value.default ?? true,
  }));

type FeatureAvailability = (typeof featureAvailability)[number];
export type FeatureFlagKey = keyof typeof featureFlags;
type FeatureFlag = {
  displayName: string;
  description?: string;
  availability: FeatureAvailability[];
  toggleable: boolean;
  default?: boolean;
};

function createFeatureFlags<T extends Record<string, FeatureFlag | FeatureAvailability[]>>(
  flags: T
) {
  const features = {} as { [K in keyof T]: FeatureFlag };
  const envOverrides = getEnvOverrides();

  for (const [key, value] of Object.entries(flags)) {
    if (Array.isArray(value))
      features[key as keyof T] = {
        availability: value,
        toggleable: false,
        displayName: getDisplayName(key),
      };
    else features[key as keyof T] = value;

    // Apply ENV overrides
    const override = envOverrides[key as FeatureFlagKey];
    if (override) features[key as keyof T].availability = override;
  }

  return features;
}

function getEnvOverrides() {
  const processFeatureAvailability: Partial<Record<FeatureFlagKey, FeatureAvailability[]>> = {};
  // Set flags from ENV
  for (const [key, value] of Object.entries(process.env)) {
    if (!key.startsWith('FEATURE_FLAG_')) continue;
    const featureKey = camelCase(key.replace('FEATURE_FLAG_', ''));
    const availability: FeatureAvailability[] = [];

    for (const x of value?.split(',') ?? []) {
      if (featureAvailability.includes(x as FeatureAvailability))
        availability.push(x as FeatureAvailability);
    }
    processFeatureAvailability[featureKey as FeatureFlagKey] = availability;
  }

  return processFeatureAvailability;
}<|MERGE_RESOLUTION|>--- conflicted
+++ resolved
@@ -80,13 +80,9 @@
   chat: ['user'],
   creatorsProgram: ['mod', 'granted'],
   buzzWithdrawalTransfer: ['granted'],
-<<<<<<< HEAD
-  vault: ['public'],
-  membershipsV2: ['mod'],
-=======
   vault: ['mod'],
   draftMode: ['mod'],
->>>>>>> 497c9760
+  membershipsV2: ['mod'],
 });
 export const featureFlagKeys = Object.keys(featureFlags) as FeatureFlagKey[];
 
