import { camelCase } from 'lodash-es';
import { SessionUser } from 'next-auth';
import { isDev } from '~/env/other';
import { getDisplayName } from '~/utils/string-helpers';

// --------------------------
// Feature Availability
// --------------------------
const featureAvailability = ['dev', 'mod', 'public', 'user', 'founder', 'granted'] as const;
const featureFlags = createFeatureFlags({
  earlyAccessModel: ['dev'],
  apiKeys: ['public'],
  ambientCard: ['public'],
  gallery: ['mod', 'founder'],
  posts: ['mod', 'founder'],
  articles: ['public'],
  articleCreate: ['public'],
  adminTags: ['mod', 'granted'],
  civitaiLink: ['mod', 'founder'],
  stripe: ['mod'],
  imageTraining: ['dev', 'mod', 'founder'],
  imageTrainingResults: ['user'],
  sdxlGeneration: ['public'],
  imageGeneration: {
    toggleable: true,
    default: true,
    displayName: 'Image Generation (Beta)',
    description: `Generate images with any supported AI resource. This is a beta feature, so please report any issues you find!`,
    availability: ['public'],
  },
  enhancedSearch: {
    toggleable: true,
    default: true,
    displayName: 'Search (Beta)',
    description: `We're improving our search experience! This is a beta feature, so please report any issues you find!`,
    availability: ['public'],
  },
  alternateHome: {
    toggleable: true,
    default: true,
    displayName: 'New Home Page',
    description: `A new home page with a more modern design and more features. This is a beta feature, so please report any issues you find!`,
    availability: ['public'],
  },
  collections: ['public'],
  air: {
    toggleable: true,
    default: false,
    displayName: 'AI Resource Identifier',
    description: `Show the Civitai AIR on resources to make it easier to pull them into the Civitai Comfy Nodes.`,
    availability: ['user'],
  },
  modelCardV2: {
    toggleable: true,
    default: true,
    displayName: 'Model Card V2',
    description: `A fresh style for model cards with more information and a better layout.`,
    availability: ['user'],
  },
  profileCollections: ['public'],
  imageSearch: ['dev'],
  buzz: ['public'],
  signal: ['user'],
  assistant: {
    toggleable: true,
    default: true,
    displayName: 'CivBot Assistant (Alpha)',
    description: `A helpful chat assistant that can answer questions about Stable Diffusion, Civitai, and more! We're still training it, so please report any issues you find!`,
    availability: ['mod', 'founder'],
  },
  bounties: ['public'],
  newsroom: ['public'],
  safety: ['mod'],
  profileOverhaul: {
    toggleable: true,
    default: true,
    displayName: 'Profile v2 (Beta)',
    description: `An improved user profile experience to boast around.`,
    availability: ['public'],
  },
<<<<<<< HEAD
  csamReports: ['granted'],
  clubs: ['mod', 'granted'],
=======
  clubs: ['public'],
>>>>>>> 7e5643c7
  createClubs: ['mod', 'granted'],
});
export const featureFlagKeys = Object.keys(featureFlags);

// --------------------------
// Logic
// --------------------------
export const hasFeature = (key: FeatureFlagKey, user?: SessionUser) => {
  const { availability } = featureFlags[key];
  const devRequirement = availability.includes('dev') ? isDev : availability.length > 0;
  const grantedAccess = availability.includes('granted')
    ? !!user?.permissions?.includes(key)
    : false;

  const roles = availability.filter((x) => x !== 'dev');
  let roleAccess = roles.length === 0 || roles.includes('public');
  if (!roleAccess && roles.length !== 0 && !!user) {
    if (roles.includes('user')) roleAccess = true;
    else if (roles.includes('mod') && user.isModerator) roleAccess = true;
    else if (user.tier && roles.includes(user.tier as FeatureAvailability)) roleAccess = true;
  }

  return devRequirement && (grantedAccess || roleAccess);
};

export type FeatureAccess = Record<FeatureFlagKey, boolean>;
export const getFeatureFlags = ({ user }: { user?: SessionUser }) => {
  const keys = Object.keys(featureFlags) as FeatureFlagKey[];
  return keys.reduce<FeatureAccess>((acc, key) => {
    acc[key] = hasFeature(key, user);
    return acc;
  }, {} as FeatureAccess);
};

export const toggleableFeatures = Object.entries(featureFlags)
  .filter(([, value]) => value.toggleable)
  .map(([key, value]) => ({
    key: key as FeatureFlagKey,
    displayName: value.displayName,
    description: value.description,
    default: value.default ?? true,
  }));

type FeatureAvailability = (typeof featureAvailability)[number];
export type FeatureFlagKey = keyof typeof featureFlags;
type FeatureFlag = {
  displayName: string;
  description?: string;
  availability: FeatureAvailability[];
  toggleable: boolean;
  default?: boolean;
};

function createFeatureFlags<T extends Record<string, FeatureFlag | FeatureAvailability[]>>(
  flags: T
) {
  const features: { [K in keyof T]: FeatureFlag } = {} as any;
  const envOverrides = getEnvOverrides();

  for (const [key, value] of Object.entries(flags)) {
    if (Array.isArray(value))
      features[key as keyof T] = {
        availability: value,
        toggleable: false,
        displayName: getDisplayName(key),
      };
    else features[key as keyof T] = value;

    // Apply ENV overrides
    const override = envOverrides[key as FeatureFlagKey];
    if (override) features[key as keyof T].availability = override;
  }

  return features;
}

function getEnvOverrides() {
  const processFeatureAvailability: Partial<Record<FeatureFlagKey, FeatureAvailability[]>> = {};
  // Set flags from ENV
  for (const [key, value] of Object.entries(process.env)) {
    if (!key.startsWith('FEATURE_FLAG_')) continue;
    const featureKey = camelCase(key.replace('FEATURE_FLAG_', ''));
    const availability: FeatureAvailability[] = [];

    for (const x of value?.split(',') ?? []) {
      if (featureAvailability.includes(x as FeatureAvailability))
        availability.push(x as FeatureAvailability);
    }
    processFeatureAvailability[featureKey as FeatureFlagKey] = availability;
  }

  return processFeatureAvailability;
}<|MERGE_RESOLUTION|>--- conflicted
+++ resolved
@@ -78,12 +78,8 @@
     description: `An improved user profile experience to boast around.`,
     availability: ['public'],
   },
-<<<<<<< HEAD
   csamReports: ['granted'],
-  clubs: ['mod', 'granted'],
-=======
   clubs: ['public'],
->>>>>>> 7e5643c7
   createClubs: ['mod', 'granted'],
 });
 export const featureFlagKeys = Object.keys(featureFlags);
