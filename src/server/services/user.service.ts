import {
  ToggleUserArticleEngagementsInput,
  UserByReferralCodeSchema,
} from './../schema/user.schema';
import {
  throwBadRequestError,
  throwConflictError,
  throwNotFoundError,
} from '~/server/utils/errorHandling';
import {
  ArticleEngagementType,
  BountyEngagementType,
  CosmeticSource,
  CosmeticType,
  ModelEngagementType,
  NsfwLevel,
  OnboardingStep,
  Prisma,
  SearchIndexUpdateQueueAction,
  TagEngagementType,
} from '@prisma/client';

import { dbWrite, dbRead } from '~/server/db/client';
import { GetByIdInput } from '~/server/schema/base.schema';
import {
  DeleteUserInput,
  GetAllUsersInput,
  GetByUsernameSchema,
  GetUserCosmeticsSchema,
  ToggleBlockedTagSchema,
  ToggleUserBountyEngagementsInput,
} from '~/server/schema/user.schema';
import { invalidateSession } from '~/server/utils/session-helpers';
import { env } from '~/env/server.mjs';
import {
  refreshAllHiddenForUser,
  refreshHiddenModelsForUser,
  refreshHiddenUsersForUser,
} from '~/server/services/user-cache.service';
import { cancelSubscription } from '~/server/services/stripe.service';
import { playfab } from '~/server/playfab/client';
import blockedUsernames from '~/utils/blocklist-username.json';
import { getSystemPermissions } from '~/server/services/system-cache';
import {
  articlesSearchIndex,
  bountiesSearchIndex,
  collectionsSearchIndex,
  imagesSearchIndex,
  modelsSearchIndex,
  usersSearchIndex,
} from '~/server/search-index';
import { userWithCosmeticsSelect } from '~/server/selectors/user.selector';
import { articleMetrics, imageMetrics, userMetrics } from '~/server/metrics';
import { refereeCreatedReward, userReferredReward } from '~/server/rewards';
import { handleLogError } from '~/server/utils/errorHandling';
import { isCosmeticAvailable } from '~/server/services/cosmetic.service';
import { ProfileImage, profileImageSelect } from '../selectors/image.selector';
import { bustCachedArray, cachedObject } from '~/server/utils/cache-helpers';
import { constants } from '~/server/common/constants';
<<<<<<< HEAD
import { REDIS_KEYS } from '~/server/redis/client';
=======
import { baseS3Client } from '~/utils/s3-client';
import { isDefined } from '~/utils/type-guards';
>>>>>>> 11fa414c
// import { createFeaturebaseToken } from '~/server/featurebase/featurebase';

export const getUserCreator = async ({
  leaderboardId,
  ...where
}: {
  username?: string;
  id?: number;
  leaderboardId?: string;
}) => {
  return dbRead.user.findFirst({
    where: {
      ...where,
      deletedAt: null,
      AND: [
        { id: { not: constants.system.user.id } },
        { username: { not: constants.system.user.username } },
      ],
    },
    select: {
      id: true,
      image: true,
      username: true,
      muted: true,
      bannedAt: true,
      createdAt: true,
      links: {
        select: {
          url: true,
          type: true,
        },
      },
      stats: {
        select: {
          ratingAllTime: true,
          ratingCountAllTime: true,
          downloadCountAllTime: true,
          favoriteCountAllTime: true,
          followerCountAllTime: true,
        },
      },
      rank: {
        select: {
          leaderboardRank: true,
          leaderboardId: true,
          leaderboardTitle: true,
          leaderboardCosmetic: true,
        },
      },
      cosmetics: {
        where: { equippedAt: { not: null } },
        select: {
          data: true,
          cosmetic: {
            select: {
              id: true,
              data: true,
              type: true,
              source: true,
              name: true,
            },
          },
        },
      },
      profilePicture: {
        select: profileImageSelect,
      },
      _count: {
        select: {
          models: {
            where: { status: 'Published' },
          },
        },
      },
    },
  });
};

type GetUsersRow = {
  id: number;
  username: string;
  status: 'active' | 'banned' | 'muted' | 'deleted' | undefined;
  avatarUrl: string | undefined;
  avatarNsfw: NsfwLevel | undefined;
};

// Caution! this query is exposed to the public API, only non-sensitive data should be returned
export const getUsers = ({ limit, query, email, ids, include }: GetAllUsersInput) => {
  const select = ['u.id', 'u.username'];
  if (include?.includes('status'))
    select.push(`
      CASE
        WHEN u."deletedAt" IS NOT NULL THEN 'deleted'
        WHEN u."bannedAt" IS NOT NULL THEN 'banned'
        WHEN u.muted IS TRUE THEN 'muted'
        ELSE 'active'
      END AS status`);
  if (include?.includes('avatar'))
    select.push(
      'COALESCE(i.url, u.image) AS "avatarUrl"',
      `COALESCE(i.nsfw, 'None') AS "avatarNsfw"`
    );

  return dbRead.$queryRaw<GetUsersRow[]>`
    SELECT
      ${Prisma.raw(select.join(','))}
    FROM "User" u
    ${Prisma.raw(
      include?.includes('avatar') ? 'LEFT JOIN "Image" i ON i.id = u."profilePictureId"' : ''
    )}
    WHERE
      ${ids && ids.length > 0 ? Prisma.sql`u.id IN (${Prisma.join(ids)})` : Prisma.sql`TRUE`}
      AND ${query ? Prisma.sql`u.username LIKE ${query + '%'}` : Prisma.sql`TRUE`}
      AND ${email ? Prisma.sql`u.email ILIKE ${email + '%'}` : Prisma.sql`TRUE`}
      AND u."deletedAt" IS NULL
      AND u."id" != -1
    ${Prisma.raw(query ? 'ORDER BY LENGTH(username) ASC' : '')}
    ${Prisma.raw(limit ? 'LIMIT ' + limit : '')}
  `;
};

export const getUserById = <TSelect extends Prisma.UserSelect = Prisma.UserSelect>({
  id,
  select,
}: GetByIdInput & { select: TSelect }) => {
  return dbRead.user.findUnique({
    where: { id },
    select,
  });
};

export const getUserByUsername = <TSelect extends Prisma.UserSelect = Prisma.UserSelect>({
  username,
  select,
}: GetByUsernameSchema & { select: TSelect }) => {
  return dbRead.user.findFirst({
    where: { username, deletedAt: null, id: { not: -1 } },
    select,
  });
};

export const isUsernamePermitted = (username: string) => {
  const lower = username.toLowerCase();
  const isPermitted = !(
    blockedUsernames.partial.some((x) => lower.includes(x)) ||
    blockedUsernames.exact.some((x) => lower === x)
  );

  return isPermitted;
};

export const updateUserById = async ({
  id,
  data,
}: {
  id: number;
  data: Prisma.UserUpdateInput;
}) => {
  const user = await dbWrite.user.update({ where: { id }, data });
  await usersSearchIndex.queueUpdate([{ id, action: SearchIndexUpdateQueueAction.Update }]);

  return user;
};

export const acceptTOS = ({ id }: { id: number }) => {
  return dbWrite.user.update({
    where: { id },
    data: { tos: true },
  });
};

// export const completeOnboarding = async ({ id }: { id: number }) => {
//   return dbWrite.user.update({
//     where: { id },
//     data: { onboarded: true },
//   });
// };

export const updateOnboardingSteps = async ({
  id,
  steps,
}: {
  id: number;
  steps: OnboardingStep[];
}) => {
  return dbWrite.user.update({
    where: { id },
    data: { onboardingSteps: steps },
  });
};

export const getUserEngagedModels = ({ id }: { id: number }) => {
  return dbRead.modelEngagement.findMany({
    where: { userId: id },
    select: { modelId: true, type: true },
  });
};

export const getUserEngagedModelVersions = ({ id }: { id: number }) => {
  return dbRead.modelVersionEngagement.findMany({
    where: { userId: id },
    select: { modelVersionId: true, type: true },
  });
};

export const getUserEngagedModelByModelId = ({
  userId,
  modelId,
}: {
  userId: number;
  modelId: number;
}) => {
  return dbRead.modelEngagement.findUnique({ where: { userId_modelId: { userId, modelId } } });
};

export const getUserTags = ({ userId, type }: { userId: number; type?: TagEngagementType }) => {
  return dbRead.tagEngagement.findMany({ where: { userId, type } });
};

export const getCreators = async <TSelect extends Prisma.UserSelect>({
  query,
  take,
  skip,
  select,
  orderBy,
  excludeIds = [],
  count = false,
}: {
  select: TSelect;
  query?: string;
  take?: number;
  skip?: number;
  count?: boolean;
  orderBy?: Prisma.UserFindManyArgs['orderBy'];
  excludeIds?: number[];
}) => {
  const where: Prisma.UserWhereInput = {
    username: query ? { contains: query } : undefined,
    models: { some: {} },
    id: excludeIds.length ? { notIn: excludeIds } : undefined,
    deletedAt: null,
  };
  const items = await dbRead.user.findMany({
    take,
    skip,
    select,
    where,
    orderBy,
  });

  if (count) {
    const count = await dbRead.user.count({ where });
    return { items, count };
  }

  return { items };
};

export const toggleModelEngagement = async ({
  userId,
  modelId,
  type,
}: {
  userId: number;
  modelId: number;
  type: ModelEngagementType;
}) => {
  const engagement = await dbWrite.modelEngagement.findUnique({
    where: { userId_modelId: { userId, modelId } },
    select: { type: true },
  });

  if (engagement) {
    if (engagement.type === type)
      await dbWrite.modelEngagement.delete({
        where: { userId_modelId: { userId, modelId } },
      });
    else if (engagement.type !== type)
      await dbWrite.modelEngagement.update({
        where: { userId_modelId: { userId, modelId } },
        data: { type, createdAt: new Date() },
      });

    return engagement.type !== type;
  }

  await dbWrite.modelEngagement.create({ data: { type, modelId, userId } });
  if (type === 'Hide') {
    await refreshHiddenModelsForUser({ userId });
    // await playfab.trackEvent(userId, { eventName: 'user_hide_model', modelId });
  } else if (type === 'Favorite') {
    // await playfab.trackEvent(userId, { eventName: 'user_favorite_model', modelId });
  }
  return true;
};

export const toggleModelFavorite = async ({
  userId,
  modelId,
}: {
  userId: number;
  modelId: number;
}) => toggleModelEngagement({ userId, modelId, type: 'Favorite' });

export const toggleModelHide = async ({ userId, modelId }: { userId: number; modelId: number }) =>
  toggleModelEngagement({ userId, modelId, type: 'Hide' });

export const toggleFollowUser = async ({
  userId,
  targetUserId,
}: {
  userId: number;
  targetUserId: number;
}) => {
  const engagement = await dbWrite.userEngagement.findUnique({
    where: { userId_targetUserId: { targetUserId, userId } },
    select: { type: true },
  });

  if (engagement) {
    if (engagement.type === 'Follow')
      await dbWrite.userEngagement.delete({
        where: { userId_targetUserId: { userId, targetUserId } },
      });
    else if (engagement.type === 'Hide')
      await dbWrite.userEngagement.update({
        where: { userId_targetUserId: { userId, targetUserId } },
        data: { type: 'Follow' },
      });

    return false;
  }

  await dbWrite.userEngagement.create({ data: { type: 'Follow', targetUserId, userId } });
  await playfab.trackEvent(userId, { eventName: 'user_follow_user', userId: targetUserId });
  return true;
};

export const toggleHideUser = async ({
  userId,
  targetUserId,
}: {
  userId: number;
  targetUserId: number;
}) => {
  const engagement = await dbWrite.userEngagement.findUnique({
    where: { userId_targetUserId: { targetUserId, userId } },
    select: { type: true },
  });

  if (engagement) {
    if (engagement.type === 'Hide')
      await dbWrite.userEngagement.delete({
        where: { userId_targetUserId: { userId, targetUserId } },
      });
    else if (engagement.type === 'Follow')
      await dbWrite.userEngagement.update({
        where: { userId_targetUserId: { userId, targetUserId } },
        data: { type: 'Hide' },
      });

    return false;
  }

  await dbWrite.userEngagement.create({ data: { type: 'Hide', targetUserId, userId } });
  await playfab.trackEvent(userId, { eventName: 'user_hide_user', userId: targetUserId });
  await refreshHiddenUsersForUser({ userId });
  return true;
};

export const deleteUser = async ({ id, username, removeModels }: DeleteUserInput) => {
  const user = await dbWrite.user.findFirst({
    where: { username, id },
    select: { id: true },
  });
  if (!user) throw throwNotFoundError('Could not find user');

  const modelData: Prisma.ModelUpdateManyArgs['data'] = removeModels
    ? { deletedAt: new Date(), status: 'Deleted' }
    : { userId: -1 };

  const result = await dbWrite.$transaction([
    dbWrite.model.updateMany({ where: { userId: user.id }, data: modelData }),
    dbWrite.account.deleteMany({ where: { userId: user.id } }),
    dbWrite.session.deleteMany({ where: { userId: user.id } }),
    dbWrite.user.update({
      where: { id: user.id },
      data: { deletedAt: new Date(), email: null, username: null },
    }),
  ]);

  await usersSearchIndex.queueUpdate([{ id, action: SearchIndexUpdateQueueAction.Delete }]);

  await invalidateSession(id);

  // Cancel their subscription
  await cancelSubscription({ userId: user.id });

  return result;
};

/** Soft delete will ban the user, unsubscribe the user, and restrict access to the user's models/images  */
export async function softDeleteUser({ id }: { id: number }) {
  await dbWrite.model.updateMany({
    where: { userId: id },
    data: { status: 'UnpublishedViolation' },
  });
  await dbWrite.image.updateMany({
    where: { userId: id },
    data: { ingestion: 'Blocked', blockedFor: 'CSAM', needsReview: 'blocked' },
  });
  await cancelSubscription({ userId: id });
  await dbWrite.user.update({ where: { id }, data: { bannedAt: new Date() } });
  await invalidateSession(id);
}

export const toggleBlockedTag = async ({
  tagId,
  userId,
}: ToggleBlockedTagSchema & { userId: number }) => {
  const matchedTag = await dbWrite.tagEngagement.findUnique({
    where: { userId_tagId: { userId, tagId } },
    select: { type: true },
  });

  let isHidden = false;
  if (matchedTag) {
    if (matchedTag.type === 'Hide')
      await dbWrite.tagEngagement.delete({
        where: { userId_tagId: { userId, tagId } },
      });
    else if (matchedTag.type === 'Follow')
      await dbWrite.tagEngagement.update({
        where: { userId_tagId: { userId, tagId } },
        data: { type: 'Hide' },
      });
  } else {
    await dbWrite.tagEngagement.create({ data: { userId, tagId, type: 'Hide' } });
    isHidden = true;
  }
  await refreshAllHiddenForUser({ userId });
  return isHidden;
};

export const updateAccountScope = async ({
  providerAccountId,
  provider,
  scope,
}: {
  providerAccountId: string;
  provider: string;
  scope?: string;
}) => {
  if (!scope) return;

  const account = await dbWrite.account.findUnique({
    where: { provider_providerAccountId: { provider, providerAccountId } },
    select: { id: true, scope: true },
  });
  if (account && !!account.scope) {
    const currentScope = account.scope.split(' ');
    const hasNewScope = scope?.split(' ').some((s) => !currentScope.includes(s));
    if (hasNewScope) await dbWrite.account.update({ where: { id: account.id }, data: { scope } });
  }
};

export const getSessionUser = async ({ userId, token }: { userId?: number; token?: string }) => {
  if (!userId && !token) return undefined;
  const where: Prisma.UserWhereInput = { deletedAt: null };
  if (userId) where.id = userId;
  else if (token) where.keys = { some: { key: token } };

  const user = await dbWrite.user.findFirst({
    where,
    include: {
      subscription: { select: { status: true, product: { select: { metadata: true } } } },
      referral: { select: { id: true } },
      profilePicture: {
        select: {
          id: true,
          url: true,
          nsfw: true,
          hash: true,
          userId: true,
        },
      },
    },
  });
  if (!user) return undefined;

  const { subscription, profilePicture, profilePictureId, ...rest } = user;
  const tier: string | undefined =
    subscription && ['active', 'trialing'].includes(subscription.status)
      ? (subscription.product.metadata as any)[env.STRIPE_METADATA_KEY]
      : undefined;

  const permissions: string[] = [];
  const systemPermissions = await getSystemPermissions();
  for (const [key, value] of Object.entries(systemPermissions)) {
    if (value.includes(user.id)) permissions.push(key);
  }

  // let feedbackToken: string | undefined;
  // if (!!user.username && !!user.email)
  //   feedbackToken = createFeaturebaseToken(user as { username: string; email: string });

  return {
    ...rest,
    image: profilePicture?.url ?? rest.image,
    tier,
    permissions,
    // feedbackToken,
  };
};

export const removeAllContent = async ({ id }: { id: number }) => {
  const models = await dbRead.model.findMany({ where: { userId: id }, select: { id: true } });
  const images = await dbRead.image.findMany({
    where: { userId: id },
    select: { id: true, url: true },
  });
  const articles = await dbRead.article.findMany({ where: { userId: id }, select: { id: true } });
  const collections = await dbRead.collection.findMany({
    where: { userId: id },
    select: { id: true },
  });
  const bounties = await dbRead.collection.findMany({
    where: { userId: id },
    select: { id: true },
  });

  // sort deletes by least impactful to most impactful
  await dbWrite.imageReaction.deleteMany({ where: { userId: id } });
  await dbWrite.articleReaction.deleteMany({ where: { userId: id } });
  await dbWrite.commentReaction.deleteMany({ where: { userId: id } });
  await dbWrite.commentV2Reaction.deleteMany({ where: { userId: id } });
  await dbWrite.bountyEntry.deleteMany({
    where: { userId: id, benefactors: { none: {} } },
  });
  await dbWrite.bounty.deleteMany({ where: { userId: id } });
  await dbWrite.answer.deleteMany({ where: { userId: id } });
  await dbWrite.question.deleteMany({ where: { userId: id } });
  await dbWrite.userLink.deleteMany({ where: { userId: id } });
  await dbWrite.userProfile.deleteMany({ where: { userId: id } });
  await dbWrite.resourceReview.deleteMany({ where: { userId: id } });
  await dbWrite.commentV2.deleteMany({ where: { userId: id } });
  await dbWrite.comment.deleteMany({ where: { userId: id } });
  await dbWrite.collection.deleteMany({ where: { userId: id } });
  await dbWrite.article.deleteMany({ where: { userId: id } });
  await dbWrite.post.deleteMany({ where: { userId: id } });
  await dbWrite.model.deleteMany({ where: { userId: id } });

  // remove images from s3 buckets before deleting them
  try {
    for (const image of images) {
      const { items } = await baseS3Client.listObjects({
        bucket: env.S3_IMAGE_CACHE_BUCKET,
        prefix: image.url,
      });
      await baseS3Client.deleteManyObjects({
        bucket: env.S3_IMAGE_CACHE_BUCKET,
        keys: items.map((x) => x.Key).filter(isDefined),
      });
    }
    await baseS3Client.deleteManyObjects({
      bucket: env.S3_IMAGE_UPLOAD_BUCKET,
      keys: images.map((x) => x.url),
    });
  } catch (e) {}
  await dbWrite.image.deleteMany({ where: { userId: id } });

  await modelsSearchIndex.queueUpdate(
    models.map((m) => ({ id: m.id, action: SearchIndexUpdateQueueAction.Delete }))
  );
  await imagesSearchIndex.queueUpdate(
    images.map((i) => ({ id: i.id, action: SearchIndexUpdateQueueAction.Delete }))
  );
  await articlesSearchIndex.queueUpdate(
    articles.map((a) => ({ id: a.id, action: SearchIndexUpdateQueueAction.Delete }))
  );
  await collectionsSearchIndex.queueUpdate(
    collections.map((c) => ({ id: c.id, action: SearchIndexUpdateQueueAction.Delete }))
  );
  await bountiesSearchIndex.queueUpdate(
    bounties.map((c) => ({ id: c.id, action: SearchIndexUpdateQueueAction.Delete }))
  );
  await usersSearchIndex.queueUpdate([{ id, action: SearchIndexUpdateQueueAction.Delete }]);

  await userMetrics.queueUpdate(id);
  await imageMetrics.queueUpdate(images.map((i) => i.id));
  await articleMetrics.queueUpdate(articles.map((a) => a.id));
};

export const getUserCosmetics = ({
  userId,
  equipped,
}: GetUserCosmeticsSchema & { userId: number }) => {
  return dbRead.user.findUnique({
    where: { id: userId },
    select: {
      cosmetics: {
        where: equipped ? { equippedAt: { not: null } } : undefined,
        select: {
          obtainedAt: true,
          cosmetic: {
            select: {
              id: true,
              name: true,
              description: true,
              type: true,
              source: true,
              data: true,
            },
          },
        },
      },
    },
  });
};

type UserCosmeticLookup = {
  userId: number;
  cosmetics: {
    cosmetic: {
      id: number;
      name: string;
      type: CosmeticType;
      data: Prisma.JsonValue;
      source: CosmeticSource;
    };
    data: Prisma.JsonValue;
  }[];
};
export async function getCosmeticsForUsers(userIds: number[]) {
  const userCosmetics = await cachedObject<UserCosmeticLookup>({
    key: REDIS_KEYS.COSMETICS,
    idKey: 'userId',
    ids: userIds,
    lookupFn: async (ids) => {
      const userCosmeticsRaw = await dbRead.userCosmetic.findMany({
        where: { userId: { in: ids }, equippedAt: { not: null } },
        select: {
          userId: true,
          data: true,
          cosmetic: { select: { id: true, data: true, type: true, source: true, name: true } },
        },
      });
      const results = userCosmeticsRaw.reduce((acc, { userId, ...cosmetic }) => {
        acc[userId] ??= { userId, cosmetics: [] };
        acc[userId].cosmetics.push(cosmetic);
        return acc;
      }, {} as Record<number, UserCosmeticLookup>);
      return results;
    },
    ttl: 60 * 60 * 24, // 24 hours
  });

  return Object.fromEntries(Object.values(userCosmetics).map((x) => [x.userId, x.cosmetics]));
}
export async function deleteUserCosmeticCache(userId: number) {
  await bustCachedArray(REDIS_KEYS.COSMETICS, 'userId', userId);
}

export async function getProfilePicturesForUsers(userIds: number[]) {
  return await cachedObject<ProfileImage>({
    key: REDIS_KEYS.PROFILE_PICTURES,
    idKey: 'userId',
    ids: userIds,
    lookupFn: async (ids) => {
      const profilePictures = await dbRead.$queryRaw<ProfileImage[]>`
        SELECT
          i.id,
          i.name,
          i.url,
          i.nsfw,
          i.hash,
          i."userId",
          i.ingestion,
          i.type,
          i.width,
          i.height,
          i.metadata
        FROM "User" u
        JOIN "Image" i ON i.id = u."profilePictureId"
        WHERE u.id IN (${Prisma.join(ids as number[])})
      `;
      return Object.fromEntries(profilePictures.map((x) => [x.userId, x]));
    },
    ttl: 60 * 60 * 24, // 24 hours
  });
}
export async function deleteUserProfilePictureCache(userId: number) {
  await bustCachedArray(REDIS_KEYS.PROFILE_PICTURES, 'userId', userId);
}

// #region [article engagement]
export const getUserArticleEngagements = async ({ userId }: { userId: number }) => {
  const engagements = await dbRead.articleEngagement.findMany({
    where: { userId },
    select: { articleId: true, type: true },
  });
  return engagements.reduce<Partial<Record<ArticleEngagementType, number[]>>>(
    (acc, { articleId, type }) => ({ ...acc, [type]: [...(acc[type] ?? []), articleId] }),
    {}
  );
};

export const updateLeaderboardRank = async ({
  userIds,
  leaderboardIds,
}: {
  userIds?: number | number[];
  leaderboardIds?: string | string[];
} = {}) => {
  if (userIds && !Array.isArray(userIds)) userIds = [userIds];
  if (leaderboardIds && !Array.isArray(leaderboardIds)) leaderboardIds = [leaderboardIds];

  const WHERE = [Prisma.sql`1=1`];
  if (userIds) WHERE.push(Prisma.sql`"userId" IN (${Prisma.join(userIds as number[])})`);
  if (leaderboardIds)
    WHERE.push(Prisma.sql`"leaderboardId" IN (${Prisma.join(leaderboardIds as string[])})`);

  await dbWrite.$transaction([
    dbWrite.$executeRaw`
      UPDATE "UserRank" SET "leaderboardRank" = null, "leaderboardId" = null, "leaderboardTitle" = null, "leaderboardCosmetic" = null
      WHERE ${Prisma.join(WHERE, ' AND ')};
    `,
    dbWrite.$executeRaw`
      WITH user_positions AS (
        SELECT
          lr."userId",
          lr."leaderboardId",
          l."title",
          lr.position,
          row_number() OVER (PARTITION BY "userId" ORDER BY "position") row_num
        FROM "User" u
        JOIN "LeaderboardResult" lr ON lr."userId" = u.id
        JOIN "Leaderboard" l ON l.id = lr."leaderboardId" AND l.public
        WHERE lr.date = current_date
          AND (
            u."leaderboardShowcase" IS NULL
            OR lr."leaderboardId" = u."leaderboardShowcase"
          )
      ), lowest_position AS (
        SELECT
          up."userId",
          up.position,
          up."leaderboardId",
          up."title" "leaderboardTitle",
          (
            SELECT data->>'url'
            FROM "Cosmetic" c
            WHERE c."leaderboardId" = up."leaderboardId"
              AND up.position <= c."leaderboardPosition"
            ORDER BY c."leaderboardPosition"
            LIMIT 1
          ) as "leaderboardCosmetic"
        FROM user_positions up
        WHERE row_num = 1
      )
      INSERT INTO "UserRank" ("userId", "leaderboardRank", "leaderboardId", "leaderboardTitle", "leaderboardCosmetic")
      SELECT
      "userId",
      position,
      "leaderboardId",
      "leaderboardTitle",
      "leaderboardCosmetic"
      FROM lowest_position
      WHERE ${Prisma.join(WHERE, ' AND ')}
      ON CONFLICT ("userId") DO UPDATE SET
        "leaderboardId" = excluded."leaderboardId",
        "leaderboardRank" = excluded."leaderboardRank",
        "leaderboardTitle" = excluded."leaderboardTitle",
        "leaderboardCosmetic" = excluded."leaderboardCosmetic";
    `,
  ]);
};

export const toggleBan = async ({ id }: { id: number }) => {
  const user = await getUserById({ id, select: { bannedAt: true } });
  if (!user) throw throwNotFoundError(`No user with id ${id}`);

  const updatedUser = await updateUserById({
    id,
    data: { bannedAt: user.bannedAt ? null : new Date() },
  });
  await invalidateSession(id);

  // Unpublish their models
  await dbWrite.model.updateMany({
    where: { userId: id },
    data: { publishedAt: null, status: 'Unpublished' },
  });

  // Cancel their subscription
  await cancelSubscription({ userId: id });

  return updatedUser;
};

export const toggleUserArticleEngagement = async ({
  type,
  articleId,
  userId,
}: ToggleUserArticleEngagementsInput & { userId: number }) => {
  const articleEngagements = await dbRead.articleEngagement.findMany({
    where: { userId, articleId },
    select: { type: true },
  });

  const exists = !!articleEngagements.find((x) => x.type === type);
  const toDelete: ArticleEngagementType[] = [];

  // if the engagement exists, we only need to remove the existing engagmement
  if (exists) toDelete.push(type);
  // if the engagement doesn't exist, we need to remove mutually exclusive items
  else if (articleEngagements.length) {
    if (
      type === ArticleEngagementType.Favorite &&
      !!articleEngagements.find((x) => x.type === ArticleEngagementType.Hide)
    )
      toDelete.push(ArticleEngagementType.Hide);
    else if (
      type === ArticleEngagementType.Hide &&
      !!articleEngagements.find((x) => x.type === ArticleEngagementType.Favorite)
    )
      toDelete.push(ArticleEngagementType.Favorite);
  }

  // we may need to delete items regardless of whether the current engagement exists
  if (toDelete.length) {
    await dbWrite.articleEngagement.deleteMany({
      where: { userId, articleId, type: { in: toDelete } },
    });
  }

  if (!exists) {
    await dbWrite.articleEngagement.create({ data: { userId, articleId, type } });
  }

  return !exists;
};
// #endregion

//#region [bounty engagement]
export const getUserBountyEngagements = async ({ userId }: { userId: number }) => {
  const engagements = await dbRead.bountyEngagement.findMany({
    where: { userId },
    select: { bountyId: true, type: true },
  });

  return engagements.reduce<Partial<Record<BountyEngagementType, number[]>>>(
    (acc, { bountyId, type }) => ({ ...acc, [type]: [...(acc[type] ?? []), bountyId] }),
    {}
  );
};

export const toggleUserBountyEngagement = async ({
  type,
  bountyId,
  userId,
}: ToggleUserBountyEngagementsInput & { userId: number }) => {
  const engagement = await dbRead.bountyEngagement.findUnique({
    where: { type_bountyId_userId: { userId, bountyId, type } },
    select: { type: true },
  });

  if (!engagement) {
    await dbWrite.bountyEngagement.create({ data: { userId, bountyId, type } });
    return true;
  } else {
    await dbWrite.bountyEngagement.delete({
      where: { type_bountyId_userId: { userId, bountyId, type } },
    });
    return false;
  }
};
//#endregion

// #region [user referrals]
export const userByReferralCode = async ({ userReferralCode }: UserByReferralCodeSchema) => {
  const referralCode = await dbRead.userReferralCode.findFirst({
    where: { code: userReferralCode, deletedAt: null },
    select: {
      userId: true,
      user: {
        select: userWithCosmeticsSelect,
      },
    },
  });

  if (!referralCode) {
    throw throwBadRequestError('Referral code is not valid');
  }

  return referralCode.user;
};
// #endregion

export const createUserReferral = async ({
  id,
  userReferralCode,
  source,
  landingPage,
  loginRedirectReason,
  ip,
}: {
  id: number;
  userReferralCode?: string;
  source?: string;
  landingPage?: string;
  loginRedirectReason?: string;
  ip?: string;
}) => {
  const user = await dbRead.user.findUniqueOrThrow({
    where: { id },
    select: { id: true, referral: { select: { id: true, userReferralCodeId: true } } },
  });

  if (!!user.referral?.userReferralCodeId || (!!user.referral && !userReferralCode)) {
    return;
  }

  const applyRewards = async ({
    refereeId,
    referrerId,
  }: {
    refereeId: number;
    referrerId: number;
  }) => {
    await refereeCreatedReward.apply({ refereeId, referrerId }, ip);
    await userReferredReward.apply({ refereeId, referrerId }, ip);
  };

  if (userReferralCode || source || landingPage || loginRedirectReason) {
    // Confirm userReferralCode is valid:
    const referralCode = !!userReferralCode
      ? await dbRead.userReferralCode.findFirst({
          where: { code: userReferralCode, deletedAt: null },
        })
      : null;

    if (!referralCode && !source && !landingPage && !loginRedirectReason) {
      return;
    }

    if (user.referral && referralCode && !user.referral.userReferralCodeId) {
      // Allow to update a referral with a user-referral-code:
      await dbWrite.userReferral.update({
        where: { id: user.referral.id },
        data: { userReferralCodeId: referralCode.id },
      });

      await applyRewards({
        refereeId: id,
        referrerId: referralCode.userId,
      }).catch(handleLogError);
    } else if (!user.referral) {
      // Create new referral:
      await dbWrite.userReferral.create({
        data: {
          userId: id,
          source,
          landingPage,
          loginRedirectReason,
          userReferralCodeId: referralCode?.id ?? undefined,
        },
      });

      if (referralCode?.id) {
        await applyRewards({
          refereeId: id,
          referrerId: referralCode.userId,
        }).catch(handleLogError);
      }
    }
  }
};

export const claimCosmetic = async ({ id, userId }: { id: number; userId: number }) => {
  const cosmetic = await dbRead.cosmetic.findUnique({
    where: { id, source: CosmeticSource.Claim },
    select: { id: true, availableStart: true, availableEnd: true },
  });
  if (!cosmetic) return null;
  if (!(await isCosmeticAvailable(cosmetic.id, userId))) return null;

  const userCosmetic = await dbRead.userCosmetic.findFirst({
    where: { userId, cosmeticId: cosmetic.id },
  });
  if (userCosmetic) throw throwConflictError('You already have this cosmetic');

  await dbWrite.userCosmetic.create({
    data: { userId, cosmeticId: cosmetic.id },
  });

  await usersSearchIndex.queueUpdate([{ id: userId, action: SearchIndexUpdateQueueAction.Update }]);

  return cosmetic;
};

export async function cosmeticStatus({ id, userId }: { id: number; userId: number }) {
  let available = true;
  const userCosmetic = await dbWrite.userCosmetic.findFirst({
    where: { userId, cosmeticId: id },
    select: { obtainedAt: true, equippedAt: true, data: true },
  });

  // If the user doesn't have the cosmetic, check if it's available
  if (!userCosmetic) available = await isCosmeticAvailable(id, userId);

  return {
    available,
    obtained: !!userCosmetic,
    equipped: !!userCosmetic?.equippedAt,
    data: (userCosmetic?.data ?? {}) as Record<string, unknown>,
  };
}

export async function equipCosmetic({
  cosmeticId,
  userId,
}: {
  cosmeticId: number | number[];
  userId: number;
}) {
  if (!Array.isArray(cosmeticId)) cosmeticId = [cosmeticId];
  const userCosmetics = await dbRead.userCosmetic.findMany({
    where: { userId, cosmeticId: { in: cosmeticId } },
    select: { obtainedAt: true, cosmetic: { select: { type: true } } },
  });
  if (!userCosmetics) throw new Error("You don't have that cosmetic");

  const types = [...new Set(userCosmetics.map((x) => x.cosmetic.type))];

  await dbWrite.$transaction([
    dbWrite.userCosmetic.updateMany({
      where: { userId, equippedAt: { not: null }, cosmetic: { type: { in: types } } },
      data: { equippedAt: null },
    }),
    dbWrite.userCosmetic.updateMany({
      where: { userId, cosmeticId: { in: cosmeticId } },
      data: { equippedAt: new Date() },
    }),
  ]);

  // Clear cache
  await deleteUserCosmeticCache(userId);
}<|MERGE_RESOLUTION|>--- conflicted
+++ resolved
@@ -57,12 +57,9 @@
 import { ProfileImage, profileImageSelect } from '../selectors/image.selector';
 import { bustCachedArray, cachedObject } from '~/server/utils/cache-helpers';
 import { constants } from '~/server/common/constants';
-<<<<<<< HEAD
 import { REDIS_KEYS } from '~/server/redis/client';
-=======
 import { baseS3Client } from '~/utils/s3-client';
 import { isDefined } from '~/utils/type-guards';
->>>>>>> 11fa414c
 // import { createFeaturebaseToken } from '~/server/featurebase/featurebase';
 
 export const getUserCreator = async ({
