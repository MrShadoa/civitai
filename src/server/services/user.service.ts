import {
  ArticleEngagementType,
  BountyEngagementType,
  CollectionMode,
  CollectionType,
  CosmeticSource,
  CosmeticType,
  ModelEngagementType,
  Prisma,
} from '@prisma/client';
import { env } from '~/env/server.mjs';
import { constants } from '~/server/common/constants';
import { NsfwLevel, SearchIndexUpdateQueueAction } from '~/server/common/enums';
import { dbRead, dbWrite } from '~/server/db/client';
import { preventReplicationLag } from '~/server/db/db-helpers';
import {
  articleMetrics,
  imageMetrics,
  modelMetrics,
  postMetrics,
  userMetrics,
} from '~/server/metrics';
import { playfab } from '~/server/playfab/client';
import { profilePictureCache, userBasicCache, userCosmeticCache } from '~/server/redis/caches';
import { GetByIdInput } from '~/server/schema/base.schema';
import {
  DeleteUserInput,
  GetAllUsersInput,
  GetByUsernameSchema,
  GetUserCosmeticsSchema,
  ToggleUserBountyEngagementsInput,
  UserMeta,
} from '~/server/schema/user.schema';
import {
  articlesSearchIndex,
  bountiesSearchIndex,
  collectionsSearchIndex,
  imagesSearchIndex,
  modelsSearchIndex,
  usersSearchIndex,
} from '~/server/search-index';
import { purchasableRewardDetails } from '~/server/selectors/purchasableReward.selector';
import { userWithCosmeticsSelect } from '~/server/selectors/user.selector';
import { isCosmeticAvailable } from '~/server/services/cosmetic.service';
import { deleteImageById } from '~/server/services/image.service';
import { cancelSubscription } from '~/server/services/stripe.service';
import { getSystemPermissions } from '~/server/services/system-cache';
import { BlockedByUsers, HiddenModels } from '~/server/services/user-preferences.service';
import {
  handleLogError,
  throwBadRequestError,
  throwConflictError,
  throwNotFoundError,
} from '~/server/utils/errorHandling';
import { invalidateSession } from '~/server/utils/session-helpers';
import { getNsfwLevelDeprecatedReverseMapping } from '~/shared/constants/browsingLevel.constants';
import { Flags } from '~/shared/utils';
import blockedUsernames from '~/utils/blocklist-username.json';
import { removeEmpty } from '~/utils/object-helpers';
import { simpleCosmeticSelect } from '../selectors/cosmetic.selector';
import { profileImageSelect } from '../selectors/image.selector';
import {
  ToggleUserArticleEngagementsInput,
  UserByReferralCodeSchema,
  UserSettingsSchema,
  UserTier,
} from './../schema/user.schema';
<<<<<<< HEAD
import { preventReplicationLag } from '~/server/db/db-helpers';
import { Flags } from '~/shared/utils';
import dayjs from 'dayjs';
import { generateKey, generateSecretHash } from '~/server/utils/key-generator';
=======
>>>>>>> 71f53586
// import { createFeaturebaseToken } from '~/server/featurebase/featurebase';

export const getUserCreator = async ({
  leaderboardId,
  ...where
}: {
  username?: string;
  id?: number;
  leaderboardId?: string;
}) => {
  const user = await dbRead.user.findFirst({
    where: {
      ...where,
      deletedAt: null,
      AND: [
        { id: { not: constants.system.user.id } },
        { username: { not: constants.system.user.username } },
      ],
    },
    select: {
      id: true,
      image: true,
      username: true,
      muted: true,
      bannedAt: true,
      deletedAt: true,
      createdAt: true,
      publicSettings: true,
      excludeFromLeaderboards: true,
      links: {
        select: {
          url: true,
          type: true,
        },
      },
      stats: {
        select: {
          ratingAllTime: true,
          ratingCountAllTime: true,
          downloadCountAllTime: true,
          favoriteCountAllTime: true,
          thumbsUpCountAllTime: true,
          followerCountAllTime: true,
          reactionCountAllTime: true,
          uploadCountAllTime: true,
          generationCountAllTime: true,
        },
      },
      rank: {
        select: {
          leaderboardRank: true,
          leaderboardId: true,
          leaderboardTitle: true,
          leaderboardCosmetic: true,
        },
      },
      cosmetics: {
        where: { equippedAt: { not: null } },
        select: {
          data: true,
          cosmetic: {
            select: simpleCosmeticSelect,
          },
        },
      },
      profilePicture: {
        select: profileImageSelect,
      },
    },
  });
  if (!user) return null;

  const modelCount = dbRead.model.count({
    where: {
      userId: user?.id,
      status: 'Published',
    },
  });

  return {
    ...user,
    _count: {
      models: Number(modelCount),
    },
  };
};

type GetUsersRow = {
  id: number;
  username: string;
  status: 'active' | 'banned' | 'muted' | 'deleted' | undefined;
  avatarUrl: string | undefined;
  avatarNsfwLevel: number;
};

// Caution! this query is exposed to the public API, only non-sensitive data should be returned
export const getUsers = async ({
  limit,
  query,
  email,
  ids,
  include,
  excludedUserIds,
}: GetAllUsersInput) => {
  const select = ['u.id', 'u.username'];
  if (include?.includes('status'))
    select.push(`
      CASE
        WHEN u."deletedAt" IS NOT NULL THEN 'deleted'
        WHEN u."bannedAt" IS NOT NULL THEN 'banned'
        WHEN u.muted IS TRUE THEN 'muted'
        ELSE 'active'
      END AS status`);
  if (include?.includes('avatar'))
    select.push(
      'COALESCE(i.url, u.image) AS "avatarUrl"',
      `COALESCE(i.nsfwLevel, 'None') AS "avatarNsfwLevel"`
    );

  const result = await dbRead.$queryRaw<GetUsersRow[]>`
    SELECT ${Prisma.raw(select.join(','))}
    FROM "User" u
      ${Prisma.raw(
        include?.includes('avatar') ? 'LEFT JOIN "Image" i ON i.id = u."profilePictureId"' : ''
      )}
    WHERE ${ids && ids.length > 0 ? Prisma.sql`u.id IN (${Prisma.join(ids)})` : Prisma.sql`TRUE`}
      AND ${query ? Prisma.sql`u.username LIKE ${query + '%'}` : Prisma.sql`TRUE`}
      AND ${email ? Prisma.sql`u.email ILIKE ${email + '%'}` : Prisma.sql`TRUE`}
      AND ${
        excludedUserIds && excludedUserIds.length > 0
          ? Prisma.sql`u.id NOT IN (${Prisma.join(excludedUserIds)})`
          : Prisma.sql`TRUE`
      }
      AND u."deletedAt" IS NULL
      AND u."id" != -1 ${Prisma.raw(query ? 'ORDER BY LENGTH(username) ASC' : '')} ${Prisma.raw(
    limit ? 'LIMIT ' + limit : ''
  )}
  `;
  return result.map(({ avatarNsfwLevel, ...user }) => ({
    ...user,
    avatarNsfw: getNsfwLevelDeprecatedReverseMapping(avatarNsfwLevel),
  }));
};

export const getUserById = <TSelect extends Prisma.UserSelect = Prisma.UserSelect>({
  id,
  select,
}: GetByIdInput & { select: TSelect }) => {
  return dbRead.user.findUnique({
    where: { id },
    select,
  });
};

export const getUserByUsername = <TSelect extends Prisma.UserSelect = Prisma.UserSelect>({
  username,
  select,
}: GetByUsernameSchema & { select: TSelect }) => {
  return dbRead.user.findFirst({
    where: { username, deletedAt: null, id: { not: -1 } },
    select,
  });
};

export const isUsernamePermitted = (username: string) => {
  const lower = username.toLowerCase();
  const isPermitted = !(
    blockedUsernames.partial.some((x) => lower.includes(x)) ||
    blockedUsernames.exact.some((x) => lower === x)
  );

  return isPermitted;
};

export const updateUserById = async ({
  id,
  data,
}: {
  id: number;
  data: Prisma.UserUpdateInput;
}) => {
  if (data.email) {
    const existingData = await dbWrite.user.findFirst({ where: { id }, select: { email: true } });
    if (existingData?.email) delete data.email;
  }

  if (
    typeof data.browsingLevel === 'number' &&
    Flags.hasFlag(data.browsingLevel, NsfwLevel.Blocked)
  ) {
    data.browsingLevel = Flags.removeFlag(data.browsingLevel, NsfwLevel.Blocked);
  }

  const user = await dbWrite.user.update({ where: { id }, data });

  if (data.username !== undefined || data.deletedAt !== undefined || data.image !== undefined) {
    await deleteBasicDataForUser(id);
  }

  return user;
};

export async function setUserSetting(userId: number, settings: UserSettingsSchema) {
  const toSet = removeEmpty(settings);
  if (Object.keys(toSet).length) {
    await dbWrite.$executeRawUnsafe(`
      UPDATE "User"
      SET settings = COALESCE(settings, '{}') || '${JSON.stringify(toSet)}'::jsonb
      WHERE id = ${userId}
    `);
  }

  const toRemove = Object.entries(settings)
    .filter(([, value]) => value === undefined)
    .map(([key]) => `'${key}'`);
  if (toRemove.length) {
    await dbWrite.$executeRawUnsafe(`
      UPDATE "User"
      SET settings = settings - ${toRemove.join(' - ')}}
      WHERE id = ${userId}
    `);
  }
}

export async function getUserSettings(userId: number) {
  const settings = await dbWrite.$queryRaw<{ settings: UserSettingsSchema }[]>`
    SELECT settings
    FROM "User"
    WHERE id = ${userId}
  `;
  return settings[0]?.settings ?? {};
}

export const getUserEngagedModels = ({ id, type }: { id: number; type?: ModelEngagementType }) => {
  return dbRead.modelEngagement.findMany({
    where: { userId: id, type },
    select: { modelId: true, type: true },
  });
};

export async function getUserEngagedModelVersions({
  userId,
  modelVersionIds,
}: {
  userId: number;
  modelVersionIds: number | number[];
}) {
  const versionIds = Array.isArray(modelVersionIds) ? modelVersionIds : [modelVersionIds];

  return dbRead.modelVersionEngagement.findMany({
    where: { userId, modelVersionId: { in: versionIds } },
    select: { modelVersionId: true, type: true },
  });
}

export async function getUserDownloads({
  userId,
  modelVersionIds,
}: {
  userId: number;
  modelVersionIds?: number | number[];
}) {
  const where: Prisma.DownloadHistoryWhereInput = {
    userId,
  };
  if (modelVersionIds) {
    const versionIds = Array.isArray(modelVersionIds) ? modelVersionIds : [modelVersionIds];
    where.modelVersionId = { in: versionIds };
  }

  return dbRead.downloadHistory.findMany({
    where,
    select: { modelVersionId: true },
    distinct: ['modelVersionId'],
  });
}

export const getUserEngagedModelByModelId = ({
  userId,
  modelId,
}: {
  userId: number;
  modelId: number;
}) => {
  return dbRead.modelEngagement.findUnique({ where: { userId_modelId: { userId, modelId } } });
};

export const getCreators = async <TSelect extends Prisma.UserSelect>({
  query,
  take,
  skip,
  select,
  orderBy,
  excludeIds = [],
  count = false,
}: {
  select: TSelect;
  query?: string;
  take?: number;
  skip?: number;
  count?: boolean;
  orderBy?: Prisma.UserFindManyArgs['orderBy'];
  excludeIds?: number[];
}) => {
  const where: Prisma.UserWhereInput = {
    username: query ? { contains: query } : undefined,
    models: { some: {} },
    id: excludeIds.length ? { notIn: excludeIds } : undefined,
    deletedAt: null,
  };
  const items = await dbRead.user.findMany({
    take,
    skip,
    select,
    where,
    orderBy,
  });

  if (count) {
    const count = await dbRead.user.count({ where });
    return { items, count };
  }

  return { items };
};

export const toggleModelEngagement = async ({
  userId,
  modelId,
  type,
  setTo,
}: {
  userId: number;
  modelId: number;
  type: ModelEngagementType;
  setTo?: boolean;
}) => {
  const engagement = await dbWrite.modelEngagement.findUnique({
    where: { userId_modelId: { userId, modelId } },
    select: { type: true },
  });
  setTo ??= engagement?.type === type ? false : true;

  if (engagement) {
    if (!setTo && engagement.type === type) {
      await dbWrite.modelEngagement.delete({
        where: { userId_modelId: { userId, modelId } },
      });
      if (type === 'Hide') await HiddenModels.refreshCache({ userId });
      return false;
    } else if (setTo && engagement.type !== type) {
      await dbWrite.modelEngagement.update({
        where: { userId_modelId: { userId, modelId } },
        data: { type, createdAt: new Date() },
      });
      return true;
    }
    return true; // no change
  } else if (setTo === false) return false;

  await dbWrite.modelEngagement.create({ data: { type, modelId, userId } });
  if (type === 'Hide') await HiddenModels.refreshCache({ userId });
  return true;
};

export const toggleModelNotify = async ({ userId, modelId }: { userId: number; modelId: number }) =>
  toggleModelEngagement({ userId, modelId, type: 'Notify' });

export const toggleModelHide = async ({ userId, modelId }: { userId: number; modelId: number }) =>
  toggleModelEngagement({ userId, modelId, type: 'Hide' });

export const toggleFollowUser = async ({
  userId,
  targetUserId,
}: {
  userId: number;
  targetUserId: number;
}) => {
  const engagement = await dbWrite.userEngagement.findUnique({
    where: { userId_targetUserId: { targetUserId, userId } },
    select: { type: true },
  });

  if (engagement) {
    if (engagement.type === 'Follow')
      await dbWrite.userEngagement.delete({
        where: { userId_targetUserId: { userId, targetUserId } },
      });
    else if (engagement.type === 'Hide')
      await dbWrite.userEngagement.update({
        where: { userId_targetUserId: { userId, targetUserId } },
        data: { type: 'Follow' },
      });

    return false;
  }

  await dbWrite.userEngagement.create({ data: { type: 'Follow', targetUserId, userId } });
  await playfab.trackEvent(userId, { eventName: 'user_follow_user', userId: targetUserId });
  return true;
};

export const toggleHideUser = async ({
  userId,
  targetUserId,
}: {
  userId: number;
  targetUserId: number;
}) => {
  const engagement = await dbWrite.userEngagement.findUnique({
    where: { userId_targetUserId: { targetUserId, userId } },
    select: { type: true },
  });

  if (engagement) {
    if (engagement.type === 'Hide')
      await dbWrite.userEngagement.delete({
        where: { userId_targetUserId: { userId, targetUserId } },
      });
    else if (engagement.type === 'Follow')
      await dbWrite.userEngagement.update({
        where: { userId_targetUserId: { userId, targetUserId } },
        data: { type: 'Hide' },
      });

    return false;
  }

  await dbWrite.userEngagement.create({ data: { type: 'Hide', targetUserId, userId } });
  await playfab.trackEvent(userId, { eventName: 'user_hide_user', userId: targetUserId });
  return true;
};

export const deleteUser = async ({ id, username, removeModels }: DeleteUserInput) => {
  const user = await dbWrite.user.findFirst({
    where: { username, id },
    select: { id: true },
  });
  if (!user) throw throwNotFoundError('Could not find user');

  const modelData: Prisma.ModelUpdateManyArgs['data'] = removeModels
    ? { deletedAt: new Date(), status: 'Deleted' }
    : { userId: -1 };

  const result = await dbWrite.$transaction([
    dbWrite.model.updateMany({ where: { userId: user.id }, data: modelData }),
    dbWrite.account.deleteMany({ where: { userId: user.id } }),
    dbWrite.session.deleteMany({ where: { userId: user.id } }),
    dbWrite.userEngagement.deleteMany({
      where: { OR: [{ userId: user.id, targetUserId: user.id }] },
    }),
    dbWrite.user.update({
      where: { id: user.id },
      data: { deletedAt: new Date(), email: null, username: null },
    }),
  ]);

  await usersSearchIndex.queueUpdate([{ id, action: SearchIndexUpdateQueueAction.Delete }]);
  await deleteBasicDataForUser(id);

  // Cancel their subscription
  await cancelSubscription({ userId: user.id });
  await invalidateSession(id);

  return result;
};

export async function setLeaderboardEligibility({ id, setTo }: { id: number; setTo: boolean }) {
  await dbWrite.$executeRawUnsafe(`
    UPDATE "User"
    SET "excludeFromLeaderboards" = ${setTo}
    WHERE id = ${id}
  `);
}

/** Soft delete will ban the user, unsubscribe the user, and restrict access to the user's models/images  */
export async function softDeleteUser({ id }: { id: number }) {
  const user = await dbWrite.user.findFirst({ where: { id }, select: { isModerator: true } });
  if (user?.isModerator) return;
  await dbWrite.model.updateMany({
    where: { userId: id },
    data: { status: 'UnpublishedViolation' },
  });
  await dbWrite.image.updateMany({
    where: { userId: id },
    data: {
      ingestion: 'Blocked',
      nsfwLevel: NsfwLevel.Blocked,
      blockedFor: 'CSAM',
      needsReview: 'blocked',
    },
  });
  await cancelSubscription({ userId: id });
  await dbWrite.user.update({ where: { id }, data: { bannedAt: new Date() } });
  await invalidateSession(id);
  await usersSearchIndex.queueUpdate([{ id, action: SearchIndexUpdateQueueAction.Delete }]);
}

export const updateAccountScope = async ({
  providerAccountId,
  provider,
  scope,
}: {
  providerAccountId: string;
  provider: string;
  scope?: string;
}) => {
  if (!scope) return;

  const account = await dbWrite.account.findUnique({
    where: { provider_providerAccountId: { provider, providerAccountId } },
    select: { id: true, scope: true },
  });
  if (account && !!account.scope) {
    const currentScope = account.scope.split(' ');
    const hasNewScope = scope?.split(' ').some((s) => !currentScope.includes(s));
    if (hasNewScope) await dbWrite.account.update({ where: { id: account.id }, data: { scope } });
  }
};

export const getSessionUser = async ({ userId, token }: { userId?: number; token?: string }) => {
  if (!userId && !token) return undefined;
  const where: Prisma.UserWhereInput = { deletedAt: null };
  if (userId) where.id = userId;
  else if (token) {
    const now = new Date();
    where.keys = {
      some: { key: token, OR: [{ expiresAt: null }, { expiresAt: { gte: now } }] },
    };
  }

  const response = await dbWrite.user.findFirst({
    where,
    include: {
      subscription: { select: { status: true, product: { select: { metadata: true } } } },
      referral: { select: { id: true } },
      profilePicture: {
        select: {
          id: true,
          url: true,
          nsfw: true,
          hash: true,
          userId: true,
        },
      },
    },
  });
  if (!response) return undefined;

  // nb: doing this because these fields are technically nullable, but prisma
  // likes returning them as undefined. that messes with the typing.
  const user = {
    ...response,
    image: response.image ?? undefined,
    referral: response.referral ?? undefined,
    name: response.name ?? undefined,
    username: response.username ?? undefined,
    email: response.email ?? undefined,
    emailVerified: response.emailVerified ?? undefined,
    isModerator: response.isModerator ?? undefined,
    deletedAt: response.deletedAt ?? undefined,
    customerId: response.customerId ?? undefined,
    subscriptionId: response.subscriptionId ?? undefined,
    mutedAt: response.mutedAt ?? undefined,
    bannedAt: response.bannedAt ?? undefined,
    autoplayGifs: response.autoplayGifs ?? undefined,
    leaderboardShowcase: response.leaderboardShowcase ?? undefined,
    filePreferences: (response.filePreferences ?? undefined) as UserFilePreferences | undefined,
    meta: (response.meta ?? {}) as UserMeta,
  };

  const { subscription, profilePicture, profilePictureId, settings, ...rest } = user;
  const tier: UserTier | undefined =
    subscription && ['active', 'trialing'].includes(subscription.status)
      ? (subscription.product.metadata as any)[env.STRIPE_METADATA_KEY]
      : undefined;
  const memberInBadState =
    (subscription &&
      ['incomplete', 'incomplete_expired', 'past_due', 'unpaid'].includes(subscription.status)) ??
    undefined;

  const permissions: string[] = [];
  const systemPermissions = await getSystemPermissions();
  for (const [key, value] of Object.entries(systemPermissions)) {
    if (value.includes(user.id)) permissions.push(key);
  }

  // let feedbackToken: string | undefined;
  // if (!!user.username && !!user.email)
  //   feedbackToken = createFeaturebaseToken(user as { username: string; email: string });

  return {
    ...rest,
    image: profilePicture?.url ?? rest.image,
    tier,
    permissions,
    memberInBadState,
    // feedbackToken,
  };
};

export const removeAllContent = async ({ id }: { id: number }) => {
  const models = await dbRead.model.findMany({ where: { userId: id }, select: { id: true } });
  const images = await dbRead.image.findMany({
    where: { userId: id },
    select: { id: true, url: true },
  });
  const articles = await dbRead.article.findMany({ where: { userId: id }, select: { id: true } });
  const collections = await dbRead.collection.findMany({
    where: { userId: id },
    select: { id: true },
  });
  const bounties = await dbRead.collection.findMany({
    where: { userId: id },
    select: { id: true },
  });

  // sort deletes by least impactful to most impactful
  await dbWrite.imageReaction.deleteMany({ where: { userId: id } });
  await dbWrite.articleReaction.deleteMany({ where: { userId: id } });
  await dbWrite.commentReaction.deleteMany({ where: { userId: id } });
  await dbWrite.commentV2Reaction.deleteMany({ where: { userId: id } });
  await dbWrite.bountyEntry.deleteMany({
    where: { userId: id, benefactors: { none: {} } },
  });
  await dbWrite.bounty.deleteMany({ where: { userId: id } });
  await dbWrite.answer.deleteMany({ where: { userId: id } });
  await dbWrite.question.deleteMany({ where: { userId: id } });
  await dbWrite.userLink.deleteMany({ where: { userId: id } });
  await dbWrite.userProfile.deleteMany({ where: { userId: id } });
  await dbWrite.resourceReview.deleteMany({ where: { userId: id } });
  await dbWrite.commentV2.deleteMany({ where: { userId: id } });
  await dbWrite.comment.deleteMany({ where: { userId: id } });
  await dbWrite.collection.deleteMany({ where: { userId: id } });
  await dbWrite.article.deleteMany({ where: { userId: id } });
  await dbWrite.post.deleteMany({ where: { userId: id } });
  await dbWrite.model.deleteMany({ where: { userId: id } });
  await dbWrite.chatMessage.deleteMany({ where: { userId: id } });
  await dbWrite.chatMember.deleteMany({ where: { userId: id } });

  // remove images from s3 buckets before deleting them
  try {
    for (const image of images) {
      await deleteImageById({ id: image.id });
    }
  } catch (e) {}
  await dbWrite.image.deleteMany({ where: { userId: id } });

  await modelsSearchIndex.queueUpdate(
    models.map((m) => ({ id: m.id, action: SearchIndexUpdateQueueAction.Delete }))
  );
  await imagesSearchIndex.queueUpdate(
    images.map((i) => ({ id: i.id, action: SearchIndexUpdateQueueAction.Delete }))
  );
  await articlesSearchIndex.queueUpdate(
    articles.map((a) => ({ id: a.id, action: SearchIndexUpdateQueueAction.Delete }))
  );
  await collectionsSearchIndex.queueUpdate(
    collections.map((c) => ({ id: c.id, action: SearchIndexUpdateQueueAction.Delete }))
  );
  await bountiesSearchIndex.queueUpdate(
    bounties.map((c) => ({ id: c.id, action: SearchIndexUpdateQueueAction.Delete }))
  );
  await usersSearchIndex.queueUpdate([{ id, action: SearchIndexUpdateQueueAction.Delete }]);

  await userMetrics.queueUpdate(id);
  await imageMetrics.queueUpdate(images.map((i) => i.id));
  await articleMetrics.queueUpdate(articles.map((a) => a.id));
};

export const getUserCosmetics = ({
  userId,
  equipped,
}: GetUserCosmeticsSchema & { userId: number }) => {
  return dbRead.user.findUnique({
    where: { id: userId },
    select: {
      cosmetics: {
        where: equipped ? { equippedAt: { not: null } } : undefined,
        select: {
          obtainedAt: true,
          equippedToId: true,
          equippedToType: true,
          forId: true,
          forType: true,
          claimKey: true,
          cosmetic: {
            select: {
              id: true,
              name: true,
              description: true,
              type: true,
              source: true,
              data: true,
            },
          },
        },
      },
    },
  });
};

export async function getBasicDataForUsers(userIds: number[]) {
  return await userBasicCache.fetch(userIds);
}

export async function deleteBasicDataForUser(userId: number) {
  await userBasicCache.bust(userId);
}

export async function getCosmeticsForUsers(userIds: number[]) {
  const userCosmetics = await userCosmeticCache.fetch(userIds);
  return Object.fromEntries(Object.values(userCosmetics).map((x) => [x.userId, x.cosmetics]));
}

export async function deleteUserCosmeticCache(userId: number) {
  await userCosmeticCache.bust(userId);
}

export async function getProfilePicturesForUsers(userIds: number[]) {
  return await profilePictureCache.fetch(userIds);
}

export async function deleteUserProfilePictureCache(userId: number) {
  await profilePictureCache.bust(userId);
}

// #region [article engagement]
export const getUserArticleEngagements = async ({ userId }: { userId: number }) => {
  const engagements = await dbRead.articleEngagement.findMany({
    where: { userId },
    select: { articleId: true, type: true },
  });
  return engagements.reduce<Partial<Record<ArticleEngagementType, number[]>>>(
    (acc, { articleId, type }) => ({ ...acc, [type]: [...(acc[type] ?? []), articleId] }),
    {}
  );
};

export const getUserBookmarkedArticles = async ({ userId }: { userId: number }) => {
  let collection = await dbRead.collection.findFirst({
    where: { userId, type: CollectionType.Article, mode: CollectionMode.Bookmark },
  });

  if (!collection) {
    // Create the collection if it doesn't exist
    collection = await dbWrite.collection.create({
      data: {
        userId,
        type: CollectionType.Article,
        mode: CollectionMode.Bookmark,
        name: 'Bookmarked Articles',
        description: 'Your bookmarked articles will appear in this collection.',
      },
    });
  }

  const bookmarked = await dbRead.collectionItem.findMany({
    where: { collectionId: collection.id },
    select: { articleId: true },
  });

  return bookmarked.map(({ articleId }) => articleId);
};

export const updateLeaderboardRank = async ({
  userIds,
  leaderboardIds,
}: {
  userIds?: number | number[];
  leaderboardIds?: string | string[];
} = {}) => {
  if (userIds && !Array.isArray(userIds)) userIds = [userIds];
  if (leaderboardIds && !Array.isArray(leaderboardIds)) leaderboardIds = [leaderboardIds];

  const WHERE = [Prisma.sql`1=1`];
  if (userIds) WHERE.push(Prisma.sql`"userId" IN (${Prisma.join(userIds as number[])})`);
  if (leaderboardIds)
    WHERE.push(Prisma.sql`"leaderboardId" IN (${Prisma.join(leaderboardIds as string[])})`);

  await dbWrite.$transaction([
    dbWrite.$executeRaw`
      UPDATE "UserRank"
      SET "leaderboardRank"     = null,
          "leaderboardId"       = null,
          "leaderboardTitle"    = null,
          "leaderboardCosmetic" = null
      WHERE ${Prisma.join(WHERE, ' AND ')};
    `,
    dbWrite.$executeRaw`
      WITH user_positions AS (SELECT lr."userId",
                                     lr."leaderboardId",
                                     l."title",
                                     lr.position,
                                     row_number() OVER (PARTITION BY "userId" ORDER BY "position") row_num
                              FROM "User" u
                                     JOIN "LeaderboardResult" lr ON lr."userId" = u.id
                                     JOIN "Leaderboard" l ON l.id = lr."leaderboardId" AND l.public
                              WHERE lr.date = current_date
                                AND (
                                u."leaderboardShowcase" IS NULL
                                  OR lr."leaderboardId" = u."leaderboardShowcase"
                                )),
           lowest_position AS (SELECT up."userId",
                                      up.position,
                                      up."leaderboardId",
                                      up."title"   "leaderboardTitle",
                                      (SELECT data ->> 'url'
                                       FROM "Cosmetic" c
                                       WHERE c."leaderboardId" = up."leaderboardId"
                                         AND up.position <= c."leaderboardPosition"
                                       ORDER BY c."leaderboardPosition"
                                       LIMIT 1) as "leaderboardCosmetic"
                               FROM user_positions up
                               WHERE row_num = 1)
      INSERT
      INTO "UserRank" ("userId", "leaderboardRank", "leaderboardId", "leaderboardTitle", "leaderboardCosmetic")
      SELECT "userId",
             position,
             "leaderboardId",
             "leaderboardTitle",
             "leaderboardCosmetic"
      FROM lowest_position
      WHERE ${Prisma.join(WHERE, ' AND ')}
      ON CONFLICT ("userId") DO UPDATE SET "leaderboardId"       = excluded."leaderboardId",
                                           "leaderboardRank"     = excluded."leaderboardRank",
                                           "leaderboardTitle"    = excluded."leaderboardTitle",
                                           "leaderboardCosmetic" = excluded."leaderboardCosmetic";
    `,
  ]);
};

export const toggleBan = async ({ id }: { id: number }) => {
  const user = await getUserById({ id, select: { bannedAt: true } });
  if (!user) throw throwNotFoundError(`No user with id ${id}`);

  const updatedUser = await updateUserById({
    id,
    data: { bannedAt: user.bannedAt ? null : new Date() },
  });
  await invalidateSession(id);

  // Unpublish their models
  await dbWrite.model.updateMany({
    where: { userId: id },
    data: { publishedAt: null, status: 'Unpublished' },
  });

  // Cancel their subscription
  await cancelSubscription({ userId: id });

  return updatedUser;
};

export const toggleUserArticleEngagement = async ({
  type,
  articleId,
  userId,
}: ToggleUserArticleEngagementsInput & { userId: number }) => {
  const articleEngagements = await dbRead.articleEngagement.findMany({
    where: { userId, articleId },
    select: { type: true },
  });

  const exists = !!articleEngagements.find((x) => x.type === type);
  const toDelete: ArticleEngagementType[] = [];

  // if the engagement exists, we only need to remove the existing engagmement
  if (exists) toDelete.push(type);
  // if the engagement doesn't exist, we need to remove mutually exclusive items
  else if (articleEngagements.length) {
    if (
      type === ArticleEngagementType.Favorite &&
      !!articleEngagements.find((x) => x.type === ArticleEngagementType.Hide)
    )
      toDelete.push(ArticleEngagementType.Hide);
    else if (
      type === ArticleEngagementType.Hide &&
      !!articleEngagements.find((x) => x.type === ArticleEngagementType.Favorite)
    )
      toDelete.push(ArticleEngagementType.Favorite);
  }

  // we may need to delete items regardless of whether the current engagement exists
  if (toDelete.length) {
    await dbWrite.articleEngagement.deleteMany({
      where: { userId, articleId, type: { in: toDelete } },
    });
  }

  if (!exists) {
    await dbWrite.articleEngagement.create({ data: { userId, articleId, type } });
  }

  return !exists;
};

export const toggleBookmarkedArticle = async ({
  articleId,
  userId,
}: {
  articleId: number;
  userId: number;
}) => toggleBookmarked({ entityId: articleId, type: CollectionType.Article, userId });

const collectionEntityProps = {
  [CollectionType.Article]: 'articleId',
  [CollectionType.Model]: 'modelId',
  [CollectionType.Image]: 'imageId',
  [CollectionType.Post]: 'postId',
};
const collectionEntityMetrics = {
  [CollectionType.Article]: articleMetrics,
  [CollectionType.Model]: modelMetrics,
  [CollectionType.Image]: imageMetrics,
  [CollectionType.Post]: postMetrics,
};
export const toggleBookmarked = async ({
  entityId,
  type,
  userId,
  setTo,
}: {
  entityId: number;
  type: CollectionType;
  userId: number;
  setTo?: boolean;
}) => {
  let collection = await dbRead.collection.findFirst({
    where: { userId, type, mode: CollectionMode.Bookmark },
  });
  if (!collection) {
    collection = await dbWrite.collection.create({
      data: {
        userId,
        type,
        mode: CollectionMode.Bookmark,
        name: `Bookmarked ${type}`,
        description: `Your bookmarked ${type.toLowerCase()} will appear in this collection.`,
      },
    });
  }

  const entityProp = collectionEntityProps[type];
  const collectionItem = await dbRead.collectionItem.findFirst({
    where: {
      [entityProp]: entityId,
      collectionId: collection.id,
    },
  });

  const exists = collectionItem;

  // if the engagement exists, we only need to remove the existing engagmement
  if (exists && setTo !== true) {
    await dbWrite.collectionItem.delete({
      where: {
        id: collectionItem.id,
      },
    });
    const metricsEngine = collectionEntityMetrics[type];
    metricsEngine.queueUpdate(entityId);
  } else if (!exists && setTo !== false) {
    await dbWrite.collectionItem.create({
      data: { collectionId: collection.id, [entityProp]: entityId },
    });
  }

  return !exists;
};
// #endregion

// #region [review]
export async function toggleReview({
  modelId,
  userId,
  modelVersionId,
  setTo,
}: {
  modelId: number;
  userId: number;
  modelVersionId?: number;
  setTo?: boolean;
}) {
  const review = await dbRead.resourceReview.findFirst({
    where: { modelId, modelVersionId, userId },
    select: { id: true, recommended: true },
  });
  setTo ??= review ? false : true;

  if (setTo === false) {
    await dbWrite.resourceReview.deleteMany({ where: { modelId, modelVersionId, userId } });
    modelMetrics.queueUpdate(modelId);
  } else {
    if (review) {
      if (setTo !== review.recommended) {
        await dbWrite.resourceReview.update({
          where: { id: review.id },
          data: { recommended: setTo },
        });
      }
    } else {
      if (!modelVersionId) {
        const latestVersion = await dbRead.modelVersion.findFirst({
          where: { modelId, status: 'Published' },
          orderBy: { index: 'asc' },
          select: { id: true },
        });
        modelVersionId = latestVersion?.id;
        if (!modelVersionId) throw throwNotFoundError('No published model versions found');
      }

      await dbWrite.resourceReview.create({
        data: {
          modelId,
          modelVersionId,
          userId,
          recommended: setTo,
          rating: setTo ? 5 : 1,
        },
      });
    }
  }

  await preventReplicationLag('resourceReview', userId);

  return setTo;
}

// #endregion

//#region [bounty engagement]
export const getUserBountyEngagements = async ({ userId }: { userId: number }) => {
  const engagements = await dbRead.bountyEngagement.findMany({
    where: { userId },
    select: { bountyId: true, type: true },
  });

  return engagements.reduce<Partial<Record<BountyEngagementType, number[]>>>(
    (acc, { bountyId, type }) => ({ ...acc, [type]: [...(acc[type] ?? []), bountyId] }),
    {}
  );
};

export const toggleUserBountyEngagement = async ({
  type,
  bountyId,
  userId,
}: ToggleUserBountyEngagementsInput & { userId: number }) => {
  const engagement = await dbRead.bountyEngagement.findUnique({
    where: { type_bountyId_userId: { userId, bountyId, type } },
    select: { type: true },
  });

  if (!engagement) {
    await dbWrite.bountyEngagement.create({ data: { userId, bountyId, type } });
    return true;
  } else {
    await dbWrite.bountyEngagement.delete({
      where: { type_bountyId_userId: { userId, bountyId, type } },
    });
    return false;
  }
};
//#endregion

// #region [user referrals]
export const userByReferralCode = async ({ userReferralCode }: UserByReferralCodeSchema) => {
  const referralCode = await dbRead.userReferralCode.findFirst({
    where: { code: userReferralCode, deletedAt: null },
    select: {
      userId: true,
      user: {
        select: userWithCosmeticsSelect,
      },
    },
  });

  if (!referralCode) {
    throw throwBadRequestError('Referral code is not valid');
  }

  return referralCode.user;
};
// #endregion

export const createUserReferral = async ({
  id,
  userReferralCode,
  source,
  landingPage,
  loginRedirectReason,
  ip,
}: {
  id: number;
  userReferralCode?: string;
  source?: string;
  landingPage?: string;
  loginRedirectReason?: string;
  ip?: string;
}) => {
  const user = await dbRead.user.findUniqueOrThrow({
    where: { id },
    select: { id: true, referral: { select: { id: true, userReferralCodeId: true } } },
  });

  if (!!user.referral?.userReferralCodeId || (!!user.referral && !userReferralCode)) {
    return;
  }

  const applyRewards = async ({
    refereeId,
    referrerId,
  }: {
    refereeId: number;
    referrerId: number;
  }) => {
    // await refereeCreatedReward.apply({ refereeId, referrerId }, ip);
    // await userReferredReward.apply({ refereeId, referrerId }, ip);
  };

  if (userReferralCode || source || landingPage || loginRedirectReason) {
    // Confirm userReferralCode is valid:
    const referralCode = !!userReferralCode
      ? await dbRead.userReferralCode.findFirst({
          where: { code: userReferralCode, deletedAt: null },
        })
      : null;

    if (!referralCode && !source && !landingPage && !loginRedirectReason) {
      return;
    }

    if (user.referral && referralCode && !user.referral.userReferralCodeId) {
      // Allow to update a referral with a user-referral-code:
      await dbWrite.userReferral.update({
        where: { id: user.referral.id },
        data: { userReferralCodeId: referralCode.id },
      });

      await applyRewards({
        refereeId: id,
        referrerId: referralCode.userId,
      }).catch(handleLogError);
    } else if (!user.referral) {
      // Create new referral:
      await dbWrite.userReferral.create({
        data: {
          userId: id,
          source,
          landingPage,
          loginRedirectReason,
          userReferralCodeId: referralCode?.id ?? undefined,
        },
      });

      if (referralCode?.id) {
        await applyRewards({
          refereeId: id,
          referrerId: referralCode.userId,
        }).catch(handleLogError);
      }
    }
  }
};

export const claimCosmetic = async ({ id, userId }: { id: number; userId: number }) => {
  const cosmetic = await dbRead.cosmetic.findUnique({
    where: { id, source: CosmeticSource.Claim },
    select: { id: true, availableStart: true, availableEnd: true },
  });
  if (!cosmetic) return null;
  if (!(await isCosmeticAvailable(cosmetic.id, userId))) return null;

  const userCosmetic = await dbRead.userCosmetic.findFirst({
    where: { userId, cosmeticId: cosmetic.id },
  });
  if (userCosmetic) throw throwConflictError('You already have this cosmetic');

  await dbWrite.userCosmetic.create({
    data: { userId, cosmeticId: cosmetic.id },
  });

  await usersSearchIndex.queueUpdate([{ id: userId, action: SearchIndexUpdateQueueAction.Update }]);

  return cosmetic;
};

export async function cosmeticStatus({ id, userId }: { id: number; userId: number }) {
  let available = true;
  const userCosmetic = await dbWrite.userCosmetic.findFirst({
    where: { userId, cosmeticId: id },
    select: { obtainedAt: true, equippedAt: true, data: true },
  });

  // If the user doesn't have the cosmetic, check if it's available
  if (!userCosmetic) available = await isCosmeticAvailable(id, userId);

  return {
    available,
    obtained: !!userCosmetic,
    equipped: !!userCosmetic?.equippedAt,
    data: (userCosmetic?.data ?? {}) as Record<string, unknown>,
  };
}

export async function equipCosmetic({
  cosmeticId,
  userId,
}: {
  cosmeticId: number | number[];
  userId: number;
}) {
  if (!Array.isArray(cosmeticId)) cosmeticId = [cosmeticId];
  if (!cosmeticId.length) return;

  const userCosmetics = await dbRead.userCosmetic.findMany({
    where: { userId, cosmeticId: { in: cosmeticId } },
    select: { obtainedAt: true, cosmetic: { select: { type: true } } },
  });
  if (!userCosmetics.length) throw new Error("You don't have that cosmetic");

  const types = [...new Set(userCosmetics.map((x) => x.cosmetic.type))];

  await dbWrite.$transaction([
    dbWrite.userCosmetic.updateMany({
      where: { userId, equippedAt: { not: null }, cosmetic: { type: { in: types } } },
      data: { equippedAt: null },
    }),
    dbWrite.userCosmetic.updateMany({
      where: { userId, cosmeticId: { in: cosmeticId } },
      data: { equippedAt: new Date() },
    }),
  ]);

  // Clear cache
  await deleteUserCosmeticCache(userId);
}

export async function unequipCosmeticByType({
  type,
  userId,
}: {
  type: CosmeticType;
  userId: number;
}) {
  await dbWrite.userCosmetic.updateMany({
    where: { userId, cosmetic: { type }, equippedAt: { not: null } },
    data: { equippedAt: null },
  });
  await deleteUserCosmeticCache(userId);
}

export const getUserBookmarkCollections = async ({ userId }: { userId: number }) => {
  const collections = await dbRead.collection.findMany({
    where: { userId, mode: CollectionMode.Bookmark },
  });

  if (!collections.find((x) => x.type === CollectionType.Article)) {
    // Create the collection if it doesn't exist
    const articles = await dbWrite.collection.create({
      data: {
        userId,
        type: CollectionType.Article,
        mode: CollectionMode.Bookmark,
        name: 'Bookmarked Articles',
        description: 'Your bookmarked articles will appear in this collection.',
      },
    });

    collections.push(articles);
  }

  if (!collections.find((x) => x.type === CollectionType.Model)) {
    // Create the collection if it doesn't exist
    const models = await dbWrite.collection.create({
      data: {
        userId,
        type: CollectionType.Model,
        mode: CollectionMode.Bookmark,
        name: 'Liked Models',
        description: 'Your liked models will appear in this collection.',
      },
    });

    collections.push(models);
  }

  return collections;
};

export const getUserPurchasedRewards = async ({ userId }: { userId: number }) => {
  return dbRead.userPurchasedRewards.findMany({
    where: { userId },
    select: {
      code: true,
      meta: true,
      purchasableReward: {
        select: purchasableRewardDetails,
      },
    },
  });
};

export async function amIBlockedByUser({
  userId,
  targetUserId,
  targetUsername,
}: {
  userId: number;
  targetUserId?: number;
  targetUsername?: string;
}) {
  if (!(targetUserId || targetUsername)) return false;

  const cachedBlockedBy = await BlockedByUsers.getCached({ userId });
  if (cachedBlockedBy.some((user) => user.id === targetUserId || user.username === targetUsername))
    return true;

  if (!targetUserId && targetUsername)
    targetUserId = (await dbRead.user.findFirst({ where: { username: targetUsername } }))?.id;
  if (!targetUserId) return false;
  if (targetUserId === userId) return false;

  const engagement = await dbRead.userEngagement.findFirst({
    where: {
      userId: targetUserId,
      targetUserId: userId,
      type: 'Block',
    },
  });

  return !!engagement;
}

export async function requestAdToken({ userId }: { userId: number }) {
  const expiresAt = dayjs.utc().add(1, 'day').toDate();

  const key = generateKey();
  const token = generateSecretHash(key);

  await dbWrite.adToken.create({ data: { userId, expiresAt, token } });

  return key;
}<|MERGE_RESOLUTION|>--- conflicted
+++ resolved
@@ -65,13 +65,8 @@
   UserSettingsSchema,
   UserTier,
 } from './../schema/user.schema';
-<<<<<<< HEAD
-import { preventReplicationLag } from '~/server/db/db-helpers';
-import { Flags } from '~/shared/utils';
 import dayjs from 'dayjs';
 import { generateKey, generateSecretHash } from '~/server/utils/key-generator';
-=======
->>>>>>> 71f53586
 // import { createFeaturebaseToken } from '~/server/featurebase/featurebase';
 
 export const getUserCreator = async ({
