import {
  ToggleUserArticleEngagementsInput,
  UserByReferralCodeSchema,
} from './../schema/user.schema';
import { throwBadRequestError, throwNotFoundError } from '~/server/utils/errorHandling';
import {
  ArticleEngagementType,
  BountyEngagementType,
  ModelEngagementType,
  Prisma,
  SearchIndexUpdateQueueAction,
  TagEngagementType,
} from '@prisma/client';

import { dbWrite, dbRead } from '~/server/db/client';
import { GetByIdInput } from '~/server/schema/base.schema';
import {
  DeleteUserInput,
  GetAllUsersInput,
  GetByUsernameSchema,
  GetUserCosmeticsSchema,
  ToggleBlockedTagSchema,
  ToggleUserBountyEngagementsInput,
} from '~/server/schema/user.schema';
import { invalidateSession } from '~/server/utils/session-helpers';
import { env } from '~/env/server.mjs';
import {
  refreshAllHiddenForUser,
  refreshHiddenModelsForUser,
  refreshHiddenUsersForUser,
} from '~/server/services/user-cache.service';
import { cancelSubscription } from '~/server/services/stripe.service';
import { playfab } from '~/server/playfab/client';
import blockedUsernames from '~/utils/blocklist-username.json';
import { getSystemPermissions } from '~/server/services/system-cache';
import {
  articlesSearchIndex,
  collectionsSearchIndex,
  imagesSearchIndex,
  modelsSearchIndex,
  usersSearchIndex,
} from '~/server/search-index';
import { userWithCosmeticsSelect } from '~/server/selectors/user.selector';
<<<<<<< HEAD
import { refereeCreatedReward, userReferredReward } from '~/server/rewards';
=======
import { userMetrics } from '~/server/metrics';
>>>>>>> 9d9cfe30
// import { createFeaturebaseToken } from '~/server/featurebase/featurebase';

export const getUserCreator = async ({
  leaderboardId,
  ...where
}: {
  username?: string;
  id?: number;
  leaderboardId?: string;
}) => {
  return dbRead.user.findFirst({
    where: {
      ...where,
      deletedAt: null,
      AND: [{ id: { not: -1 } }, { username: { not: 'civitai' } }],
    },
    select: {
      id: true,
      image: true,
      username: true,
      muted: true,
      bannedAt: true,
      createdAt: true,
      links: {
        select: {
          url: true,
          type: true,
        },
      },
      stats: {
        select: {
          ratingAllTime: true,
          ratingCountAllTime: true,
          downloadCountAllTime: true,
          favoriteCountAllTime: true,
          followerCountAllTime: true,
        },
      },
      rank: {
        select: {
          leaderboardRank: true,
          leaderboardId: true,
          leaderboardTitle: true,
          leaderboardCosmetic: true,
        },
      },
      cosmetics: {
        where: { equippedAt: { not: null } },
        select: {
          cosmetic: {
            select: {
              id: true,
              data: true,
              type: true,
              source: true,
              name: true,
            },
          },
        },
      },
      _count: {
        select: {
          models: {
            where: { status: 'Published' },
          },
        },
      },
    },
  });
};

export const getUsers = ({ limit, query, email, ids }: GetAllUsersInput) => {
  return dbRead.$queryRaw<{ id: number; username: string }[]>`
    SELECT id, username
    FROM "User"
    WHERE
      ${ids && ids.length > 0 ? Prisma.sql`id IN (${Prisma.join(ids)})` : Prisma.sql`TRUE`}
      AND ${query ? Prisma.sql`username LIKE ${query + '%'}` : Prisma.sql`TRUE`}
      AND ${email ? Prisma.sql`email ILIKE ${email + '%'}` : Prisma.sql`TRUE`}
      AND "deletedAt" IS NULL
      AND "id" != -1
    ORDER BY LENGTH(username) ASC
    LIMIT ${limit}
  `;
};

export const getUserById = <TSelect extends Prisma.UserSelect = Prisma.UserSelect>({
  id,
  select,
}: GetByIdInput & { select: TSelect }) => {
  return dbRead.user.findUnique({
    where: { id },
    select,
  });
};

export const getUserByUsername = <TSelect extends Prisma.UserSelect = Prisma.UserSelect>({
  username,
  select,
}: GetByUsernameSchema & { select: TSelect }) => {
  return dbRead.user.findFirst({
    where: { username, deletedAt: null, id: { not: -1 } },
    select,
  });
};

export const isUsernamePermitted = (username: string) => {
  const lower = username.toLowerCase();
  const isPermitted = !(
    blockedUsernames.partial.some((x) => lower.includes(x)) ||
    blockedUsernames.exact.some((x) => lower === x)
  );

  return isPermitted;
};

export const updateUserById = ({ id, data }: { id: number; data: Prisma.UserUpdateInput }) => {
  return dbWrite.user.update({ where: { id }, data });
};

export const acceptTOS = ({ id }: { id: number }) => {
  return dbWrite.user.update({
    where: { id },
    data: { tos: true },
  });
};

export const completeOnboarding = async ({ id }: { id: number }) => {
  return dbWrite.user.update({
    where: { id },
    data: { onboarded: true },
  });
};

export const getUserEngagedModels = ({ id }: { id: number }) => {
  return dbRead.modelEngagement.findMany({
    where: { userId: id },
    select: { modelId: true, type: true },
  });
};

export const getUserEngagedModelVersions = ({ id }: { id: number }) => {
  return dbRead.modelVersionEngagement.findMany({
    where: { userId: id },
    select: { modelVersionId: true, type: true },
  });
};

export const getUserEngagedModelByModelId = ({
  userId,
  modelId,
}: {
  userId: number;
  modelId: number;
}) => {
  return dbRead.modelEngagement.findUnique({ where: { userId_modelId: { userId, modelId } } });
};

export const getUserTags = ({ userId, type }: { userId: number; type?: TagEngagementType }) => {
  return dbRead.tagEngagement.findMany({ where: { userId, type } });
};

export const getCreators = async <TSelect extends Prisma.UserSelect>({
  query,
  take,
  skip,
  select,
  orderBy,
  excludeIds = [],
  count = false,
}: {
  select: TSelect;
  query?: string;
  take?: number;
  skip?: number;
  count?: boolean;
  orderBy?: Prisma.UserFindManyArgs['orderBy'];
  excludeIds?: number[];
}) => {
  const where: Prisma.UserWhereInput = {
    username: query ? { contains: query } : undefined,
    models: { some: {} },
    id: excludeIds.length ? { notIn: excludeIds } : undefined,
    deletedAt: null,
  };
  const items = await dbRead.user.findMany({
    take,
    skip,
    select,
    where,
    orderBy,
  });

  if (count) {
    const count = await dbRead.user.count({ where });
    return { items, count };
  }

  return { items };
};

export const getUserUnreadNotificationsCount = ({ id }: { id: number }) => {
  return dbRead.user.findUnique({
    where: { id },
    select: {
      _count: {
        select: { notifications: { where: { viewedAt: { equals: null } } } },
      },
    },
  });
};

export const toggleModelEngagement = async ({
  userId,
  modelId,
  type,
}: {
  userId: number;
  modelId: number;
  type: ModelEngagementType;
}) => {
  const engagement = await dbWrite.modelEngagement.findUnique({
    where: { userId_modelId: { userId, modelId } },
    select: { type: true },
  });

  if (engagement) {
    if (engagement.type === type)
      await dbWrite.modelEngagement.delete({
        where: { userId_modelId: { userId, modelId } },
      });
    else if (engagement.type !== type)
      await dbWrite.modelEngagement.update({
        where: { userId_modelId: { userId, modelId } },
        data: { type, createdAt: new Date() },
      });

    return engagement.type !== type;
  }

  await dbWrite.modelEngagement.create({ data: { type, modelId, userId } });
  if (type === 'Hide') {
    await refreshHiddenModelsForUser({ userId });
    // await playfab.trackEvent(userId, { eventName: 'user_hide_model', modelId });
  } else if (type === 'Favorite') {
    // await playfab.trackEvent(userId, { eventName: 'user_favorite_model', modelId });
  }
  return true;
};

export const toggleModelFavorite = async ({
  userId,
  modelId,
}: {
  userId: number;
  modelId: number;
}) => toggleModelEngagement({ userId, modelId, type: 'Favorite' });

export const toggleModelHide = async ({ userId, modelId }: { userId: number; modelId: number }) =>
  toggleModelEngagement({ userId, modelId, type: 'Hide' });

export const toggleFollowUser = async ({
  userId,
  targetUserId,
}: {
  userId: number;
  targetUserId: number;
}) => {
  const engagement = await dbWrite.userEngagement.findUnique({
    where: { userId_targetUserId: { targetUserId, userId } },
    select: { type: true },
  });

  if (engagement) {
    if (engagement.type === 'Follow')
      await dbWrite.userEngagement.delete({
        where: { userId_targetUserId: { userId, targetUserId } },
      });
    else if (engagement.type === 'Hide')
      await dbWrite.userEngagement.update({
        where: { userId_targetUserId: { userId, targetUserId } },
        data: { type: 'Follow' },
      });

    return false;
  }

  await dbWrite.userEngagement.create({ data: { type: 'Follow', targetUserId, userId } });
  await playfab.trackEvent(userId, { eventName: 'user_follow_user', userId: targetUserId });
  return true;
};

export const toggleHideUser = async ({
  userId,
  targetUserId,
}: {
  userId: number;
  targetUserId: number;
}) => {
  const engagement = await dbWrite.userEngagement.findUnique({
    where: { userId_targetUserId: { targetUserId, userId } },
    select: { type: true },
  });

  if (engagement) {
    if (engagement.type === 'Hide')
      await dbWrite.userEngagement.delete({
        where: { userId_targetUserId: { userId, targetUserId } },
      });
    else if (engagement.type === 'Follow')
      await dbWrite.userEngagement.update({
        where: { userId_targetUserId: { userId, targetUserId } },
        data: { type: 'Hide' },
      });

    return false;
  }

  await dbWrite.userEngagement.create({ data: { type: 'Hide', targetUserId, userId } });
  await playfab.trackEvent(userId, { eventName: 'user_hide_user', userId: targetUserId });
  await refreshHiddenUsersForUser({ userId });
  return true;
};

export const deleteUser = async ({ id, username, removeModels }: DeleteUserInput) => {
  const user = await dbWrite.user.findFirst({
    where: { username, id },
    select: { id: true },
  });
  if (!user) throw throwNotFoundError('Could not find user');

  const modelData: Prisma.ModelUpdateManyArgs['data'] = removeModels
    ? { deletedAt: new Date(), status: 'Deleted' }
    : { userId: -1 };

  const result = await dbWrite.$transaction([
    dbWrite.model.updateMany({ where: { userId: user.id }, data: modelData }),
    dbWrite.account.deleteMany({ where: { userId: user.id } }),
    dbWrite.session.deleteMany({ where: { userId: user.id } }),
    dbWrite.user.update({
      where: { id: user.id },
      data: { deletedAt: new Date(), email: null, username: null },
    }),
  ]);

  await usersSearchIndex.queueUpdate([{ id, action: SearchIndexUpdateQueueAction.Delete }]);

  await invalidateSession(id);

  // Cancel their subscription
  await cancelSubscription({ userId: user.id });

  return result;
};

export const toggleBlockedTag = async ({
  tagId,
  userId,
}: ToggleBlockedTagSchema & { userId: number }) => {
  const matchedTag = await dbWrite.tagEngagement.findUnique({
    where: { userId_tagId: { userId, tagId } },
    select: { type: true },
  });

  let isHidden = false;
  if (matchedTag) {
    if (matchedTag.type === 'Hide')
      await dbWrite.tagEngagement.delete({
        where: { userId_tagId: { userId, tagId } },
      });
    else if (matchedTag.type === 'Follow')
      await dbWrite.tagEngagement.update({
        where: { userId_tagId: { userId, tagId } },
        data: { type: 'Hide' },
      });
  } else {
    await dbWrite.tagEngagement.create({ data: { userId, tagId, type: 'Hide' } });
    isHidden = true;
  }
  await refreshAllHiddenForUser({ userId });
  return isHidden;
};

export const updateAccountScope = async ({
  providerAccountId,
  provider,
  scope,
}: {
  providerAccountId: string;
  provider: string;
  scope?: string;
}) => {
  if (!scope) return;

  const account = await dbWrite.account.findUnique({
    where: { provider_providerAccountId: { provider, providerAccountId } },
    select: { id: true, scope: true },
  });
  if (account && !!account.scope) {
    const currentScope = account.scope.split(' ');
    const hasNewScope = scope?.split(' ').some((s) => !currentScope.includes(s));
    if (hasNewScope) await dbWrite.account.update({ where: { id: account.id }, data: { scope } });
  }
};

export const getSessionUser = async ({ userId, token }: { userId?: number; token?: string }) => {
  if (!userId && !token) return undefined;
  const where: Prisma.UserWhereInput = { deletedAt: null };
  if (userId) where.id = userId;
  else if (token) where.keys = { some: { key: token } };

  const user = await dbWrite.user.findFirst({
    where,
    include: {
      subscription: { select: { status: true, product: { select: { metadata: true } } } },
      referral: { select: { id: true } },
    },
  });

  if (!user) return undefined;

  const { subscription, ...rest } = user;
  const tier: string | undefined =
    subscription && ['active', 'trialing'].includes(subscription.status)
      ? (subscription.product.metadata as any)[env.STRIPE_METADATA_KEY]
      : undefined;

  const permissions: string[] = [];
  const systemPermissions = await getSystemPermissions();
  for (const [key, value] of Object.entries(systemPermissions)) {
    if (value.includes(user.id)) permissions.push(key);
  }

  // let feedbackToken: string | undefined;
  // if (!!user.username && !!user.email)
  //   feedbackToken = createFeaturebaseToken(user as { username: string; email: string });

  return {
    ...rest,
    tier,
    permissions,
    // feedbackToken,
  };
};

export const removeAllContent = async ({ id }: { id: number }) => {
  const models = await dbRead.model.findMany({ where: { userId: id }, select: { id: true } });
  const images = await dbRead.image.findMany({ where: { userId: id }, select: { id: true } });
  const articles = await dbRead.article.findMany({ where: { userId: id }, select: { id: true } });
  const collections = await dbRead.collection.findMany({
    where: { userId: id },
    select: { id: true },
  });

  const res = await dbWrite.$transaction([
    dbWrite.model.deleteMany({ where: { userId: id } }),
    dbWrite.comment.deleteMany({ where: { userId: id } }),
    dbWrite.commentV2.deleteMany({ where: { userId: id } }),
    dbWrite.resourceReview.deleteMany({ where: { userId: id } }),
    dbWrite.post.deleteMany({ where: { userId: id } }),
    dbWrite.image.deleteMany({ where: { userId: id } }),
    dbWrite.article.deleteMany({ where: { userId: id } }),
  ]);

  await modelsSearchIndex.queueUpdate(
    models.map((m) => ({ id: m.id, action: SearchIndexUpdateQueueAction.Delete }))
  );
  await imagesSearchIndex.queueUpdate(
    images.map((i) => ({ id: i.id, action: SearchIndexUpdateQueueAction.Delete }))
  );
  await articlesSearchIndex.queueUpdate(
    articles.map((a) => ({ id: a.id, action: SearchIndexUpdateQueueAction.Delete }))
  );
  await collectionsSearchIndex.queueUpdate(
    collections.map((c) => ({ id: c.id, action: SearchIndexUpdateQueueAction.Delete }))
  );
  await usersSearchIndex.queueUpdate([{ id, action: SearchIndexUpdateQueueAction.Delete }]);

  await userMetrics.queueUpdate(id);

  return res;
};

export const getUserCosmetics = ({
  userId,
  equipped,
}: GetUserCosmeticsSchema & { userId: number }) => {
  return dbRead.user.findUnique({
    where: { id: userId },
    select: {
      cosmetics: {
        where: equipped ? { equippedAt: { not: null } } : undefined,
        select: {
          obtainedAt: true,
          cosmetic: {
            select: {
              id: true,
              name: true,
              description: true,
              type: true,
              source: true,
              data: true,
            },
          },
        },
      },
    },
  });
};

export const getCosmeticsForUsers = async (userIds: number[]) => {
  const users = [...new Set(userIds)];
  const userCosmeticsRaw = await dbRead.userCosmetic.findMany({
    where: { userId: { in: users }, equippedAt: { not: null } },
    select: {
      userId: true,
      cosmetic: { select: { id: true, data: true, type: true, source: true, name: true } },
    },
  });
  const userCosmetics = userCosmeticsRaw.reduce((acc, { userId, cosmetic }) => {
    acc[userId] = acc[userId] ?? [];
    acc[userId].push(cosmetic);
    return acc;
  }, {} as Record<number, (typeof userCosmeticsRaw)[0]['cosmetic'][]>);

  return userCosmetics;
};

// #region [article engagement]
export const getUserArticleEngagements = async ({ userId }: { userId: number }) => {
  const engagements = await dbRead.articleEngagement.findMany({
    where: { userId },
    select: { articleId: true, type: true },
  });
  return engagements.reduce<Partial<Record<ArticleEngagementType, number[]>>>(
    (acc, { articleId, type }) => ({ ...acc, [type]: [...(acc[type] ?? []), articleId] }),
    {}
  );
};

export const updateLeaderboardRank = async (userId?: number) => {
  await dbWrite.$transaction([
    dbWrite.$executeRaw`
      UPDATE "UserRank" SET "leaderboardRank" = null, "leaderboardId" = null, "leaderboardTitle" = null, "leaderboardCosmetic" = null
      ${Prisma.raw(userId ? `WHERE "userId" = ${userId}` : '')}
    `,
    dbWrite.$executeRaw`
      WITH user_positions AS (
        SELECT
          lr."userId",
          lr."leaderboardId",
          l."title",
          lr.position,
          row_number() OVER (PARTITION BY "userId" ORDER BY "position") row_num
        FROM "User" u
        JOIN "LeaderboardResult" lr ON lr."userId" = u.id
        JOIN "Leaderboard" l ON l.id = lr."leaderboardId" AND l.public
        WHERE lr.date = current_date
          AND (
            u."leaderboardShowcase" IS NULL
            OR lr."leaderboardId" = u."leaderboardShowcase"
          )
      ), lowest_position AS (
        SELECT
          up."userId",
          up.position,
          up."leaderboardId",
          up."title" "leaderboardTitle",
          (
            SELECT data->>'url'
            FROM "Cosmetic" c
            WHERE c."leaderboardId" = up."leaderboardId"
              AND up.position <= c."leaderboardPosition"
            ORDER BY c."leaderboardPosition"
            LIMIT 1
          ) as "leaderboardCosmetic"
        FROM user_positions up
        WHERE row_num = 1
      )
      INSERT INTO "UserRank" ("userId", "leaderboardRank", "leaderboardId", "leaderboardTitle", "leaderboardCosmetic")
      SELECT
      "userId",
      position,
      "leaderboardId",
      "leaderboardTitle",
      "leaderboardCosmetic"
      FROM lowest_position
      ${Prisma.raw(userId ? `WHERE "userId" = ${userId}` : '')}
      ON CONFLICT ("userId") DO UPDATE SET
        "leaderboardId" = excluded."leaderboardId",
        "leaderboardRank" = excluded."leaderboardRank",
        "leaderboardTitle" = excluded."leaderboardTitle",
        "leaderboardCosmetic" = excluded."leaderboardCosmetic";
    `,
  ]);
};

export const toggleBan = async ({ id }: { id: number }) => {
  const user = await getUserById({ id, select: { bannedAt: true } });
  if (!user) throw throwNotFoundError(`No user with id ${id}`);

  const updatedUser = await updateUserById({
    id,
    data: { bannedAt: user.bannedAt ? null : new Date() },
  });
  await invalidateSession(id);

  // Unpublish their models
  await dbWrite.model.updateMany({
    where: { userId: id },
    data: { publishedAt: null, status: 'Unpublished' },
  });

  // Cancel their subscription
  await cancelSubscription({ userId: id });

  return updatedUser;
};

export const toggleUserArticleEngagement = async ({
  type,
  articleId,
  userId,
}: ToggleUserArticleEngagementsInput & { userId: number }) => {
  const articleEngagements = await dbRead.articleEngagement.findMany({
    where: { userId, articleId },
    select: { type: true },
  });

  const exists = !!articleEngagements.find((x) => x.type === type);
  const toDelete: ArticleEngagementType[] = [];

  // if the engagement exists, we only need to remove the existing engagmement
  if (exists) toDelete.push(type);
  // if the engagement doesn't exist, we need to remove mutually exclusive items
  else if (articleEngagements.length) {
    if (
      type === ArticleEngagementType.Favorite &&
      !!articleEngagements.find((x) => x.type === ArticleEngagementType.Hide)
    )
      toDelete.push(ArticleEngagementType.Hide);
    else if (
      type === ArticleEngagementType.Hide &&
      !!articleEngagements.find((x) => x.type === ArticleEngagementType.Favorite)
    )
      toDelete.push(ArticleEngagementType.Favorite);
  }

  // we may need to delete items regardless of whether the current engagement exists
  if (toDelete.length) {
    await dbWrite.articleEngagement.deleteMany({
      where: { userId, articleId, type: { in: toDelete } },
    });
  }

  if (!exists) {
    await dbWrite.articleEngagement.create({ data: { userId, articleId, type } });
  }

  return !exists;
};
// #endregion

//#region [bounty engagement]
export const getUserBountyEngagements = async ({ userId }: { userId: number }) => {
  const engagements = await dbRead.bountyEngagement.findMany({
    where: { userId },
    select: { bountyId: true, type: true },
  });

  return engagements.reduce<Partial<Record<BountyEngagementType, number[]>>>(
    (acc, { bountyId, type }) => ({ ...acc, [type]: [...(acc[type] ?? []), bountyId] }),
    {}
  );
};

export const toggleUserBountyEngagement = async ({
  type,
  bountyId,
  userId,
}: ToggleUserBountyEngagementsInput & { userId: number }) => {
  const engagement = await dbRead.bountyEngagement.findUnique({
    where: { type_bountyId_userId: { userId, bountyId, type } },
    select: { type: true },
  });

  if (!engagement) {
    await dbWrite.bountyEngagement.create({ data: { userId, bountyId, type } });
    return true;
  } else {
    await dbWrite.bountyEngagement.delete({
      where: { type_bountyId_userId: { userId, bountyId, type } },
    });
    return false;
  }
};
//#endregion

// #region [user referrals]
export const userByReferralCode = async ({ userReferralCode }: UserByReferralCodeSchema) => {
  const referralCode = await dbRead.userReferralCode.findFirst({
    where: { code: userReferralCode, deletedAt: null },
    select: {
      userId: true,
      user: {
        select: userWithCosmeticsSelect,
      },
    },
  });

  if (!referralCode) {
    throw throwBadRequestError('Referral code is not valid');
  }

  return referralCode.user;
};
// #endregion

export const createUserReferral = async ({
  id,
  userReferralCode,
  source,
}: {
  id: number;
  userReferralCode?: string;
  source?: string;
}) => {
  const user = await dbRead.user.findUniqueOrThrow({
    where: { id },
    select: { id: true, referral: { select: { id: true, userReferralCodeId: true } } },
  });

  if (!!user.referral?.userReferralCodeId || (!!user.referral && !userReferralCode)) {
    return;
  }

  const applyRewards = ({ refereeId, referrerId }: { refereeId: number; referrerId: number }) => {
    refereeCreatedReward.apply({
      refereeId,
      referrerId,
    });
    userReferredReward.apply({
      refereeId,
      referrerId,
    });
  };

  if (userReferralCode || source) {
    // Confirm userReferralCode is valid:
    const referralCode = !!userReferralCode
      ? await dbRead.userReferralCode.findFirst({
          where: { code: userReferralCode, deletedAt: null },
        })
      : null;

    if (!referralCode && !source) {
      return;
    }

    if (user.referral && referralCode) {
      // Allow to update a referral with a user-referral-code:
      await dbWrite.userReferral.update({
        where: {
          id: user.referral.id,
        },
        data: {
          userReferralCodeId: referralCode.id,
        },
      });

      applyRewards({
        refereeId: id,
        referrerId: referralCode.userId,
      });
    } else if (!user.referral) {
      // Create new referral:
      await dbWrite.userReferral.create({
        data: {
          userId: id,
          source,
          userReferralCodeId: referralCode?.id ?? undefined,
        },
      });

      if (referralCode?.id) {
        applyRewards({
          refereeId: id,
          referrerId: referralCode.userId,
        });
      }
    }
  }
};<|MERGE_RESOLUTION|>--- conflicted
+++ resolved
@@ -41,11 +41,8 @@
   usersSearchIndex,
 } from '~/server/search-index';
 import { userWithCosmeticsSelect } from '~/server/selectors/user.selector';
-<<<<<<< HEAD
+import { userMetrics } from '~/server/metrics';
 import { refereeCreatedReward, userReferredReward } from '~/server/rewards';
-=======
-import { userMetrics } from '~/server/metrics';
->>>>>>> 9d9cfe30
 // import { createFeaturebaseToken } from '~/server/featurebase/featurebase';
 
 export const getUserCreator = async ({
