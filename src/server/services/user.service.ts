--- conflicted
+++ resolved
@@ -70,12 +70,9 @@
   UserSettingsSchema,
   UserTier,
 } from './../schema/user.schema';
-<<<<<<< HEAD
+import { decryptText, encryptText } from '~/server/utils/key-generator';
 import dayjs from 'dayjs';
 import { generateKey, generateSecretHash } from '~/server/utils/key-generator';
-=======
-import { decryptText, encryptText } from '~/server/utils/key-generator';
->>>>>>> f1670a36
 // import { createFeaturebaseToken } from '~/server/featurebase/featurebase';
 
 export const getUserCreator = async ({
@@ -1458,17 +1455,6 @@
   return !!engagement;
 }
 
-<<<<<<< HEAD
-export async function requestAdToken({ userId }: { userId: number }) {
-  const expiresAt = dayjs.utc().add(1, 'day').toDate();
-
-  const key = generateKey();
-  const token = generateSecretHash(key);
-
-  await dbWrite.adToken.create({ data: { userId, expiresAt, token } });
-
-  return key;
-=======
 export function computeFingerprint({
   fingerprint,
   userId,
@@ -1479,5 +1465,15 @@
     key: env.FINGERPRINT_SECRET,
     iv: env.FINGERPRINT_IV,
   });
->>>>>>> f1670a36
+}
+
+export async function requestAdToken({ userId }: { userId: number }) {
+  const expiresAt = dayjs.utc().add(1, 'day').toDate();
+
+  const key = generateKey();
+  const token = generateSecretHash(key);
+
+  await dbWrite.adToken.create({ data: { userId, expiresAt, token } });
+
+  return key;
 }