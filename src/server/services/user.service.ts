--- conflicted
+++ resolved
@@ -74,12 +74,9 @@
 } from './../schema/user.schema';
 import { redis } from '~/server/redis/client';
 import { SessionUser } from 'next-auth';
-<<<<<<< HEAD
 import { getUserSubscription } from '~/server/services/subscriptions.service';
-=======
 import { cancelSubscriptionPlan } from '~/server/services/paddle.service';
 import { logToAxiom } from '~/server/logging/client';
->>>>>>> e9c861f8
 // import { createFeaturebaseToken } from '~/server/featurebase/featurebase';
 
 export const getUserCreator = async ({
