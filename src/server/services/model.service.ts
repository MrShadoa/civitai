--- conflicted
+++ resolved
@@ -857,15 +857,6 @@
     tagsOnModels: tagname ?? tag ? { some: { tag: { name: tagname ?? tag } } } : undefined,
     user: username || user ? { username: username ?? user } : undefined,
     type: types?.length ? { in: types } : undefined,
-<<<<<<< HEAD
-    rank: rating
-      ? {
-          AND: [{ ratingAllTime: { gte: rating } }, { ratingAllTime: { lt: rating + 1 } }],
-        }
-      : undefined,
-=======
-    nsfw: hideNSFWModels ? false : undefined,
->>>>>>> 19b2b57a
     engagements: favorites
       ? { some: { userId: sessionUser?.id, type: 'Notify' } }
       : hidden
@@ -963,30 +954,20 @@
     modelVersionWhere = undefined;
   }
 
+  console.time('getModelsRaw');
   const { items, isPrivate, nextCursor } = await getModelsRaw({
     input: { ...input, take },
     user,
   });
+  console.timeEnd('getModelsRaw');
 
   const modelVersionIds = items.flatMap((m) => m.modelVersions).map((m) => m.id);
-  console.log({ modelVersionIds: modelVersionIds.length });
-
+
+  console.time('getImagesForModelVersionCache');
   const images = !!modelVersionIds.length
-<<<<<<< HEAD
-    ? await getImagesForModelVersion({
-        modelVersionIds,
-        imagesPerVersion: 10,
-        excludedTagIds: input.excludedTagIds,
-        include: ['tags'],
-        user,
-        pending: input.pending,
-        browsingLevel: input.browsingLevel,
-      })
-    : [];
-=======
     ? await getImagesForModelVersionCache(modelVersionIds)
     : {};
->>>>>>> 19b2b57a
+  console.timeEnd('getImagesForModelVersionCache');
 
   // let nextCursor: number | undefined;
   // if (items.length > input.limit) {
