--- conflicted
+++ resolved
@@ -7,11 +7,7 @@
 import { BrowsingMode, ModelSort } from '~/server/common/enums';
 import { getImageGenerationProcess } from '~/server/common/model-helpers';
 import { dbWrite, dbRead } from '~/server/db/client';
-<<<<<<< HEAD
 import { GetAllSchema, GetByIdInput } from '~/server/schema/base.schema';
-=======
-import { GetByIdInput } from '~/server/schema/base.schema';
->>>>>>> 47417eba
 import { GetAllModelsOutput, ModelInput, ModelUpsertInput } from '~/server/schema/model.schema';
 import { isNotTag, isTag } from '~/server/schema/tag.schema';
 import {
@@ -20,11 +16,8 @@
   prepareUpdateImage,
 } from '~/server/selectors/image.selector';
 import { modelWithDetailsSelect } from '~/server/selectors/model.selector';
-<<<<<<< HEAD
+import { ingestNewImages } from '~/server/services/image.service';
 import { DEFAULT_PAGE_SIZE, getPagination, getPagingData } from '~/server/utils/pagination-helpers';
-=======
-import { ingestNewImages } from '~/server/services/image.service';
->>>>>>> 47417eba
 import { prepareFile } from '~/utils/file-helpers';
 
 export const getModel = <TSelect extends Prisma.ModelSelect>({
@@ -86,7 +79,7 @@
   if (!sessionUser?.isModerator) {
     AND.push({ status: ModelStatus.Published });
   }
-  if (sessionUser?.isModerator) {
+  if (sessionUser?.isModerator && !(username || user)) {
     AND.push({ status: status && status.length > 0 ? { in: status } : ModelStatus.Published });
   }
   if (query) {
@@ -256,26 +249,17 @@
 export const upsertModel = ({
   id,
   tagsOnModels,
-<<<<<<< HEAD
   userId,
   ...data
 }: ModelUpsertInput & { userId: number }) => {
   const select = modelWithDetailsSelect();
-=======
-  ...data
-}: ModelUpsertInput & { userId: number }) => {
-  const select = modelWithDetailsSelect;
->>>>>>> 47417eba
 
   if (!id)
     return dbWrite.model.create({
       select,
       data: {
         ...data,
-<<<<<<< HEAD
         userId,
-=======
->>>>>>> 47417eba
         tagsOnModels: tagsOnModels
           ? {
               create: tagsOnModels.map((tag) => {
@@ -364,15 +348,12 @@
             status: data.status,
             files: files.length > 0 ? { create: files } : undefined,
             images: {
-              create: images.map((image, index) => ({
+              create: images.map(({ tags = [], ...image }, index) => ({
                 index,
                 image: {
                   create: {
-                    ...prepareCreateImage(image),
+                    ...image,
                     userId,
-<<<<<<< HEAD
-                  } as Prisma.ImageUncheckedCreateWithoutImagesOnReviewsInput,
-=======
                     meta: (image.meta as Prisma.JsonObject) ?? Prisma.JsonNull,
                     generationProcess: image.meta
                       ? getImageGenerationProcess(image.meta as Prisma.JsonObject)
@@ -388,7 +369,6 @@
                       })),
                     },
                   } as Prisma.ImageUncheckedCreateWithoutImagesOnModelsInput,
->>>>>>> 47417eba
                 },
               })),
             },
@@ -637,7 +617,11 @@
     },
     select: { id: true },
   });
-<<<<<<< HEAD
+
+  // Request scan for new images
+  await ingestNewImages({ modelId: model.id });
+
+  return model;
 };
 
 export const getDraftModelsByUserId = async <TSelect extends Prisma.ModelSelect>({
@@ -664,11 +648,4 @@
   const count = await dbRead.model.count({ where });
 
   return getPagingData({ items, count }, take, page);
-=======
-
-  // Request scan for new images
-  await ingestNewImages({ modelId: model.id });
-
-  return model;
->>>>>>> 47417eba
 };