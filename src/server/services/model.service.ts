--- conflicted
+++ resolved
@@ -27,12 +27,9 @@
 import {
   GetAllModelsOutput,
   GetModelVersionsSchema,
-<<<<<<< HEAD
   MigrateResourceToCollectionInput,
-=======
   IngestModelInput,
   ingestModelSchema,
->>>>>>> 4a4f50f0
   ModelGallerySettingsSchema,
   ModelInput,
   ModelMeta,
@@ -103,12 +100,9 @@
   SetAssociatedResourcesInput,
   SetModelsCategoryInput,
 } from './../schema/model.schema';
-<<<<<<< HEAD
 import { upsertModelFlag } from '~/server/services/model-flag.service';
 import { modelMetrics } from '~/server/metrics';
-=======
 import { isProd } from '~/env/other';
->>>>>>> 4a4f50f0
 
 export const getModel = async <TSelect extends Prisma.ModelSelect>({
   id,
@@ -2309,7 +2303,6 @@
   return result;
 }
 
-<<<<<<< HEAD
 export async function setModelShowcaseCollection({
   id,
   collectionId,
@@ -2460,7 +2453,8 @@
   );
 
   return { ok: true };
-=======
+}
+
 export async function ingestModelById({ id }: GetByIdInput) {
   const model = await dbRead.model.findUnique({
     where: { id },
@@ -2523,5 +2517,4 @@
 
   if (response.status === 202) return true;
   else return false;
->>>>>>> 4a4f50f0
 }