--- conflicted
+++ resolved
@@ -35,13 +35,8 @@
 import { stripTime } from '~/utils/date-helpers';
 import { QS } from '~/utils/qs';
 import { getUserByUsername, getUsers } from './user.service';
-<<<<<<< HEAD
-import dayjs from 'dayjs';
-import { logToAxiom } from '~/server/logging/client';
 import { adWatchedReward } from '~/server/rewards';
 import { generateSecretHash } from '~/server/utils/key-generator';
-=======
->>>>>>> c2985e07
 
 type AccountType = 'User';
 
