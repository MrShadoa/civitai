import { dbRead, dbWrite } from '~/server/db/client';
import { userWithProfileSelect } from '~/server/selectors/user.selector';
import {
  GetUserProfileSchema,
  PrivacySettingsSchema,
  ProfileSectionSchema,
  ShowcaseItemSchema,
  UserProfileUpdateSchema,
} from '~/server/schema/user-profile.schema';
import { ImageMetaProps } from '~/server/schema/image.schema';
import { ImageIngestionStatus, Prisma } from '@prisma/client';
import { isDefined } from '~/utils/type-guards';
import { ingestImage } from '~/server/services/image.service';
<<<<<<< HEAD
import { equipCosmetic, updateLeaderboardRank } from '~/server/services/user.service';
import { UserMeta } from '~/server/schema/user.schema';
import { banReasonDetails } from '~/server/common/constants';
import { getUserBanDetails } from '~/utils/user-helpers';
=======
import { userContentOverviewCache } from '~/server/redis/caches';
>>>>>>> 8ac7fd2d

export const getUserContentOverview = async ({
  username,
  userId,
}: {
  username?: string;
  userId?: number;
}) => {
  if (!username && !userId) {
    throw new Error('Either username or id must be provided');
  }

  if (!userId) {
    const user = await dbWrite.user.findUnique({
      where: { username },
      select: { id: true },
    });

    if (!user) {
      throw new Error('User not found');
    }

    userId = user.id;
  }

  const data = await userContentOverviewCache.fetch([userId]);
  return data[userId];
};

export const getUserWithProfile = async ({
  username,
  id,
  tx,
  isModerator,
}: GetUserProfileSchema & { tx?: Prisma.TransactionClient; isModerator?: boolean }) => {
  const dbClient = tx ?? dbWrite;
  // Use write to get the latest most accurate user here since we'll need to create the profile
  // if it doesn't exist.
  if (!username && !id) {
    throw new Error('Either username or id must be provided');
  }
  const getUser = async () => {
    const user = await dbClient.user.findUniqueOrThrow({
      where: {
        id,
        username,
        deletedAt: null,
      },
      select: { ...userWithProfileSelect, bannedAt: true, meta: true, publicSettings: true },
    });

    // Becuase this is a view, it might be slow and we prefer to get the stats in a separate query
    // Ideally, using dbRead.
    const stats = await dbRead.userStat.findFirst({
      where: {
        userId: user.id,
      },
      select: {
        ratingAllTime: true,
        ratingCountAllTime: true,
        downloadCountAllTime: true,
        favoriteCountAllTime: true,
        thumbsUpCountAllTime: true,
        followerCountAllTime: true,
        reactionCountAllTime: true,
        uploadCountAllTime: true,
        generationCountAllTime: true,
      },
    });

    const { profile } = user;
    const userMeta = (user.meta ?? {}) as UserMeta;

    return {
      ...user,
      meta: undefined,
      ...getUserBanDetails({
        meta: userMeta,
        isModerator: isModerator ?? false,
      }),
      stats: stats,
      profile: {
        ...profile,
        privacySettings: (profile?.privacySettings ?? {}) as PrivacySettingsSchema,
        profileSectionsSettings: (profile?.profileSectionsSettings ?? []) as ProfileSectionSchema[],
        showcaseItems: (profile?.showcaseItems ?? []) as ShowcaseItemSchema[],
        coverImage: profile?.coverImage
          ? {
              ...profile.coverImage,
              meta: profile.coverImage.meta as ImageMetaProps | null,
              metadata: profile.coverImage.metadata as MixedObject,
              tags: profile.coverImage.tags.map((t) => t.tag),
            }
          : null,
      },
    };
  };

  const user = await getUser();

  if (!user.profile?.userId) {
    // First time visit to this user's profile. Create base profile:
    await dbClient.userProfile.upsert({
      where: { userId: user.id },
      create: {
        userId: user.id,
      },
      // Basically we wanna avoid a
      // racing condition where 2 users landed here and trigger
      // this at the same time.
      update: {},
      select: { userId: true },
    });

    return getUser();
  }

  return user;
};

export const updateUserProfile = async ({
  // profileImage,
  socialLinks,
  sponsorshipLinks,
  // badgeId,
  // nameplateId,
  userId,
  coverImage,
  // leaderboardShowcase,
  // profilePicture,
  creatorCardStatsPreferences,
  ...profile
}: UserProfileUpdateSchema & { userId: number }) => {
  const current = await getUserWithProfile({ id: userId }); // Ensures user exists && has a profile record.

  // We can safeuly update creatorCardStatsPreferences out of the transaction as it's not critical
  if (creatorCardStatsPreferences) {
    await dbWrite.$executeRawUnsafe(`
        UPDATE "User"
        SET "publicSettings" = jsonb_set(
          "publicSettings",
          '{creatorCardStatsPreferences}',
          '${JSON.stringify(creatorCardStatsPreferences)}'::jsonb
        )
        WHERE "id" = ${userId}`);
  }

  await dbWrite.$transaction(
    async (tx) => {
      // const shouldUpdateCosmetics = badgeId !== undefined || nameplateId !== undefined;
      // const payloadCosmeticIds: number[] = [];

      // if (badgeId) payloadCosmeticIds.push(badgeId);
      // if (nameplateId) payloadCosmeticIds.push(nameplateId);

      // const shouldUpdateUser = shouldUpdateCosmetics || profileImage || leaderboardShowcase;

      // if (shouldUpdateUser) {
      //   await tx.user.update({
      //     where: {
      //       id: userId,
      //     },
      //     data: {
      //       image: profileImage,
      //       leaderboardShowcase,
      //       profilePicture:
      //         profilePicture === null
      //           ? { delete: true }
      //           : profilePicture
      //           ? {
      //               delete: true,
      //               upsert: {
      //                 where: { id: profilePicture.id },
      //                 update: {
      //                   ...profilePicture,
      //                   userId,
      //                 },
      //                 create: {
      //                   ...profilePicture,
      //                   userId,
      //                 },
      //               },
      //             }
      //           : undefined,
      //     },
      //   });

      //   if (shouldUpdateCosmetics) await equipCosmetic({ userId, cosmeticId: payloadCosmeticIds });

      //   if (leaderboardShowcase !== undefined) {
      //     await updateLeaderboardRank({ userIds: userId });
      //   }
      // }

      const links = [...(socialLinks ?? []), ...(sponsorshipLinks ?? [])];

      if (socialLinks !== undefined || sponsorshipLinks !== undefined) {
        await tx.userLink.deleteMany({
          where: {
            userId,
            id: {
              not: {
                in: links.map((l) => l.id).filter(isDefined),
              },
            },
          },
        });

        const parsed = links.map(({ url, id, type }) => ({
          type,
          url,
          userId,
          id,
        }));

        const toCreate = parsed.filter((x) => !x.id);
        const toUpdate = parsed.filter((x) => !!x.id);

        if (toCreate.length) {
          await tx.userLink.createMany({ data: toCreate });
        }

        if (toUpdate.length) {
          await Promise.all(
            toUpdate.map(
              async (userLink) =>
                await tx.userLink.updateMany({
                  where: { id: userLink.id },
                  data: userLink,
                })
            )
          );
        }
      }

      const updatedProfile = await tx.userProfile.update({
        select: {
          userId: true,
          coverImage: { select: { id: true, url: true, ingestion: true, type: true } },
        },
        where: { userId },
        data: {
          ...profile,
          messageAddedAt:
            profile.message === undefined || profile.message === current?.profile?.message
              ? undefined
              : profile.message
              ? new Date()
              : null,
          coverImage:
            coverImage !== undefined && !coverImage?.id
              ? coverImage === null
                ? { disconnect: true }
                : {
                    connectOrCreate: {
                      where: { id: coverImage.id ?? -1 },
                      create: {
                        ...coverImage,
                        meta: (coverImage?.meta as Prisma.JsonObject) ?? Prisma.JsonNull,
                        userId,
                        resources: undefined,
                      },
                    },
                  }
              : undefined,
        },
      });

      if (
        updatedProfile.coverImage &&
        updatedProfile.coverImage.ingestion === ImageIngestionStatus.Pending
      ) {
        await ingestImage({ image: updatedProfile.coverImage, tx });
      }
    },
    {
      // Wait double of time because it might be a long transaction
      timeout: 15000,
    }
  );

  return getUserWithProfile({ id: userId });
};<|MERGE_RESOLUTION|>--- conflicted
+++ resolved
@@ -11,14 +11,11 @@
 import { ImageIngestionStatus, Prisma } from '@prisma/client';
 import { isDefined } from '~/utils/type-guards';
 import { ingestImage } from '~/server/services/image.service';
-<<<<<<< HEAD
 import { equipCosmetic, updateLeaderboardRank } from '~/server/services/user.service';
 import { UserMeta } from '~/server/schema/user.schema';
 import { banReasonDetails } from '~/server/common/constants';
 import { getUserBanDetails } from '~/utils/user-helpers';
-=======
 import { userContentOverviewCache } from '~/server/redis/caches';
->>>>>>> 8ac7fd2d
 
 export const getUserContentOverview = async ({
   username,
