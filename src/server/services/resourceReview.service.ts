import { throwAuthorizationError, throwNotFoundError } from '~/server/utils/errorHandling';
import {
  GetResourceReviewsInfiniteInput,
  GetRatingTotalsInput,
  UpdateResourceReviewInput,
  CreateResourceReviewInput,
  GetResourceReviewPagedInput,
  GetUserResourceReviewInput,
} from './../schema/resourceReview.schema';
import { GetByIdInput } from '~/server/schema/base.schema';
import { UpsertResourceReviewInput } from '../schema/resourceReview.schema';
import { dbWrite, dbRead } from '~/server/db/client';
import { GetResourceReviewsInput } from '~/server/schema/resourceReview.schema';
import { Prisma } from '@prisma/client';
import { userWithCosmeticsSelect } from '~/server/selectors/user.selector';
import { getPagedData } from '~/server/utils/pagination-helpers';
import { resourceReviewSelect } from '~/server/selectors/resourceReview.selector';

export type ResourceReviewDetailModel = AsyncReturnType<typeof getResourceReview>;
export const getResourceReview = async ({ id, userId }: GetByIdInput & { userId?: number }) => {
  const result = await dbRead.resourceReview.findUnique({
    where: { id },
    select: {
      ...resourceReviewSelect,
      model: { select: { name: true, id: true, userId: true } },
    },
  });
  if (!result) throw throwNotFoundError();
  return result;
};

export const getUserResourceReview = async ({
  modelVersionId,
  userId,
}: GetUserResourceReviewInput & { userId: number }) => {
  if (!userId) throw throwAuthorizationError();
  const result = await dbRead.resourceReview.findFirst({
    where: { modelVersionId, userId },
    select: resourceReviewSelect,
  });
  if (!result) throw throwNotFoundError();
  return result;
};

export const getResourceReviews = async ({ resourceIds }: GetResourceReviewsInput) => {
  return await dbWrite.resourceReview.findMany({
    where: { modelVersionId: { in: resourceIds } },
    select: {
      id: true,
      modelVersionId: true,
      rating: true,
      details: true,
    },
  });
};

export const getResourceReviewsInfinite = async ({
  limit,
  cursor,
  modelId,
  modelVersionId,
}: GetResourceReviewsInfiniteInput) => {
  const AND: Prisma.Enumerable<Prisma.ResourceReviewWhereInput> = [];
  const orderBy: Prisma.Enumerable<Prisma.ResourceReviewOrderByWithRelationInput> = [];

  if (modelId) AND.push({ modelId });
  if (modelVersionId) AND.push({ modelVersionId });
  AND.push({ details: { not: null } });

  orderBy.push({ createdAt: 'desc' });

  const items = await dbRead.resourceReview.findMany({
    take: limit + 1,
    cursor: cursor ? { id: cursor } : undefined,
    where: { AND },
    orderBy,
    select: {
      id: true,
      thread: {
        select: {
          _count: { select: { comments: true } },
        },
      },
      modelId: true,
      modelVersionId: true,
      details: true,
      createdAt: true,
      rating: true,
      user: { select: userWithCosmeticsSelect },
      helper: { select: { imageCount: true } },
    },
  });

  let nextCursor: number | undefined;
  if (items.length > limit) {
    const nextItem = items.pop();
    nextCursor = nextItem?.id;
  }

  return {
    nextCursor,
    items,
  };
};

export type RatingTotalsModel = { '1': number; '2': number; '3': number; '4': number; '5': number };
export const getRatingTotals = async ({ modelVersionId, modelId }: GetRatingTotalsInput) => {
  const AND: Prisma.Sql[] = [Prisma.sql`rr."modelId" = ${modelId}`];
  if (modelVersionId) AND.push(Prisma.sql`rr."modelVersionId" = ${modelVersionId}`);

  const result = await dbRead.$queryRaw<{ rating: number; count: number }[]>`
    SELECT
      rr.rating,
      COUNT(rr.id)::int count
    FROM "ResourceReview" rr
    JOIN "Model" m ON rr."modelId" = m.id AND m."userId" != rr."userId"
<<<<<<< HEAD
    WHERE ${Prisma.join(AND, ' AND ')}
=======
    WHERE rr."modelVersionId" = ${modelVersionId} AND NOT rr.exclude
>>>>>>> 27edd20b
    GROUP BY rr.rating
  `;

  const transformed = result.reduce(
    (acc, { rating, count }) => {
      const key = rating.toString() as keyof RatingTotalsModel;
      if (acc[key] !== undefined) acc[key] = count;
      return acc;
    },
    { '1': 0, '2': 0, '3': 0, '4': 0, '5': 0 }
  );
  return transformed;
};

export const upsertResourceReview = (data: UpsertResourceReviewInput & { userId: number }) => {
  if (!data.id)
    return dbWrite.resourceReview.create({
      data: { ...data, thread: { create: {} } },
      select: resourceReviewSelect,
    });
  else
    return dbWrite.resourceReview.update({
      where: { id: data.id },
      data,
      select: { id: true },
    });
};

export const deleteResourceReview = ({ id }: GetByIdInput) => {
  return dbWrite.resourceReview.delete({ where: { id } });
};

export const createResourceReview = async (
  data: CreateResourceReviewInput & { userId: number }
) => {
  return await dbWrite.resourceReview.create({ data, select: resourceReviewSelect });
};

export const updateResourceReview = ({ id, rating, details }: UpdateResourceReviewInput) => {
  return dbWrite.resourceReview.update({
    where: { id },
    data: { rating, details },
    select: { id: true },
  });
};

export const getPagedResourceReviews = async (input: GetResourceReviewPagedInput) => {
  return await getPagedData(input, async ({ skip, take, modelId, modelVersionId, username }) => {
    const AND: Prisma.Enumerable<Prisma.ResourceReviewWhereInput> = [
      { modelId, modelVersionId, details: { not: null } },
    ];
    if (username) AND.push({ user: { username } });

    const [count, items] = await dbRead.$transaction([
      dbRead.resourceReview.count({ where: { AND } }),
      dbRead.resourceReview.findMany({
        skip,
        take,
        where: { AND },
        orderBy: { createdAt: 'desc' },
        select: resourceReviewSelect,
      }),
    ]);
    return { items, count };
  });
};<|MERGE_RESOLUTION|>--- conflicted
+++ resolved
@@ -114,11 +114,8 @@
       COUNT(rr.id)::int count
     FROM "ResourceReview" rr
     JOIN "Model" m ON rr."modelId" = m.id AND m."userId" != rr."userId"
-<<<<<<< HEAD
     WHERE ${Prisma.join(AND, ' AND ')}
-=======
-    WHERE rr."modelVersionId" = ${modelVersionId} AND NOT rr.exclude
->>>>>>> 27edd20b
+    WHERE ${Prisma.join(AND, ' AND ')} AND NOT rr.exclude
     GROUP BY rr.rating
   `;
 
