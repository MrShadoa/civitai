--- conflicted
+++ resolved
@@ -3,11 +3,8 @@
   CollectionContributorPermission,
   CollectionMode,
   CollectionReadConfiguration,
-<<<<<<< HEAD
+  CollectionType,
   ImageIngestionStatus,
-=======
-  CollectionType,
->>>>>>> 15e2c977
   Prisma,
   TagTarget,
   TagType,
