--- conflicted
+++ resolved
@@ -257,13 +257,6 @@
   return Math.ceil((src * multiplier) / 64) * 64;
 }
 
-<<<<<<< HEAD
-// function getStepCost(step: WorkflowStep) {
-//   return step.jobs ? Math.ceil(step.jobs.reduce((acc, job) => acc + (job.cost ?? 0), 0)) : 0;
-// }
-
-=======
->>>>>>> b12ee461
 function getResources(step: WorkflowStep) {
   if (step.$type === 'comfy') return (step as GeneratedImageWorkflowStep).metadata?.resources ?? [];
   else
@@ -298,7 +291,11 @@
       id: workflow.id as string,
       status: workflow.status ?? ('unassignend' as WorkflowStatus),
       createdAt: workflow.createdAt ? new Date(workflow.createdAt) : new Date(),
-      totalCost: workflow.cost?.total ?? 0,
+      totalCost:
+        workflow.transactions?.list?.reduce((acc, value) => {
+          if (value.type === 'debit') return acc + value.amount;
+          else return acc - value.amount;
+        }, 0) ?? 0,
       cost: workflow.cost,
       tags: workflow.tags ?? [],
       steps: workflow.steps.map((step) =>
