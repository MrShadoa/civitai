--- conflicted
+++ resolved
@@ -1,12 +1,5 @@
-<<<<<<< HEAD
 import { postRouter } from './post.router';
-import { modelVersionRouter } from './model-version.router';
-import { partnerRouter } from './partner.router';
-import { userLinkRouter } from './user-link.router';
-=======
->>>>>>> 4bba68fd
 import { router } from '~/server/trpc';
-
 import { accountRouter } from './account.router';
 import { announcementRouter } from './announcement.router';
 import { answerRouter } from './answer.router';
@@ -50,13 +43,10 @@
   report: reportRouter,
   review: reviewRouter,
   stripe: stripeRouter,
-<<<<<<< HEAD
-  post: postRouter,
-=======
   tag: tagRouter,
   user: userRouter,
   userLink: userLinkRouter,
->>>>>>> 4bba68fd
+  post: postRouter,
 });
 
 // export type definition of API
