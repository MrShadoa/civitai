import { clubRouter } from '~/server/routers/club.router';
import { clubMembershipRouter } from '~/server/routers/clubMembership.router';
import { clubPostRouter } from '~/server/routers/clubPost.router';
import { commonRouter } from '~/server/routers/common.router';
import { cosmeticRouter } from '~/server/routers/cosmetic.router';
import { csamRouter } from '~/server/routers/csam.router';
import { eventRouter } from '~/server/routers/event.router';
import { userProfileRouter } from '~/server/routers/user-profile.router';
import { userReferralCodeRouter } from '~/server/routers/user-referral-code.router';
import { router } from '~/server/trpc';

import { accountRouter } from './account.router';
import { announcementRouter } from './announcement.router';
import { answerRouter } from './answer.router';
import { apiKeyRouter } from './apiKey.router';
import { articleRouter } from './article.router';
import { authRouter } from './auth.router';
import { bountyRouter } from './bounty.router';
import { bountyEntryRouter } from './bountyEntry.router';
import { buzzRouter } from './buzz.router';
import { chatRouter } from './chat.router';
import { clubAdminRouter } from './clubAdmin.router';
import { collectionRouter } from './collection.router';
import { commentRouter } from './comment.router';
import { commentv2Router } from './commentv2.router';
import { contentRouter } from './content.router';
import { downloadRouter } from './download.router';
import { generationRouter } from './generation.router';
import { hiddenPreferencesRouter } from './hidden-preferences.router';
import { homeBlockRouter } from './home-block.router';
import { imageRouter } from './image.router';
import { leaderboardRouter } from './leaderboard.router';
import { modelFileRouter } from './model-file.router';
import { modelVersionRouter } from './model-version.router';
import { modelRouter } from './model.router';
import { newsletterRouter } from './newsletter.router';
import { notificationRouter } from './notification.router';
import { partnerRouter } from './partner.router';
import { postRouter } from './post.router';
import { questionRouter } from './question.router';
import { reactionRouter } from './reaction.router';
import { reportRouter } from './report.router';
import { resourceReviewRouter } from './resourceReview.router';
import { signalsRouter } from './signals.router';
import { stripeRouter } from './stripe.router';
import { systemRouter } from './system.router';
import { tagRouter } from './tag.router';
import { trackRouter } from './track.router';
import { trainingRouter } from './training.router';
import { userLinkRouter } from './user-link.router';
import { userRouter } from './user.router';
import { userStripeConnectRouter } from './user-stripe-connect.router';
import { buzzWithdrawalRequestRouter } from './buzz-withdrawal-request.router';
import { integrationRouter } from './integration.router';
import { paypalRouter } from './paypal.router';
import { buildGuideRouter } from './build-guide.router';
import { purchasableRewardRouter } from './purchasable-reward.router';
import { vaultRouter } from './vault.router';
import { researchRouter } from '~/server/routers/research.router';
import { redeemableCodeRouter } from '~/server/routers/redeemableCode.router';
import { toolRouter } from '~/server/routers/tool.router';
import { cosmeticShopRouter } from '~/server/routers/cosmetic-shop.router';
import { techniqueRouter } from '~/server/routers/technique.router';
<<<<<<< HEAD
import { orchestratorRouter } from '~/server/routers/orchestrator.router';
=======
import { modRouter } from '~/server/routers/moderator';
>>>>>>> 673a71ed

export const appRouter = router({
  account: accountRouter,
  announcement: announcementRouter,
  answer: answerRouter,
  apiKey: apiKeyRouter,
  article: articleRouter,
  auth: authRouter,
  bounty: bountyRouter,
  bountyEntry: bountyEntryRouter,
  buzz: buzzRouter,
  chat: chatRouter,
  club: clubRouter,
  clubPost: clubPostRouter,
  clubMembership: clubMembershipRouter,
  clubAdmin: clubAdminRouter,
  collection: collectionRouter,
  comment: commentRouter,
  commentv2: commentv2Router,
  common: commonRouter,
  content: contentRouter,
  download: downloadRouter,
  homeBlock: homeBlockRouter,
  image: imageRouter,
  model: modelRouter,
  modelFile: modelFileRouter,
  modelVersion: modelVersionRouter,
  notification: notificationRouter,
  partner: partnerRouter,
  post: postRouter,
  question: questionRouter,
  reaction: reactionRouter,
  report: reportRouter,
  resourceReview: resourceReviewRouter,
  signals: signalsRouter,
  stripe: stripeRouter,
  tag: tagRouter,
  track: trackRouter,
  training: trainingRouter,
  user: userRouter,
  userLink: userLinkRouter,
  leaderboard: leaderboardRouter,
  generation: generationRouter,
  newsletter: newsletterRouter,
  system: systemRouter,
  hiddenPreferences: hiddenPreferencesRouter,
  userReferralCode: userReferralCodeRouter,
  userProfile: userProfileRouter,
  cosmetic: cosmeticRouter,
  event: eventRouter,
  csam: csamRouter,
  userStripeConnect: userStripeConnectRouter,
  buzzWithdrawalRequest: buzzWithdrawalRequestRouter,
  integration: integrationRouter,
  paypal: paypalRouter,
  buildGuide: buildGuideRouter,
  purchasableReward: purchasableRewardRouter,
  vault: vaultRouter,
  research: researchRouter,
  redeemableCode: redeemableCodeRouter,
  tool: toolRouter,
  cosmeticShop: cosmeticShopRouter,
  technique: techniqueRouter,
<<<<<<< HEAD
  orchestrator: orchestratorRouter,
=======
  moderator: modRouter,
>>>>>>> 673a71ed
});

// export type definition of API
export type AppRouter = typeof appRouter;<|MERGE_RESOLUTION|>--- conflicted
+++ resolved
@@ -61,11 +61,8 @@
 import { toolRouter } from '~/server/routers/tool.router';
 import { cosmeticShopRouter } from '~/server/routers/cosmetic-shop.router';
 import { techniqueRouter } from '~/server/routers/technique.router';
-<<<<<<< HEAD
 import { orchestratorRouter } from '~/server/routers/orchestrator.router';
-=======
 import { modRouter } from '~/server/routers/moderator';
->>>>>>> 673a71ed
 
 export const appRouter = router({
   account: accountRouter,
@@ -129,11 +126,8 @@
   tool: toolRouter,
   cosmeticShop: cosmeticShopRouter,
   technique: techniqueRouter,
-<<<<<<< HEAD
   orchestrator: orchestratorRouter,
-=======
   moderator: modRouter,
->>>>>>> 673a71ed
 });
 
 // export type definition of API
