--- conflicted
+++ resolved
@@ -61,12 +61,9 @@
 import { toolRouter } from '~/server/routers/tool.router';
 import { cosmeticShopRouter } from '~/server/routers/cosmetic-shop.router';
 import { techniqueRouter } from '~/server/routers/technique.router';
-<<<<<<< HEAD
 import { donationGoalRouter } from '~/server/routers/donation-goal.router';
-=======
 import { modRouter } from '~/server/routers/moderator';
 import { entityCollaboratorRouter } from '~/server/routers/entity-collaborator.router';
->>>>>>> c4ed96c8
 
 export const appRouter = router({
   account: accountRouter,
@@ -130,12 +127,9 @@
   tool: toolRouter,
   cosmeticShop: cosmeticShopRouter,
   technique: techniqueRouter,
-<<<<<<< HEAD
   donationGoal: donationGoalRouter,
-=======
   moderator: modRouter,
   entityCollaborator: entityCollaboratorRouter,
->>>>>>> c4ed96c8
 });
 
 // export type definition of API
