--- conflicted
+++ resolved
@@ -139,13 +139,9 @@
   claimCosmetic: protectedProcedure.input(getByIdSchema).mutation(claimCosmeticHandler),
   equipCosmetic: protectedProcedure
     .input(getByIdSchema)
-<<<<<<< HEAD
-    .mutation(({ ctx, input }) => equipCosmetic({ userId: ctx.user.id, id: input.id })),
+    .mutation(({ ctx, input }) => equipCosmetic({ userId: ctx.user.id, cosmeticId: input.id })),
   getPaymentMethods: protectedProcedure.query(getUserPaymentMethodsHandler),
   deletePaymentMethod: protectedProcedure
     .input(paymentMethodDeleteInput)
     .mutation(deleteUserPaymentMethodHandler),
-=======
-    .mutation(({ ctx, input }) => equipCosmetic({ userId: ctx.user.id, cosmeticId: input.id })),
->>>>>>> 1e339682
 });