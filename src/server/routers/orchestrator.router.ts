--- conflicted
+++ resolved
@@ -29,11 +29,8 @@
 import { queryGeneratedImageWorkflows } from '~/server/services/orchestrator/common';
 import { generatorFeedbackReward } from '~/server/rewards';
 import { logToAxiom } from '~/server/logging/client';
-<<<<<<< HEAD
+import { env } from '~/env/server.mjs';
 import { ComfyStepTemplate, TextToImageStepTemplate } from '@civitai/client';
-=======
-import { env } from '~/env/server.mjs';
->>>>>>> 6735fbf9
 
 const orchestratorMiddleware = middleware(async ({ ctx, next }) => {
   if (!ctx.user) throw throwAuthorizationError();
@@ -152,11 +149,6 @@
           },
         });
 
-<<<<<<< HEAD
-=======
-        const cost = workflow.cost?.total ?? 0;
-
->>>>>>> 6735fbf9
         let ready = true,
           eta = dayjs().add(10, 'minutes').toDate(),
           position = 0;
