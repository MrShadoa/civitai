import { ModelStatus } from '@prisma/client';
import { TRPCError } from '@trpc/server';

import { BaseModel, baseModelLicenses, BaseModelType, constants } from '~/server/common/constants';
import { Context } from '~/server/createContext';
import { eventEngine } from '~/server/events';
import { dataForModelsCache } from '~/server/redis/caches';
import { GetByIdInput } from '~/server/schema/base.schema';
import {
  EarlyAccessModelVersionsOnTimeframeSchema,
  GetModelVersionSchema,
  ModelVersionMeta,
  ModelVersionsGeneratedImagesOnTimeframeSchema,
  ModelVersionUpsertInput,
  PublishVersionInput,
  QueryModelVersionSchema,
  RecommendedSettingsSchema,
  TrainingDetailsObj,
} from '~/server/schema/model-version.schema';
import { DeclineReviewSchema, UnpublishModelSchema } from '~/server/schema/model.schema';
import { ModelFileModel } from '~/server/selectors/modelFile.selector';
import { getStaticContent } from '~/server/services/content.service';
import {
  addAdditionalLicensePermissions,
  deleteVersionById,
  earlyAccessModelVersionsOnTimeframe,
  getModelVersionRunStrategies,
  getVersionById,
  modelVersionGeneratedImagesOnTimeframe,
  publishModelVersionById,
  queryModelVersions,
  toggleNotifyModelVersion,
  unpublishModelVersionById,
  upsertModelVersion,
} from '~/server/services/model-version.service';
import { getModel, updateModelEarlyAccessDeadline } from '~/server/services/model.service';
import { trackModActivity } from '~/server/services/moderator.service';
import {
  handleLogError,
  throwAuthorizationError,
  throwBadRequestError,
  throwDbError,
  throwNotFoundError,
} from '~/server/utils/errorHandling';
import { dbRead } from '../db/client';
import { modelFileSelect } from '../selectors/modelFile.selector';
import { getFilesByEntity } from '../services/file.service';
import { createFile } from '../services/model-file.service';
<<<<<<< HEAD
=======
import { getStaticContent } from '~/server/services/content.service';
import { dataForModelsCache } from '~/server/redis/caches';
import { userWithCosmeticsSelect } from '~/server/selectors/user.selector';
>>>>>>> 79e9fa26

export const getModelVersionRunStrategiesHandler = ({ input: { id } }: { input: GetByIdInput }) => {
  try {
    return getModelVersionRunStrategies({ modelVersionId: id });
  } catch (e) {
    throw throwDbError(e);
  }
};

export type ModelVersionById = AsyncReturnType<typeof getModelVersionHandler>;
export const getModelVersionHandler = async ({ input }: { input: GetModelVersionSchema }) => {
  const { id, withFiles } = input;

  try {
    const version = await getVersionById({
      id,
      select: {
        id: true,
        name: true,
        description: true,
        baseModel: true,
        baseModelType: true,
        earlyAccessTimeFrame: true,
        trainedWords: true,
        epochs: true,
        steps: true,
        clipSkip: true,
        status: true,
        createdAt: true,
        vaeId: true,
        trainingDetails: true,
        trainingStatus: true,
        model: {
          select: {
            id: true,
            name: true,
            type: true,
            status: true,
            publishedAt: true,
            nsfw: true,
            uploadType: true,
            user: { select: { id: true } },
          },
        },
        files: withFiles ? { select: modelFileSelect } : false,
        posts: withFiles ? { select: { id: true } } : false,
        requireAuth: true,
        settings: true,
        recommendedResources: {
          select: {
            id: true,
            resource: {
              select: {
                id: true,
                name: true,
                trainedWords: true,
                baseModel: true,
                model: { select: { id: true, name: true, type: true } },
              },
            },
            settings: true,
          },
        },
        monetization: {
          select: {
            id: true,
            type: true,
            unitAmount: true,
            currency: true,
            sponsorshipSettings: {
              select: {
                id: true,
                unitAmount: true,
                type: true,
                currency: true,
              },
            },
          },
        },
      },
    });

    if (!version) throw throwNotFoundError(`No version with id ${input.id}`);

    return {
      ...version,
      baseModel: version.baseModel as BaseModel,
      baseModelType: version.baseModelType as BaseModelType,
      trainingDetails: version.trainingDetails as TrainingDetailsObj | undefined,
      files: version.files as unknown as Array<
        Omit<ModelFileModel, 'metadata'> & { metadata: FileMetadata }
      >,
      settings: version.settings as RecommendedSettingsSchema | undefined,
      recommendedResources: version.recommendedResources.map(({ resource, settings }) => ({
        id: resource.id,
        name: resource.name,
        baseModel: resource.baseModel,
        modelId: resource.model.id,
        modelName: resource.model.name,
        modelType: resource.model.type,
        trainedWords: resource.trainedWords,
        strength: (settings as any)?.strength,
      })),
    };
  } catch (e) {
    if (e instanceof TRPCError) throw e;
    else throw throwDbError(e);
  }
};

export const toggleNotifyEarlyAccessHandler = async ({
  input,
  ctx,
}: {
  input: GetByIdInput;
  ctx: DeepNonNullable<Context>;
}) => {
  try {
    const { id: userId } = ctx.user;
    const version = await getVersionById({ ...input, select: { id: true } });
    if (!version) throw throwNotFoundError(`No model version with id ${input.id}`);

    return toggleNotifyModelVersion({ ...input, userId });
  } catch (error) {
    if (error instanceof TRPCError) throw error;
    else throw throwDbError(error);
  }
};

export const upsertModelVersionHandler = async ({
  input: { bountyId, ...input },
  ctx,
}: {
  input: ModelVersionUpsertInput;
  ctx: DeepNonNullable<Context>;
}) => {
  try {
    const { id: userId } = ctx.user;

    if (input.trainingDetails === null) {
      input.trainingDetails = undefined;
    }
    const version = await upsertModelVersion({
      ...input,
      trainingDetails: input.trainingDetails,
    });

    if (!version) throw throwNotFoundError(`No model version with id ${input.id}`);

    // Just update early access deadline if updating the model version
    if (input.id)
      await updateModelEarlyAccessDeadline({ id: version.modelId }).catch((e) => {
        console.error('Unable to update model early access deadline');
        console.error(e);
      });

    if (!input.id) {
      const model = await getModel({
        id: version.modelId,
        select: {
          nsfw: true,
        },
      });

      if (model) {
        ctx.track.modelVersionEvent({
          type: 'Create',
          modelId: version.modelId,
          modelVersionId: version.id,
          nsfw: model.nsfw,
        });
      }

      if (bountyId) {
        // Create model version files from the bounty.
        const awardedEntry = await dbRead.bountyEntry.findFirst({
          where: { bountyId, benefactors: { some: { userId } } },
          select: { id: true, bounty: true },
        });

        if (
          awardedEntry &&
          constants.bounties.supportedBountyToModels.some((t) => t === awardedEntry?.bounty.type)
        ) {
          const files = await getFilesByEntity({ id: awardedEntry.id, type: 'BountyEntry' });

          if (files.length) {
            await Promise.all(
              files.map((f) =>
                createFile({
                  modelVersionId: version.id,
                  sizeKB: f.sizeKB,
                  url: f.url,
                  type: 'Model',
                  metadata: {
                    ...f.metadata,
                    bountyId: awardedEntry.bounty.id,
                    bountyEntryId: awardedEntry.id,
                  },
                  userId: ctx.user.id,
                  name: f.name,
                  select: {
                    id: true,
                  },
                })
              )
            );
          }
        }
      }
    }

    await dataForModelsCache.bust(version.modelId);

    return version;
  } catch (error) {
    if (error instanceof TRPCError) throw error;
    else throw throwDbError(error);
  }
};

export const deleteModelVersionHandler = async ({ input }: { input: GetByIdInput }) => {
  try {
    const version = await deleteVersionById(input);
    if (!version) throw throwNotFoundError(`No model version with id ${input.id}`);

    await updateModelEarlyAccessDeadline({ id: version.modelId }).catch((e) => {
      console.error('Unable to update model early access deadline');
      console.error(e);
    });

    await dataForModelsCache.bust(version.modelId);

    return version;
  } catch (error) {
    if (error instanceof TRPCError) throw error;
    else throw throwDbError(error);
  }
};

export const publishModelVersionHandler = async ({
  input,
  ctx,
}: {
  input: PublishVersionInput;
  ctx: DeepNonNullable<Context>;
}) => {
  try {
    const version = await getVersionById({
      id: input.id,
      select: { meta: true, status: true, modelId: true },
    });
    if (!version) throw throwNotFoundError(`No model version with id ${input.id}`);

    const versionMeta = version.meta as ModelVersionMeta | null;
    const republishing =
      version.status !== ModelStatus.Draft && version.status !== ModelStatus.Scheduled;
    const { needsReview, unpublishedReason, unpublishedAt, customMessage, ...meta } =
      versionMeta || {};
    const updatedVersion = await publishModelVersionById({ ...input, meta, republishing });

    await updateModelEarlyAccessDeadline({ id: updatedVersion.modelId }).catch((e) => {
      console.error('Unable to update model early access deadline');
      console.error(e);
    });

    // Send event in background
    ctx.track
      .modelVersionEvent({
        type: 'Publish',
        modelId: updatedVersion.modelId,
        modelVersionId: updatedVersion.id,
        nsfw: updatedVersion.model.nsfw,
      })
      .catch(handleLogError);

    if (!input.publishedAt || input.publishedAt <= new Date()) {
      await eventEngine.processEngagement({
        userId: updatedVersion.model.userId,
        type: 'published',
        entityType: 'modelVersion',
        entityId: updatedVersion.id,
      });
    }

    await dataForModelsCache.bust(version.modelId);

    return updatedVersion;
  } catch (error) {
    if (error instanceof TRPCError) throw error;
    else throwDbError(error);
  }
};

export const unpublishModelVersionHandler = async ({
  input,
  ctx,
}: {
  input: UnpublishModelSchema;
  ctx: DeepNonNullable<Context>;
}) => {
  try {
    const { id } = input;
    const version = await getVersionById({ id, select: { meta: true, modelId: true } });
    if (!version) throw throwNotFoundError(`No model version with id ${input.id}`);

    const meta = (version.meta as ModelVersionMeta | null) || {};
    const updatedVersion = await unpublishModelVersionById({ ...input, meta, user: ctx.user });

    // Send event in background
    ctx.track.modelVersionEvent({
      type: 'Unpublish',
      modelVersionId: id,
      modelId: updatedVersion.model.id,
      nsfw: updatedVersion.model.nsfw,
    });

    await dataForModelsCache.bust(version.modelId);

    return updatedVersion;
  } catch (error) {
    if (error instanceof TRPCError) throw error;
    else throwDbError(error);
  }
};

export const requestReviewHandler = async ({ input }: { input: GetByIdInput }) => {
  try {
    const version = await getVersionById({
      id: input.id,
      select: {
        id: true,
        name: true,
        status: true,
        meta: true,
        modelId: true,
        baseModel: true,
        trainedWords: true,
      },
    });
    if (!version) throw throwNotFoundError(`No model version with id ${input.id}`);
    if (version.status !== ModelStatus.UnpublishedViolation)
      throw throwBadRequestError(
        'Cannot request a review for this version because it is not in the correct status'
      );

    const meta = (version.meta as ModelVersionMeta | null) || {};
    const updatedModel = await upsertModelVersion({
      ...version,
      baseModel: version.baseModel as BaseModel,
      meta: { ...meta, needsReview: true },
    });

    return updatedModel;
  } catch (error) {
    if (error instanceof TRPCError) error;
    else throw throwDbError(error);
  }
};

export const declineReviewHandler = async ({
  input,
  ctx,
}: {
  input: DeclineReviewSchema;
  ctx: DeepNonNullable<Context>;
}) => {
  try {
    if (!ctx.user.isModerator) throw throwAuthorizationError();

    const version = await getVersionById({
      id: input.id,
      select: {
        id: true,
        name: true,
        status: true,
        meta: true,
        modelId: true,
        baseModel: true,
        trainedWords: true,
      },
    });
    if (!version) throw throwNotFoundError(`No version with id ${input.id}`);

    const meta = (version.meta as ModelVersionMeta | null) || {};
    if (version.status !== ModelStatus.UnpublishedViolation && !meta?.needsReview)
      throw throwBadRequestError(
        'Cannot decline a review for this version because it is not in the correct status'
      );

    const updatedModel = await upsertModelVersion({
      ...version,
      baseModel: version.baseModel as BaseModel,
      meta: {
        ...meta,
        declinedReason: input.reason,
        decliendAt: new Date().toISOString(),
        needsReview: false,
      },
    });
    await trackModActivity(ctx.user.id, {
      entityType: 'modelVersion',
      entityId: version.id,
      activity: 'review',
    });

    return updatedModel;
  } catch (error) {
    if (error instanceof TRPCError) error;
    else throw throwDbError(error);
  }
};

export const earlyAccessModelVersionsOnTimeframeHandler = async ({
  input,
  ctx,
}: {
  input: EarlyAccessModelVersionsOnTimeframeSchema;
  ctx: DeepNonNullable<Context>;
}) => {
  try {
    return earlyAccessModelVersionsOnTimeframe({
      ...input,
      userId: ctx.user.id,
    });
  } catch (error) {
    if (error instanceof TRPCError) error;
    else throw throwDbError(error);
  }
};

export const modelVersionGeneratedImagesOnTimeframeHandler = async ({
  input,
  ctx,
}: {
  input: ModelVersionsGeneratedImagesOnTimeframeSchema;
  ctx: DeepNonNullable<Context>;
}) => {
  try {
    return modelVersionGeneratedImagesOnTimeframe({
      ...input,
      userId: ctx.user.id,
    });
  } catch (error) {
    if (error instanceof TRPCError) error;
    else throw throwDbError(error);
  }
};

// Only available for SD 1.5 and SDXL 1.0 models for now
export async function getVersionLicenseHandler({ input }: { input: GetByIdInput }) {
  try {
    const version = await getVersionById({
      id: input.id,
      select: {
        id: true,
        name: true,
        baseModel: true,
        status: true,
        model: {
          select: {
            id: true,
            name: true,
            status: true,
            allowCommercialUse: true,
            allowDerivatives: true,
            allowDifferentLicense: true,
            allowNoCredit: true,
            user: { select: { username: true } },
          },
        },
      },
    });
    if (!version || version.status !== 'Published' || version.model.status !== 'Published')
      throw throwNotFoundError(`No version with id ${input.id}`);

    if (!constants.supportedBaseModelAddendums.includes(version.baseModel as 'SD 1.5' | 'SDXL 1.0'))
      return throwBadRequestError('License not available for this model');

    const hasAdditionalPermissions =
      !version.model.allowCommercialUse.length ||
      version.model.allowCommercialUse.some((permission) =>
        ['None', 'Image', 'RentCivit', 'Rent', 'Sell'].includes(permission)
      ) ||
      !version.model.allowNoCredit ||
      !version.model.allowDerivatives ||
      version.model.allowDifferentLicense;

    if (!hasAdditionalPermissions) throw throwBadRequestError('No additional permissions');

    const licenseSlug = baseModelLicenses[version.baseModel as BaseModel]?.name ?? '';
    const license = await getStaticContent({ slug: ['licenses', licenseSlug] });

    license.content = addAdditionalLicensePermissions(license.content, {
      modelId: version.model.id,
      modelName: version.model.name,
      versionId: version.id,
      username: version.model.user.username,
      allowCommercialUse: version.model.allowCommercialUse,
      allowNoCredit: version.model.allowNoCredit,
      allowDerivatives: version.model.allowDerivatives,
      allowDifferentLicense: version.model.allowDifferentLicense,
    });

    return { ...version, license };
  } catch (error) {
    if (error instanceof TRPCError) throw error;
    else throw throwDbError(error);
  }
}

export async function queryModelVersionsForModeratorHandler({
  input,
  ctx,
}: {
  input: QueryModelVersionSchema;
  ctx: Context;
}) {
  const { nextCursor, items } = await queryModelVersions({
    user: ctx.user,
    query: input,
    select: {
      id: true,
      name: true,
      meta: true,
      trainingStatus: true,
      createdAt: true,
      model: {
        select: {
          id: true,
          name: true,
          userId: true,
        },
      },
    },
  });

  return {
    nextCursor,
    items: items as Array<Omit<(typeof items)[number], 'meta'> & { meta: ModelVersionMeta }>,
  };
}

export async function getModelVersionOwnerHandler({ input }: { input: GetByIdInput }) {
  const version = await getVersionById({
    ...input,
    select: { model: { select: { user: { select: userWithCosmeticsSelect } } } },
  });
  if (!version) throw throwNotFoundError();
  return version.model.user;
}<|MERGE_RESOLUTION|>--- conflicted
+++ resolved
@@ -46,12 +46,8 @@
 import { modelFileSelect } from '../selectors/modelFile.selector';
 import { getFilesByEntity } from '../services/file.service';
 import { createFile } from '../services/model-file.service';
-<<<<<<< HEAD
-=======
-import { getStaticContent } from '~/server/services/content.service';
-import { dataForModelsCache } from '~/server/redis/caches';
 import { userWithCosmeticsSelect } from '~/server/selectors/user.selector';
->>>>>>> 79e9fa26
+
 
 export const getModelVersionRunStrategiesHandler = ({ input: { id } }: { input: GetByIdInput }) => {
   try {
