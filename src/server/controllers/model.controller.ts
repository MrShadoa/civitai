--- conflicted
+++ resolved
@@ -94,12 +94,6 @@
 
   return {
     nextCursor,
-<<<<<<< HEAD
-    items: items.map(({ modelVersions, ...model }) => ({
-      ...model,
-      image: modelVersions[0]?.images[0]?.image ?? {},
-    })),
-=======
     items: models.map(({ modelVersions, ...model }) => {
       const rank = model.rank as Record<string, number>;
       return {
@@ -113,7 +107,6 @@
         image: modelVersions[0]?.images[0]?.image ?? {},
       };
     }),
->>>>>>> 56a1e26b
   };
 };
 
