import {
  BountyType,
  MetricTimeframe,
  ModelHashType,
  ModelModifier,
  ModelStatus,
  ModelType,
  ModelUploadType,
  Prisma,
} from '@prisma/client';
import { TRPCError } from '@trpc/server';
import { CommandResourcesAdd, ResourceType } from '~/components/CivitaiLink/shared-types';
import { BaseModel, BaseModelType, constants, ModelFileType } from '~/server/common/constants';
import {
  EntityAccessPermission,
  ModelSort,
  SearchIndexUpdateQueueAction,
} from '~/server/common/enums';
import { Context } from '~/server/createContext';
import { dbRead, dbWrite } from '~/server/db/client';
import { eventEngine } from '~/server/events';
import { dataForModelsCache, resourceDataCache } from '~/server/redis/caches';
import { getInfiniteArticlesSchema } from '~/server/schema/article.schema';
import { GetAllSchema, GetByIdInput, UserPreferencesInput } from '~/server/schema/base.schema';
import {
  ModelVersionEarlyAccessConfig,
  ModelVersionMeta,
  RecommendedSettingsSchema,
  TrainingDetailsObj,
} from '~/server/schema/model-version.schema';
import {
  ChangeModelModifierSchema,
  CopyGallerySettingsInput,
  DeclineReviewSchema,
  DeleteModelSchema,
  FindResourcesToAssociateSchema,
  GetAllModelsOutput,
  getAllModelsSchema,
  GetAssociatedResourcesInput,
  GetDownloadSchema,
  GetModelVersionsSchema,
  GetSimpleModelsInfiniteSchema,
  ModelByHashesInput,
  ModelGallerySettingsSchema,
  ModelMeta,
  ModelUpsertInput,
  PublishModelSchema,
  ReorderModelVersionsSchema,
  ToggleCheckpointCoverageInput,
  ToggleModelLockInput,
  UnpublishModelSchema,
  UpdateGallerySettingsInput,
} from '~/server/schema/model.schema';
import { modelsSearchIndex } from '~/server/search-index';
import {
  associatedResourceSelect,
  getAllModelsWithVersionsSelect,
  modelWithDetailsSelect,
} from '~/server/selectors/model.selector';
import { userWithCosmeticsSelect } from '~/server/selectors/user.selector';
import { getArticles } from '~/server/services/article.service';
import { hasEntityAccess } from '~/server/services/common.service';
import { getFeatureFlags } from '~/server/services/feature-flags.service';
import { getDownloadFilename, getFilesByEntity } from '~/server/services/file.service';
import { getImagesForModelVersion } from '~/server/services/image.service';
import {
  copyGallerySettingsToAllModelsByUser,
  deleteModelById,
  getDraftModelsByUserId,
  getGallerySettingsByModelId,
  getModel,
  getModels,
  getModelsRaw,
  getModelsWithImagesAndModelVersions,
  getModelVersionsMicro,
  getTrainingModelsByUserId,
  getVaeFiles,
  permaDeleteModelById,
  publishModelById,
  restoreModelById,
  toggleCheckpointCoverage,
  toggleLockModel,
  unpublishModelById,
  updateModelById,
  updateModelEarlyAccessDeadline,
  upsertModel,
} from '~/server/services/model.service';
import { trackModActivity } from '~/server/services/moderator.service';
import { getCategoryTags } from '~/server/services/system-cache';
import {
  BlockedByUsers,
  BlockedUsers,
  HiddenUsers,
} from '~/server/services/user-preferences.service';
import { amIBlockedByUser, getUserSettings } from '~/server/services/user.service';
import { isEarlyAccess } from '~/server/utils/early-access-helpers';
import {
  handleLogError,
  throwAuthorizationError,
  throwBadRequestError,
  throwDbError,
  throwNotFoundError,
} from '~/server/utils/errorHandling';
import { getPrimaryFile } from '~/server/utils/model-helpers';
import { DEFAULT_PAGE_SIZE, getPagination, getPagingData } from '~/server/utils/pagination-helpers';
import {
  allBrowsingLevelsFlag,
  getIsSafeBrowsingLevel,
  publicBrowsingLevelsFlag,
} from '~/shared/constants/browsingLevel.constants';
import { getDownloadUrl } from '~/utils/delivery-worker';
import { isDefined } from '~/utils/type-guards';
import { redis } from '../redis/client';
import { BountyDetailsSchema } from '../schema/bounty.schema';
<<<<<<< HEAD
import { hasEntityAccess } from '~/server/services/common.service';
import { amIBlockedByUser, getUserSettings } from '~/server/services/user.service';
import {
  BlockedByUsers,
  BlockedUsers,
  HiddenUsers,
} from '~/server/services/user-preferences.service';
import {
  getCollectionById,
  getCollectionItemsByCollectionId,
} from '~/server/services/collection.service';
=======
import { getUnavailableResources } from '../services/generation/generation.service';
>>>>>>> 79478a0e

export type GetModelReturnType = AsyncReturnType<typeof getModelHandler>;
export const getModelHandler = async ({ input, ctx }: { input: GetByIdInput; ctx: Context }) => {
  try {
    const model = await getModel({
      ...input,
      user: ctx.user,
      select: modelWithDetailsSelect,
    });
    if (!model) throw throwNotFoundError(`No model with id ${input.id}`);

    if (ctx.user && !ctx.user.isModerator) {
      const blocked = await amIBlockedByUser({ userId: ctx.user.id, targetUserId: model.user.id });
      if (blocked) throw throwNotFoundError();
    }

    const features = getFeatureFlags(ctx);
    const filteredVersions = model.modelVersions.filter((version) => {
      const isOwner = ctx.user?.id === model.user.id || ctx.user?.isModerator;
      if (isOwner) return true;

      return version.status === ModelStatus.Published;
    });
    const modelVersionIds = filteredVersions.map((version) => version.id);
    const posts = await dbRead.post.findMany({
      where: {
        modelVersionId: { in: modelVersionIds },
        userId: model.user.id,
      },
      select: { id: true, modelVersionId: true },
      orderBy: { id: 'asc' },
    });

    // recommended VAEs
    const vaeIds = filteredVersions.map((x) => x.vaeId).filter(isDefined);
    const vaeFiles = await getVaeFiles({ vaeIds });

    const suggestedResources = await dbRead.modelAssociations.count({
      where: { fromModelId: model.id, type: 'Suggested' },
    });

    const modelCategories = await getCategoryTags('model');
    const unavailableGenResources = await getUnavailableResources();

    const metrics = model.metrics[0];
    const canManage = ctx.user?.id === model.user.id || ctx.user?.isModerator;
    const entityAccess = await hasEntityAccess({
      entityIds: filteredVersions.map((x) => x.id),
      entityType: 'ModelVersion',
      isModerator: ctx.user?.isModerator,
      userId: ctx.user?.id,
    });

    return {
      ...model,
      metrics: undefined,
      rank: {
        downloadCountAllTime: metrics?.downloadCount ?? 0,
        favoriteCountAllTime: metrics?.favoriteCount ?? 0,
        thumbsUpCountAllTime: metrics?.thumbsUpCount ?? 0,
        thumbsDownCountAllTime: metrics?.thumbsDownCount ?? 0,
        commentCountAllTime: metrics?.commentCount ?? 0,
        ratingCountAllTime: metrics?.ratingCount ?? 0,
        ratingAllTime: Number(metrics?.rating?.toFixed(2) ?? 0),
        tippedAmountCountAllTime: metrics?.tippedAmountCount ?? 0,
        imageCountAllTime: metrics?.imageCount ?? 0,
        collectedCountAllTime: metrics?.collectedCount ?? 0,
        generationCountAllTime: metrics?.generationCount ?? 0,
      },
      canGenerate: filteredVersions.some(
        (version) =>
          !!version.generationCoverage?.covered &&
          unavailableGenResources.indexOf(version.id) === -1
      ),
      hasSuggestedResources: suggestedResources > 0,
      meta: model.meta as ModelMeta | null,
      tagsOnModels: model.tagsOnModels
        .filter(({ tag }) => !tag.unlisted)
        .map(({ tag }) => ({
          tag: {
            id: tag.id,
            name: tag.name,
            isCategory: modelCategories.some((c) => c.id === tag.id),
          },
        })),
      modelVersions: filteredVersions.map((version) => {
        let earlyAccessDeadline = features.earlyAccessModel ? version.earlyAccessEndsAt : undefined;
        if (earlyAccessDeadline && new Date() > earlyAccessDeadline)
          earlyAccessDeadline = undefined;

        const entityAccessForVersion = entityAccess.find((x) => x.entityId === version.id);

        const canDownload =
          model.mode !== ModelModifier.Archived &&
          entityAccessForVersion?.hasAccess &&
          (!isEarlyAccess ||
            (entityAccessForVersion?.permissions ?? 0) >=
              EntityAccessPermission.EarlyAccessDownload);
        const canGenerate =
          !!version.generationCoverage?.covered &&
          unavailableGenResources.indexOf(version.id) === -1;

        // sort version files by file type, 'Model' type goes first
        const vaeFile = vaeFiles.filter((x) => x.modelVersionId === version.vaeId);
        version.files.push(...vaeFile);
        const files = version.files
          .filter((x) => x.visibility === 'Public' || canManage)
          .sort((a, b) => {
            const aType = a.type as ModelFileType;
            const bType = b.type as ModelFileType;

            if (constants.modelFileOrder[aType] < constants.modelFileOrder[bType]) return -1;
            else if (constants.modelFileOrder[aType] > constants.modelFileOrder[bType]) return 1;
            else return 0;
          });

        const hashes = version.files
          .filter((file) =>
            (['Model', 'Pruned Model'] as ModelFileType[]).includes(file.type as ModelFileType)
          )
          .map((file) =>
            file.hashes.find((x) => x.type === ModelHashType.SHA256)?.hash.toLowerCase()
          )
          .filter(isDefined);

        const versionMetrics = version.metrics[0];

        return {
          ...version,
          metrics: undefined,
          rank: {
            generationCountAllTime: versionMetrics?.generationCount ?? 0,
            downloadCountAllTime: versionMetrics?.downloadCount ?? 0,
            ratingCountAllTime: versionMetrics?.ratingCount ?? 0,
            ratingAllTime: Number(versionMetrics?.rating?.toFixed(2) ?? 0),
            thumbsUpCountAllTime: versionMetrics?.thumbsUpCount ?? 0,
            thumbsDownCountAllTime: versionMetrics?.thumbsDownCount ?? 0,
          },
          posts: posts.filter((x) => x.modelVersionId === version.id).map((x) => ({ id: x.id })),
          hashes,
          earlyAccessDeadline,
          earlyAccessConfig: version.earlyAccessConfig as ModelVersionEarlyAccessConfig | null,
          canDownload,
          canGenerate,
          files: files as Array<
            Omit<(typeof files)[number], 'metadata'> & { metadata: FileMetadata }
          >,
          baseModel: version.baseModel as BaseModel,
          baseModelType: version.baseModelType as BaseModelType,
          meta: version.meta as ModelVersionMeta,
          trainingDetails: version.trainingDetails as TrainingDetailsObj | undefined,
          settings: version.settings as RecommendedSettingsSchema | undefined,
          recommendedResources: version.recommendedResources.map(({ resource, settings }) => ({
            id: resource.id,
            name: resource.name,
            baseModel: resource.baseModel,
            trainedWords: resource.trainedWords,
            modelId: resource.model.id,
            modelName: resource.model.name,
            modelType: resource.model.type,
            strength: (settings as RecommendedSettingsSchema)?.strength,
          })),
        };
      }),
    };
  } catch (error) {
    if (error instanceof TRPCError) throw error;
    else throw throwDbError(error);
  }
};

export type GetModelsInfiniteReturnType = AsyncReturnType<typeof getModelsInfiniteHandler>['items'];

export const getModelsInfiniteHandler = async ({
  input,
  ctx,
}: {
  input: GetAllModelsOutput;
  ctx: Context;
}) => {
  try {
    let loopCount = 0;
    let isPrivate = false;
    let nextCursor: string | bigint | undefined;
    const results: Awaited<ReturnType<typeof getModelsWithImagesAndModelVersions>>['items'] = [];
    while (results.length < (input.limit ?? 100) && loopCount < 3) {
      const result = await getModelsWithImagesAndModelVersions({
        input,
        user: ctx.user,
      });
      if (result.isPrivate) isPrivate = true;
      results.push(...result.items);
      if (!result.nextCursor) break;

      input.cursor = result.nextCursor;
      nextCursor = result.nextCursor;
      loopCount++;
    }
    if (isPrivate) ctx.cache.canCache = false;
    return { items: results, nextCursor };
  } catch (error) {
    if (error instanceof TRPCError) throw error;
    else throw throwDbError(error);
  }
};

export const getModelsPagedSimpleHandler = async ({
  input,
  ctx,
}: {
  input: GetAllModelsOutput;
  ctx: Context;
}) => {
  const { limit = DEFAULT_PAGE_SIZE, page, cursor, ...restInput } = input || {};
  const { take, skip } = getPagination(limit, page);
  const results = await getModels({
    input: { ...restInput, take, skip },
    user: ctx.user,
    select: {
      id: true,
      name: true,
      nsfw: true,
      meta: true,
      modelVersions: input.needsReview
        ? {
            select: { id: true, name: true, meta: true },
            where: { meta: { path: ['needsReview'], equals: true } },
            take: 1,
          }
        : false,
    },
  });

  const parsedResults = {
    ...results,
    items: results.items.map(({ modelVersions = [], ...model }) => {
      const [version] = modelVersions;

      return {
        ...model,
        meta: model.meta as ModelMeta | null,
        modelVersion: version
          ? { ...version, meta: version.meta as ModelVersionMeta | null }
          : undefined,
      };
    }),
  };
  return getPagingData(parsedResults, take, page);
};

export const getModelVersionsHandler = async ({ input }: { input: GetModelVersionsSchema }) => {
  try {
    const modelVersions = await getModelVersionsMicro(input);
    return modelVersions;
  } catch (error) {
    throw throwDbError(error);
  }
};

export const upsertModelHandler = async ({
  input,
  ctx,
}: {
  input: ModelUpsertInput;
  ctx: DeepNonNullable<Context>;
}) => {
  try {
    const { id: userId } = ctx.user;
    const { nsfw, poi, minor } = input;

    if (nsfw && poi)
      throw throwBadRequestError('Mature content depicting actual people is not permitted.');

    if (nsfw && minor)
      throw throwBadRequestError('Mature content depicting minors is not permitted.');

    // Check tags for multiple categories
    const { tagsOnModels } = input;
    if (tagsOnModels?.length) {
      const modelCategories = await getCategoryTags('model');
      const matchedTags = tagsOnModels.filter((tag) =>
        modelCategories.some((categoryTag) => categoryTag.name === tag.name)
      );

      if (matchedTags.length > 1)
        throw throwBadRequestError(
          `Model cannot have multiple categories. Please include only one from: ${matchedTags
            .map((tag) => tag.name)
            .join(', ')}`
        );
    }

    const { gallerySettings } = await getUserSettings(userId);
    const model = await upsertModel({
      ...input,
      userId,
      isModerator: ctx.user.isModerator,
      gallerySettings,
    });
    if (!model) throw throwNotFoundError(`No model with id ${input.id}`);

    await ctx.track.modelEvent({
      type: input.id ? 'Update' : 'Create',
      modelId: model.id,
      nsfw: !getIsSafeBrowsingLevel(model.nsfwLevel),
    });

    if (input.id) await dataForModelsCache.bust(input.id);

    return model;
  } catch (error) {
    if (error instanceof TRPCError) throw error;
    else throw throwDbError(error);
  }
};

export const publishModelHandler = async ({
  input,
  ctx,
}: {
  input: PublishModelSchema;
  ctx: DeepNonNullable<Context>;
}) => {
  try {
    const model = await dbRead.model.findUnique({
      where: { id: input.id },
      select: { status: true, meta: true, nsfw: true },
    });
    if (!model) throw throwNotFoundError(`No model with id ${input.id}`);
    if (model.status === ModelStatus.Published)
      throw throwBadRequestError('Model is already published');

    const { isModerator } = ctx.user;
    if (!isModerator && constants.modPublishOnlyStatuses.includes(model.status))
      throw throwAuthorizationError('You are not authorized to publish this model');

    const modelMeta = model.meta as ModelMeta | null;
    const republishing =
      model.status !== ModelStatus.Draft && model.status !== ModelStatus.Scheduled;
    const { needsReview, unpublishedReason, unpublishedAt, customMessage, ...meta } =
      modelMeta || {};
    const updatedModel = await publishModelById({ ...input, meta, republishing });

    await updateModelEarlyAccessDeadline({ id: updatedModel.id }).catch((e) => {
      console.error('Unable to update model early access deadline');
      console.error(e);
    });

    // Track event in the background
    ctx.track
      .modelEvent({
        type: 'Publish',
        modelId: input.id,
        nsfw: model.nsfw,
      })
      .catch(handleLogError);

    if (!input.publishedAt || input.publishedAt <= new Date()) {
      await eventEngine.processEngagement({
        userId: updatedModel.userId,
        type: 'published',
        entityType: 'model',
        entityId: updatedModel.id,
      });
    }

    await dataForModelsCache.bust(input.id);

    return updatedModel;
  } catch (error) {
    if (error instanceof TRPCError) throw error;
    else throwDbError(error);
  }
};

export const unpublishModelHandler = async ({
  input,
  ctx,
}: {
  input: UnpublishModelSchema;
  ctx: DeepNonNullable<Context>;
}) => {
  try {
    const { id } = input;
    const model = await dbRead.model.findUnique({
      where: { id },
      select: { meta: true, nsfw: true },
    });
    if (!model) throw throwNotFoundError(`No model with id ${input.id}`);

    const meta = (model.meta as ModelMeta | null) || {};
    const updatedModel = await unpublishModelById({ ...input, meta, user: ctx.user });

    await ctx.track.modelEvent({
      type: 'Unpublish',
      modelId: id,
      nsfw: model.nsfw,
    });

    await dataForModelsCache.bust(input.id);

    return updatedModel;
  } catch (error) {
    if (error instanceof TRPCError) throw error;
    else throwDbError(error);
  }
};

export const deleteModelHandler = async ({
  input,
  ctx,
}: {
  input: DeleteModelSchema;
  ctx: DeepNonNullable<Context>;
}) => {
  try {
    const { id, permanently } = input;
    if (permanently && !ctx.user.isModerator) throw throwAuthorizationError();

    const deleteModel = permanently ? permaDeleteModelById : deleteModelById;
    const model = await deleteModel({ id, userId: ctx.user.id, isModerator: ctx.user.isModerator });
    if (!model) throw throwNotFoundError(`No model with id ${id}`);

    await ctx.track.modelEvent({
      type: permanently ? 'PermanentDelete' : 'Delete',
      modelId: model.id,
      nsfw: !getIsSafeBrowsingLevel(model.nsfwLevel),
    });

    await dataForModelsCache.bust(id);

    return model;
  } catch (error) {
    if (error instanceof TRPCError) throw error;
    else throwDbError(error);
  }
};

/** WEBHOOKS CONTROLLERS */
export const getModelsWithVersionsHandler = async ({
  input,
  ctx,
}: {
  input: GetAllModelsOutput & { ids?: number[] };
  ctx: Context;
}) => {
  const { limit = DEFAULT_PAGE_SIZE, page, cursor, ...queryInput } = input;
  const { take, skip } = getPagination(limit, page);
  try {
    // TODO.manuel: Make this use the getModelsRaw instead...
    const rawResults = await getModels({
      input: { ...queryInput, take, skip },
      user: ctx.user,
      select: getAllModelsWithVersionsSelect,
      count: true,
    });

    const modelVersionIds = rawResults.items.flatMap(({ modelVersions }) =>
      modelVersions.map(({ id }) => id)
    );
    const images = await getImagesForModelVersion({
      modelVersionIds,
      imagesPerVersion: 10,
      include: [],
      excludedTagIds: input.excludedTagIds,
      excludedIds: input.excludedImageIds,
      excludedUserIds: input.excludedUserIds,
      user: ctx.user,
      browsingLevel: input.browsingLevel,
      pending: input.pending,
    });

    const vaeIds = rawResults.items
      .flatMap(({ modelVersions }) => modelVersions.map(({ vaeId }) => vaeId))
      .filter(isDefined);
    const vaeFiles = await getVaeFiles({ vaeIds });

    const modelIds = rawResults.items.map(({ id }) => id);
    const metrics = await dbRead.modelMetric.findMany({
      where: { modelId: { in: modelIds }, timeframe: MetricTimeframe.AllTime },
    });

    function getStatsForModel(modelId: number) {
      const stats = metrics.find((x) => x.modelId === modelId);
      return {
        downloadCount: stats?.downloadCount ?? 0,
        favoriteCount: stats?.favoriteCount ?? 0,
        thumbsUpCount: stats?.thumbsUpCount ?? 0,
        thumbsDownCount: stats?.thumbsDownCount ?? 0,
        commentCount: stats?.commentCount ?? 0,
        ratingCount: stats?.ratingCount ?? 0,
        rating: Number(stats?.rating?.toFixed(2) ?? 0),
        tippedAmountCount: stats?.tippedAmountCount ?? 0,
      };
    }

    const results = {
      count: rawResults.count,
      items: rawResults.items.map(({ modelVersions, ...model }) => ({
        ...model,
        modelVersions: modelVersions.map(({ metrics, files, ...modelVersion }) => {
          const vaeFile = vaeFiles.filter((x) => x.modelVersionId === modelVersion.vaeId);
          files.push(...vaeFile);
          return {
            ...modelVersion,
            files,
            stats: {
              downloadCount: metrics[0]?.downloadCount ?? 0,
              ratingCount: metrics[0]?.ratingCount ?? 0,
              rating: Number(metrics[0]?.rating?.toFixed(2) ?? 0),
              thumbsUpCount: metrics[0]?.thumbsUpCount ?? 0,
              thumbsDownCount: metrics[0]?.thumbsDownCount ?? 0,
            },
            images: images
              .filter((image) => image.modelVersionId === modelVersion.id)
              .map(({ modelVersionId, name, userId, ...image }) => ({
                ...image,
              })),
          };
        }),
        stats: getStatsForModel(model.id),
      })),
    };

    return getPagingData(results, take, page);
  } catch (error) {
    throw throwDbError(error);
  }
};

export const getModelWithVersionsHandler = async ({
  input,
  ctx,
}: {
  input: GetByIdInput;
  ctx: Context;
}) => {
  const results = await getModelsWithVersionsHandler({
    input: {
      ids: [input.id],
      sort: ModelSort.HighestRated,
      favorites: false,
      hidden: false,
      period: 'AllTime',
      periodMode: 'published',
      browsingLevel: allBrowsingLevelsFlag,
    },
    ctx,
  });
  if (!results.items.length) throw throwNotFoundError(`No model with id ${input.id}`);

  return results.items[0];
};

// TODO - TEMP HACK for reporting modal
export const getModelReportDetailsHandler = async ({ input: { id } }: { input: GetByIdInput }) => {
  try {
    return await dbRead.model.findUnique({
      where: { id },
      select: { userId: true, reportStats: { select: { ownershipPending: true } } },
    });
  } catch (error) {}
};

const additionalFiles: { [k in ModelFileType]?: ResourceType } = {
  Config: 'CheckpointConfig',
  VAE: 'VAE',
  Negative: 'TextualInversion',
};
export const getDownloadCommandHandler = async ({
  input: { modelId, modelVersionId, type, format },
  ctx,
}: {
  input: GetDownloadSchema;
  ctx: DeepNonNullable<Context>;
}) => {
  try {
    const fileWhere: Prisma.ModelFileWhereInput = {};
    if (type) fileWhere.type = type;
    if (format) fileWhere.metadata = { path: ['format'], equals: format };

    // const prioritizeSafeImages = !ctx.user || (ctx.user.showNsfw && ctx.user.blurNsfw);

    const modelVersion = await dbRead.modelVersion.findFirst({
      where: { modelId, id: modelVersionId },
      select: {
        id: true,
        model: {
          select: {
            id: true,
            name: true,
            type: true,
            status: true,
            userId: true,
            mode: true,
            nsfw: true,
          },
        },
        // images: {
        //   select: {
        //     image: { select: { url: true } },
        //   },
        //   orderBy: prioritizeSafeImages
        //     ? [{ image: { nsfw: 'asc' } }, { index: 'asc' }]
        //     : [{ index: 'asc' }],
        //   take: 1,
        // },
        name: true,
        trainedWords: true,
        createdAt: true,
        files: {
          where: fileWhere,
          select: {
            url: true,
            name: true,
            type: true,
            metadata: true,
            hashes: { select: { hash: true }, where: { type: 'SHA256' } },
          },
        },
      },
      orderBy: { index: 'asc' },
    });
    if (!modelVersion) throw throwNotFoundError();

    const [access] = await hasEntityAccess({
      entityType: 'ModelVersion',
      entityIds: [modelVersion.id],
      userId: ctx.user.id,
    });
    if (
      !access ||
      !access.hasAccess ||
      (access.permissions & EntityAccessPermission.EarlyAccessDownload) === 0
    ) {
      throw throwAuthorizationError();
    }

    const { model, files } = modelVersion;
    const castedFiles = files as Array<
      Omit<(typeof files)[number], 'metadata'> & { metadata: FileMetadata }
    >;

    const file =
      type != null || format != null
        ? castedFiles[0]
        : getPrimaryFile(castedFiles, {
            metadata: ctx.user?.filePreferences,
          });
    if (!file) throw throwNotFoundError();

    const isMod = ctx.user?.isModerator;
    const userId = ctx.user?.id;
    const canDownload =
      modelVersion.model.mode !== ModelModifier.Archived &&
      (isMod ||
        modelVersion?.model?.status === 'Published' ||
        modelVersion.model.userId === userId);

    if (!canDownload) throw throwNotFoundError();

    const now = new Date();
    if (userId) {
      await dbWrite.$executeRaw`
        -- Update user history
        INSERT INTO "DownloadHistory" ("userId", "modelVersionId", "downloadAt", hidden)
        VALUES (${userId}, ${modelVersion.id}, ${now}, false)
        ON CONFLICT ("userId", "modelVersionId") DO UPDATE SET "downloadAt" = excluded."downloadAt"
      `;
    }
    ctx.track.modelVersionEvent({
      type: 'Download',
      modelId: modelVersion.model.id,
      modelVersionId: modelVersion.id,
      nsfw: modelVersion.model.nsfw,
      time: now,
    });

    const fileName = getDownloadFilename({ model, modelVersion, file });
    const { url } = await getDownloadUrl(file.url, fileName);

    const commands: CommandResourcesAdd[] = [];
    commands.push({
      type: 'resources:add',
      resource: {
        type: model.type,
        hash: file.hashes[0].hash,
        name: fileName,
        modelName: model.name,
        modelVersionName: modelVersion.name,
        // previewImage: modelVersion.images[0]?.image?.url,
        url,
      },
    });

    // Add additional files
    for (const [type, resourceType] of Object.entries(additionalFiles)) {
      const additionalFile = files.find((f) => f.type === type);
      if (!additionalFile) continue;

      const additionalFileName = getDownloadFilename({ model, modelVersion, file: additionalFile });
      commands.push({
        type: 'resources:add',
        resource: {
          type: resourceType,
          hash: additionalFile.hashes[0].hash,
          name: additionalFileName,
          modelName: model.name,
          modelVersionName: modelVersion.name,
          url: (await getDownloadUrl(additionalFile.url, additionalFileName)).url,
        },
      });
    }

    return { commands };
  } catch (error) {
    throwDbError(error);
  }
};

export const getModelDetailsForReviewHandler = async ({
  input: { id },
  ctx,
}: {
  input: GetByIdInput;
  ctx: Context;
}) => {
  try {
    const model = getModel({
      id,
      user: ctx.user,
      select: {
        poi: true,
        modelVersions: {
          select: { id: true, name: true },
        },
      },
    });
    if (!model) throw throwNotFoundError();
    return model;
  } catch (error) {
    if (error instanceof TRPCError) throw error;
    else throw throwDbError(error);
  }
};

export const restoreModelHandler = async ({
  input,
  ctx,
}: {
  input: GetByIdInput;
  ctx: DeepNonNullable<Context>;
}) => {
  if (!ctx.user.isModerator) throw throwAuthorizationError();

  try {
    const model = await restoreModelById({ ...input });
    if (!model) throw throwNotFoundError(`No model with id ${input.id}`);

    await modelsSearchIndex.queueUpdate([
      { id: input.id, action: SearchIndexUpdateQueueAction.Update },
    ]);

    return model;
  } catch (error) {
    if (error instanceof TRPCError) error;
    else throw throwDbError(error);
  }
};

export const getMyDraftModelsHandler = async ({
  input,
  ctx,
}: {
  input: GetAllSchema;
  ctx: DeepNonNullable<Context>;
}) => {
  try {
    const { id: userId } = ctx.user;
    const results = await getDraftModelsByUserId({
      ...input,
      userId,
      select: {
        id: true,
        name: true,
        type: true,
        createdAt: true,
        status: true,
        updatedAt: true,
        modelVersions: {
          select: {
            _count: {
              select: { files: true, posts: { where: { userId, publishedAt: { not: null } } } },
            },
          },
        },
        _count: { select: { modelVersions: true } },
      },
    });

    return results;
  } catch (error) {
    throw throwDbError(error);
  }
};

export const getMyTrainingModelsHandler = async ({
  input,
  ctx,
}: {
  input: GetAllSchema;
  ctx: DeepNonNullable<Context>;
}) => {
  try {
    const { id: userId } = ctx.user;
    return await getTrainingModelsByUserId({
      ...input,
      userId,
      select: {
        id: true,
        trainingDetails: true,
        trainingStatus: true,
        name: true,
        createdAt: true,
        updatedAt: true,

        model: {
          select: {
            id: true,
            name: true,
            status: true,
            _count: {
              select: {
                modelVersions: true,
              },
            },
          },
        },

        files: {
          select: {
            id: true,
            url: true,
            type: true,
            metadata: true,
            sizeKB: true,
          },
          where: { type: { equals: 'Training Data' } },
        },
      },
    });
  } catch (error) {
    throw throwDbError(error);
  }
};

export const getAvailableTrainingModelsHandler = async ({
  ctx,
}: {
  ctx: DeepNonNullable<Context>;
}) => {
  // TODO not in use yet, but should probably alter this query
  try {
    return await dbRead.model.findMany({
      where: {
        userId: ctx.user.id,
        uploadType: ModelUploadType.Trained,
        status: { notIn: [ModelStatus.Deleted] },
      },
      select: {
        id: true,
        name: true,
        modelVersions: {
          select: {
            id: true,
            trainingDetails: true,
            baseModel: true,
          },
        },
      },
      orderBy: { updatedAt: 'desc' },
    });
  } catch (error) {
    if (error instanceof TRPCError) throw error;
    else throw throwDbError(error);
  }
};

export const reorderModelVersionsHandler = async ({
  input,
}: {
  input: ReorderModelVersionsSchema;
}) => {
  try {
    const model = await updateModelById({
      id: input.id,
      data: {
        modelVersions: {
          update: input.modelVersions.map((modelVersion, index) => ({
            where: { id: modelVersion.id },
            data: { index },
          })),
        },
      },
    });

    await modelsSearchIndex.queueUpdate([
      { id: input.id, action: SearchIndexUpdateQueueAction.Update },
    ]);

    if (!model) throw throwNotFoundError(`No model with id ${input.id}`);

    await dataForModelsCache.bust(input.id);

    return model;
  } catch (error) {
    if (error instanceof TRPCError) throw error;
    else throw throwDbError(error);
  }
};

export const toggleModelLockHandler = async ({ input }: { input: ToggleModelLockInput }) => {
  try {
    await toggleLockModel(input);
  } catch (error) {
    if (error instanceof TRPCError) error;
    else throw throwDbError(error);
  }
};

export const requestReviewHandler = async ({ input }: { input: GetByIdInput }) => {
  try {
    const model = await dbRead.model.findUnique({
      where: { id: input.id },
      select: {
        id: true,
        name: true,
        status: true,
        type: true,
        uploadType: true,
        meta: true,
        userId: true,
      },
    });
    if (!model) throw throwNotFoundError(`No model with id ${input.id}`);
    if (model.status !== ModelStatus.UnpublishedViolation)
      throw throwBadRequestError(
        'Cannot request a review for this model because it is not in the correct status'
      );

    const meta = (model.meta as ModelMeta | null) || {};
    const updatedModel = await upsertModel({
      ...model,
      meta: { ...meta, needsReview: true },
    });

    return updatedModel;
  } catch (error) {
    if (error instanceof TRPCError) error;
    else throw throwDbError(error);
  }
};

export const declineReviewHandler = async ({
  input,
  ctx,
}: {
  input: DeclineReviewSchema;
  ctx: DeepNonNullable<Context>;
}) => {
  try {
    if (!ctx.user.isModerator) throw throwAuthorizationError();

    const model = await dbRead.model.findUnique({
      where: { id: input.id },
      select: {
        id: true,
        name: true,
        status: true,
        type: true,
        uploadType: true,
        meta: true,
        userId: true,
      },
    });
    if (!model) throw throwNotFoundError(`No model with id ${input.id}`);

    const meta = (model.meta as ModelMeta | null) || {};
    if (model.status !== ModelStatus.UnpublishedViolation && !meta?.needsReview)
      throw throwBadRequestError(
        'Cannot decline a review for this model because it is not in the correct status'
      );

    const updatedModel = await upsertModel({
      ...model,
      meta: {
        ...meta,
        declinedReason: input.reason,
        decliendAt: new Date().toISOString(),
        needsReview: false,
      },
    });
    await trackModActivity(ctx.user.id, {
      entityType: 'model',
      entityId: model.id,
      activity: 'review',
    });

    return updatedModel;
  } catch (error) {
    if (error instanceof TRPCError) error;
    else throw throwDbError(error);
  }
};

export const changeModelModifierHandler = async ({
  input,
  ctx,
}: {
  input: ChangeModelModifierSchema;
  ctx: DeepNonNullable<Context>;
}) => {
  try {
    const { id, mode } = input;
    // If changing to takenDown, only moderators can do it
    if (mode === ModelModifier.TakenDown && !ctx.user.isModerator) throw throwAuthorizationError();

    const model = await getModel({ id, select: { id: true, meta: true, mode: true } });
    if (!model) throw throwNotFoundError(`No model with id ${id}`);
    if (model.mode === mode) throw throwBadRequestError(`Model is already ${mode}`);
    // If removing mode, but model is taken down, only moderators can do it
    if (model.mode === ModelModifier.TakenDown && mode === null && !ctx.user.isModerator)
      throw throwAuthorizationError();

    const { archivedAt, takenDownAt, archivedBy, takenDownBy, ...restMeta } =
      (model.meta as ModelMeta | null) || {};
    let updatedMeta: ModelMeta = {};
    if (mode === ModelModifier.Archived)
      updatedMeta = { ...restMeta, archivedAt: new Date().toISOString(), archivedBy: ctx.user.id };
    else if (mode === ModelModifier.TakenDown)
      updatedMeta = {
        ...restMeta,
        takenDownAt: new Date().toISOString(),
        takenDownBy: ctx.user.id,
      };
    else updatedMeta = restMeta;

    const updatedModel = await updateModelById({
      id,
      data: { mode, meta: { ...updatedMeta } },
    });

    if (mode === ModelModifier.Archived || mode === ModelModifier.TakenDown) {
      await ctx.track.modelEvent({
        type: mode === ModelModifier.Archived ? 'Archive' : 'Takedown',
        modelId: updatedModel.id,
        nsfw: true,
      });
    }

    return updatedModel;
  } catch (error) {
    if (error instanceof TRPCError) error;
    else throw throwDbError(error);
  }
};

// #region [associated models]
export const findResourcesToAssociateHandler = async ({
  input,
}: {
  input: FindResourcesToAssociateSchema;
  ctx: Context;
}) => {
  try {
    const { cursor, ...modelInput } = getAllModelsSchema.parse(input);
    const articleInput = getInfiniteArticlesSchema.parse(input);

    const [{ items: models }, { items: articles }] = await Promise.all([
      getModels({
        input: { ...modelInput, take: modelInput.limit },
        select: associatedResourceSelect,
      }),
      getArticles({ ...articleInput }),
    ]);

    return { models, articles };
  } catch (error) {
    if (error instanceof TRPCError) throw error;
    throw throwDbError(error);
  }
};

// Used to get the associated resources for a model
type AssociatedResourceData = AsyncReturnType<typeof getAssociatedResourcesCardDataHandler>;
type AssociatedResourceCardData = AssociatedResourceData[number];
export type AssociatedResourceModelCardData = Extract<
  AssociatedResourceCardData,
  { resourceType: 'model' }
>;
export type AssociatedResourceArticleCardData = Extract<
  AssociatedResourceCardData,
  { resourceType: 'article' }
>;
export const getAssociatedResourcesCardDataHandler = async ({
  input,
  ctx,
}: {
  input: GetAssociatedResourcesInput & UserPreferencesInput;
  ctx: Context;
}) => {
  try {
    const { fromId, type, ...userPreferences } = input;
    const { user } = ctx;
    const associatedResources = await dbRead.modelAssociations.findMany({
      where: { fromModelId: fromId, type },
      select: { toModelId: true, toArticleId: true },
      orderBy: { index: 'asc' },
    });

    const resourcesIds = associatedResources.map(({ toModelId, toArticleId }) =>
      toModelId
        ? { id: toModelId, resourceType: 'model' as const }
        : { id: toArticleId, resourceType: 'article' as const }
    );

    if (!resourcesIds.length) return [];

    const modelResources = resourcesIds
      .filter(({ resourceType }) => resourceType === 'model')
      .map(({ id }) => id);
    const articleResources = resourcesIds
      .filter(({ resourceType }) => resourceType === 'article')
      .map(({ id }) => id);

    const period = MetricTimeframe.AllTime;
    const { cursor, ...modelInput } = getAllModelsSchema.parse({
      ...userPreferences,
      ids: modelResources,
      period,
    });
    const articleInput = getInfiniteArticlesSchema.parse({
      ...userPreferences,
      ids: articleResources,
      period,
    });

    const { items: models } =
      modelResources?.length > 0
        ? await getModelsRaw({
            user,
            input: modelInput,
          })
        : { items: [] };

    const { items: articles } =
      articleResources?.length > 0
        ? await getArticles({ ...articleInput, sessionUser: user })
        : { items: [] };

    const modelVersionIds = models.flatMap((m) => m.modelVersions).map((m) => m.id);
    const images = !!modelVersionIds.length
      ? await getImagesForModelVersion({
          modelVersionIds,
          excludedTagIds: modelInput.excludedTagIds,
          excludedIds: input.excludedImageIds,
          excludedUserIds: modelInput.excludedUserIds,
          user,
          pending: modelInput.pending,
          browsingLevel: modelInput.browsingLevel,
        })
      : [];

    const unavailableGenResources = await getUnavailableResources();
    const completeModels = models
      .map(({ hashes, modelVersions, rank, tagsOnModels, ...model }) => {
        const [version] = modelVersions;
        if (!version) return null;
        const versionImages = images.filter((i) => i.modelVersionId === version.id);
        const showImageless =
          (user?.isModerator || model.user.id === user?.id) &&
          (modelInput.user || modelInput.username);
        if (!versionImages.length && !showImageless) return null;
        const canGenerate = !!version.covered && !unavailableGenResources.includes(version.id);

        return {
          ...model,
          tags: tagsOnModels.map(({ tagId }) => tagId),
          hashes: hashes.map((h) => h.toLowerCase()),
          rank: {
            downloadCount: rank?.downloadCountAllTime ?? 0,
            thumbsUpCount: rank?.thumbsUpCountAllTime ?? 0,
            thumbsDownCount: rank?.thumbsDownCountAllTime ?? 0,
            commentCount: rank?.commentCountAllTime ?? 0,
            ratingCount: rank?.ratingCountAllTime ?? 0,
            collectedCount: rank?.collectedCountAllTime ?? 0,
            tippedAmountCount: rank?.tippedAmountCountAllTime ?? 0,
            rating: rank.ratingAllTime ?? 0,
          },
          images: model.mode !== ModelModifier.TakenDown ? (versionImages as typeof images) : [],
          canGenerate,
          version,
        };
      })
      .filter(isDefined);

    const hiddenUsers = await Promise.all([
      HiddenUsers.getCached({ userId: ctx.user?.id }),
      BlockedByUsers.getCached({ userId: ctx.user?.id }),
      BlockedUsers.getCached({ userId: ctx.user?.id }),
    ]);
    const excludedUserIds = [...new Set(hiddenUsers.flat().map((u) => u.id))];

    return resourcesIds
      .map(({ id, resourceType }) => {
        switch (resourceType) {
          case 'article':
            const article = articles.find((article) => article.id === id);
            if (!article) return null;
            if (excludedUserIds.includes(article.user.id)) return null;

            return { resourceType: 'article' as const, ...article };
          case 'model':
            const model = completeModels.find((model) => model.id === id);
            if (!model) return null;
            if (excludedUserIds.includes(model.user.id)) return null;

            return { resourceType: 'model' as const, ...model };
        }
      })
      .filter(isDefined);
  } catch (error) {
    if (error instanceof TRPCError) throw error;
    throw throwDbError(error);
  }
};
// #endregion
export const getModelByHashesHandler = async ({ input }: { input: ModelByHashesInput }) => {
  const { hashes } = input;

  if (hashes.length === 0) {
    return [];
  }

  const modelsByHashes = await dbRead.$queryRaw<
    { userId: number; modelId: number; hash: string }[]
  >`
    SELECT m."userId",
           m."id",
           mfh."hash"
    FROM "ModelFileHash" mfh
           JOIN "ModelFile" mf ON mf."id" = mfh."fileId"
           JOIN "ModelVersion" mv ON mv."id" = mf."modelVersionId"
           JOIN "Model" m ON mv."modelId" = m.id
    WHERE LOWER(mfh."hash") IN (${Prisma.join(hashes.map((h) => h.toLowerCase()))});
  `;

  return modelsByHashes;
};

export async function getSimpleModelsInfiniteHandler({
  input,
  ctx,
}: {
  input: GetSimpleModelsInfiniteSchema;
  ctx: DeepNonNullable<Context>;
}) {
  try {
    const { limit = 100, query, userId } = input;
    const { id: sessionUserId } = ctx.user;
    if (userId !== sessionUserId) throw throwAuthorizationError();

    const models = await dbRead.model.findMany({
      take: limit,
      where: {
        userId,
        name: query ? { contains: query, mode: 'insensitive' } : undefined,
        status: { not: ModelStatus.Deleted },
      },
      select: { id: true, name: true },
      orderBy: { name: 'asc' },
    });

    return models;
  } catch (error) {
    throw throwDbError(error);
  }
}

export async function getModelTemplateFieldsHandler({
  input,
  ctx,
}: {
  input: GetByIdInput;
  ctx: DeepNonNullable<Context>;
}) {
  try {
    const { id: userId } = ctx.user;

    const model = await getModel({
      id: input.id,
      select: {
        description: true,
        type: true,
        checkpointType: true,
        allowCommercialUse: true,
        allowDerivatives: true,
        allowDifferentLicense: true,
        allowNoCredit: true,
        nsfw: true,
        poi: true,
        tagsOnModels: {
          select: {
            tag: { select: { id: true, name: true, isCategory: true, unlisted: true } },
          },
        },
        userId: true,
        modelVersions: {
          take: 1,
          orderBy: { createdAt: 'desc' },
          select: {
            baseModel: true,
            baseModelType: true,
            settings: true,
            monetization: true,
            requireAuth: true,
            clipSkip: true,
          },
        },
      },
    });
    if (!model || model.userId !== userId) throw throwNotFoundError(`No model with id ${input.id}`);

    const modelCategories = await getCategoryTags('model');
    const { modelVersions, ...restModel } = model;
    const [version] = modelVersions;

    return {
      ...restModel,
      status: ModelStatus.Draft,
      uploadType: ModelUploadType.Created,
      tagsOnModels: restModel.tagsOnModels
        .filter(({ tag }) => !tag.unlisted)
        .map(({ tag }) => ({ ...tag, isCategory: modelCategories.some((c) => c.id === tag.id) })),
      version: version
        ? {
            ...version,
            baseModel: version.baseModel as BaseModel,
            baseModelType: version.baseModelType as BaseModelType,
            settings: version.settings as RecommendedSettingsSchema | undefined,
          }
        : undefined,
    };
  } catch (error) {
    throw throwDbError(error);
  }
}

const bountyTypeModelTypeMap: Record<string, ModelType> = {
  [BountyType.ModelCreation]: ModelType.Checkpoint,
  [BountyType.LoraCreation]: ModelType.LORA,
};

export async function getModelTemplateFromBountyHandler({
  input,
  ctx,
}: {
  input: GetByIdInput;
  ctx: DeepNonNullable<Context>;
}) {
  try {
    const { id: userId } = ctx.user;
    const awardedEntry = await dbRead.bountyEntry.findFirst({
      where: { bountyId: input.id, benefactors: { some: { userId } } },
      select: { id: true, bounty: true },
    });

    if (!awardedEntry) {
      throw throwNotFoundError(`You have no awarded entries on the bounty with id ${input.id}`);
    }

    const { bounty } = awardedEntry;

    if (!constants.bounties.supportedBountyToModels.some((t) => t === bounty.type)) {
      throw throwBadRequestError('This bounty type is not supported for model creation');
    }

    const meta = bounty.details as BountyDetailsSchema;
    const files = await getFilesByEntity({ id: awardedEntry.id, type: 'BountyEntry' });

    return {
      nsfw: bounty.nsfw,
      poi: bounty.poi,
      name: bounty.name,
      description: bounty.description,
      status: ModelStatus.Draft,
      uploadType: ModelUploadType.Created,
      type: bountyTypeModelTypeMap[bounty.type],

      version: {
        baseModel: meta.baseModel as BaseModel,
      },
      files,
    };
  } catch (error) {
    throw throwDbError(error);
  }
}

export const getModelGallerySettingsHandler = async ({ input }: { input: GetByIdInput }) => {
  try {
    const settings = await getGallerySettingsByModelId({ id: input.id });
    if (!settings) throw throwNotFoundError(`No model with id ${input.id}`);

    return settings;
  } catch (e) {
    throw throwDbError(e);
  }
};

export const updateGallerySettingsHandler = async ({
  input,
  ctx,
}: {
  input: UpdateGallerySettingsInput;
  ctx: DeepNonNullable<Context>;
}) => {
  try {
    const { id, gallerySettings } = input;
    const { user: sessionUser } = ctx;

    const model = await getModel({ id, select: { id: true, userId: true } });
    if (!model || (model.userId !== sessionUser.id && !sessionUser.isModerator))
      throw throwNotFoundError(`No model with id ${id}`);

    const updatedSettings = gallerySettings
      ? {
          images: gallerySettings.hiddenImages,
          users: gallerySettings.hiddenUsers.map(({ id }) => id),
          tags: gallerySettings.hiddenTags.map(({ id }) => id),
          level: gallerySettings.level,
          pinnedPosts: gallerySettings.pinnedPosts,
        }
      : null;
    const updatedModel = await updateModelById({
      id,
      data: { gallerySettings: updatedSettings !== null ? updatedSettings : Prisma.JsonNull },
    });
    // Clear cache
    await redis.del(`model:gallery-settings:${id}`);

    return { ...updatedModel, gallerySettings };
  } catch (error) {
    throw throwDbError(error);
  }
};

export async function toggleCheckpointCoverageHandler({
  input,
}: {
  input: ToggleCheckpointCoverageInput;
}) {
  try {
    const affectedVersionIds = await toggleCheckpointCoverage(input);
    if (affectedVersionIds) await resourceDataCache.bust(affectedVersionIds);

    await modelsSearchIndex.queueUpdate([
      { id: input.id, action: SearchIndexUpdateQueueAction.Update },
    ]);
    await dataForModelsCache.bust(input.id);

    return affectedVersionIds;
  } catch (error) {
    throw throwDbError(error);
  }
}

export async function getModelOwnerHandler({ input }: { input: GetByIdInput }) {
  const model = await getModel({ ...input, select: { user: { select: userWithCosmeticsSelect } } });
  if (!model) throw throwNotFoundError();
  return model.user;
}

export async function copyGalleryBrowsingLevelHandler({
  input,
  ctx,
}: {
  input: CopyGallerySettingsInput;
  ctx: DeepNonNullable<Context>;
}) {
  try {
    const { id: userId } = ctx.user;
    const model = await getModel({
      id: input.id,
      select: { id: true, userId: true, gallerySettings: true },
    });
    if (!model) throw throwNotFoundError(`No model with id ${input.id}`);
    if (model.userId !== userId) throw throwAuthorizationError();

    const { pinnedPosts, images, ...settings } =
      model.gallerySettings as ModelGallerySettingsSchema;

    await copyGallerySettingsToAllModelsByUser({ userId, settings });
  } catch (error) {
    throw throwDbError(error);
  }
}

export async function getModelCollectionShowcaseHandler({
  input,
  ctx,
}: {
  input: GetByIdInput;
  ctx: Context;
}) {
  try {
    const model = await getModel({ id: input.id, select: { id: true, meta: true } });
    if (!model) throw throwNotFoundError(`No model with id ${input.id}`);

    const modelMeta = model.meta as ModelMeta | null;
    if (!modelMeta?.showcaseCollectionId) return null;

    const collection = await getCollectionById({ input: { id: modelMeta.showcaseCollectionId } });
    const items = await getCollectionItemsByCollectionId({
      input: {
        collectionId: collection.id,
        browsingLevel: ctx.user?.browsingLevel ?? publicBrowsingLevelsFlag,
      },
      user: ctx.user,
    });
    // TODO.manuel: Add the collection items to the collection object
  } catch (error) {
    throw throwDbError(error);
  }
}<|MERGE_RESOLUTION|>--- conflicted
+++ resolved
@@ -112,21 +112,11 @@
 import { isDefined } from '~/utils/type-guards';
 import { redis } from '../redis/client';
 import { BountyDetailsSchema } from '../schema/bounty.schema';
-<<<<<<< HEAD
-import { hasEntityAccess } from '~/server/services/common.service';
-import { amIBlockedByUser, getUserSettings } from '~/server/services/user.service';
-import {
-  BlockedByUsers,
-  BlockedUsers,
-  HiddenUsers,
-} from '~/server/services/user-preferences.service';
+import { getUnavailableResources } from '../services/generation/generation.service';
 import {
   getCollectionById,
   getCollectionItemsByCollectionId,
 } from '~/server/services/collection.service';
-=======
-import { getUnavailableResources } from '../services/generation/generation.service';
->>>>>>> 79478a0e
 
 export type GetModelReturnType = AsyncReturnType<typeof getModelHandler>;
 export const getModelHandler = async ({ input, ctx }: { input: GetByIdInput; ctx: Context }) => {
