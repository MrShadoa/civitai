import {
  BountyType,
  CollectionItemStatus,
  MetricTimeframe,
  ModelHashType,
  ModelModifier,
  ModelStatus,
  ModelType,
  ModelUploadType,
  Prisma,
} from '@prisma/client';
import { TRPCError } from '@trpc/server';
import { CommandResourcesAdd, ResourceType } from '~/components/CivitaiLink/shared-types';
import { BaseModel, BaseModelType, constants, ModelFileType } from '~/server/common/constants';
import {
  EntityAccessPermission,
  ModelSort,
  SearchIndexUpdateQueueAction,
} from '~/server/common/enums';
import { Context } from '~/server/createContext';
import { dbRead, dbWrite } from '~/server/db/client';
import { eventEngine } from '~/server/events';
import { dataForModelsCache } from '~/server/redis/caches';
import { getInfiniteArticlesSchema } from '~/server/schema/article.schema';
import { GetAllSchema, GetByIdInput, UserPreferencesInput } from '~/server/schema/base.schema';
import {
  ModelVersionEarlyAccessConfig,
  ModelVersionMeta,
  RecommendedSettingsSchema,
  TrainingDetailsObj,
} from '~/server/schema/model-version.schema';
import {
  ChangeModelModifierSchema,
  CopyGallerySettingsInput,
  DeclineReviewSchema,
  DeleteModelSchema,
  FindResourcesToAssociateSchema,
  GetAllModelsOutput,
  getAllModelsSchema,
  GetAssociatedResourcesInput,
  GetDownloadSchema,
  GetModelVersionsSchema,
  GetSimpleModelsInfiniteSchema,
  ModelByHashesInput,
  ModelGallerySettingsSchema,
  ModelMeta,
  ModelUpsertInput,
  PublishModelSchema,
  ReorderModelVersionsSchema,
  SetModelCollectionShowcaseInput,
  ToggleCheckpointCoverageInput,
  ToggleModelLockInput,
  UnpublishModelSchema,
  UpdateGallerySettingsInput,
} from '~/server/schema/model.schema';
import { modelsSearchIndex } from '~/server/search-index';
import {
  associatedResourceSelect,
  getAllModelsWithVersionsSelect,
  modelWithDetailsSelect,
} from '~/server/selectors/model.selector';
import { userWithCosmeticsSelect } from '~/server/selectors/user.selector';
import { getArticles } from '~/server/services/article.service';
import { getCollectionById, getCollectionItemCount } from '~/server/services/collection.service';
import { hasEntityAccess } from '~/server/services/common.service';
import { getDownloadFilename, getFilesByEntity } from '~/server/services/file.service';
import { getImagesForModelVersion } from '~/server/services/image.service';
import { bustMvCache } from '~/server/services/model-version.service';
import {
  copyGallerySettingsToAllModelsByUser,
  deleteModelById,
  getDraftModelsByUserId,
  getGallerySettingsByModelId,
  getModel,
  getModels,
  getModelsRaw,
  getModelsWithImagesAndModelVersions,
  getModelVersionsMicro,
  getTrainingModelsByUserId,
  getVaeFiles,
  permaDeleteModelById,
  publishModelById,
  restoreModelById,
  setModelShowcaseCollection,
  toggleCheckpointCoverage,
  toggleLockModel,
  unpublishModelById,
  updateModelById,
  updateModelEarlyAccessDeadline,
  upsertModel,
} from '~/server/services/model.service';
import { trackModActivity } from '~/server/services/moderator.service';
import { getCategoryTags } from '~/server/services/system-cache';
import {
  BlockedByUsers,
  BlockedUsers,
  HiddenUsers,
} from '~/server/services/user-preferences.service';
import { amIBlockedByUser, getUserSettings } from '~/server/services/user.service';
import {
  handleLogError,
  throwAuthorizationError,
  throwBadRequestError,
  throwDbError,
  throwNotFoundError,
} from '~/server/utils/errorHandling';
import { getPrimaryFile } from '~/server/utils/model-helpers';
import { DEFAULT_PAGE_SIZE, getPagination, getPagingData } from '~/server/utils/pagination-helpers';
import {
  allBrowsingLevelsFlag,
  getIsSafeBrowsingLevel,
  sfwBrowsingLevelsFlag,
} from '~/shared/constants/browsingLevel.constants';
import { getDownloadUrl } from '~/utils/delivery-worker';
import { isDefined } from '~/utils/type-guards';
import { redis } from '../redis/client';
import { BountyDetailsSchema } from '../schema/bounty.schema';
import { getUnavailableResources } from '../services/generation/generation.service';
<<<<<<< HEAD
import { bustMvCache } from '~/server/services/model-version.service';
import { getCollectionById, getCollectionItemCount } from '~/server/services/collection.service';
import { ModelFileModel } from '~/server/selectors/modelFile.selector';
=======
>>>>>>> d5bbeb9a

export type GetModelReturnType = AsyncReturnType<typeof getModelHandler>;
export const getModelHandler = async ({ input, ctx }: { input: GetByIdInput; ctx: Context }) => {
  try {
    const model = await getModel({
      ...input,
      user: ctx.user,
      select: modelWithDetailsSelect,
    });
    if (!model) throw throwNotFoundError(`No model with id ${input.id}`);

    if (ctx.user && !ctx.user.isModerator) {
      const blocked = await amIBlockedByUser({ userId: ctx.user.id, targetUserId: model.user.id });
      if (blocked) throw throwNotFoundError();
    }

    const features = ctx.features;
    const isOwner = ctx.user?.id === model.user.id || ctx.user?.isModerator;
    const filteredVersions = isOwner
      ? model.modelVersions
      : model.modelVersions.filter((version) => version.status === ModelStatus.Published);
    const modelVersionIds = filteredVersions.map((version) => version.id);
    const posts = await dbRead.post.findMany({
      where: {
        modelVersionId: { in: modelVersionIds },
        userId: model.user.id,
      },
      select: { id: true, modelVersionId: true },
      orderBy: { id: 'asc' },
    });

    // recommended VAEs
    const vaeIds = filteredVersions.map((x) => x.vaeId).filter(isDefined);
    const vaeFiles = await getVaeFiles({ vaeIds });

    const suggestedResources = await dbRead.modelAssociations.count({
      where: { fromModelId: model.id, type: 'Suggested' },
    });

    const modelCategories = await getCategoryTags('model');
    const unavailableGenResources = await getUnavailableResources();

    const metrics = model.metrics[0];
    const canManage = ctx.user?.id === model.user.id || ctx.user?.isModerator;
    const entityAccess = await hasEntityAccess({
      entityIds: filteredVersions.map((x) => x.id),
      entityType: 'ModelVersion',
      isModerator: ctx.user?.isModerator,
      userId: ctx.user?.id,
    });

    return {
      ...model,
      metrics: undefined,
      rank: {
        downloadCountAllTime: metrics?.downloadCount ?? 0,
        favoriteCountAllTime: metrics?.favoriteCount ?? 0,
        thumbsUpCountAllTime: metrics?.thumbsUpCount ?? 0,
        thumbsDownCountAllTime: metrics?.thumbsDownCount ?? 0,
        commentCountAllTime: metrics?.commentCount ?? 0,
        ratingCountAllTime: metrics?.ratingCount ?? 0,
        ratingAllTime: Number(metrics?.rating?.toFixed(2) ?? 0),
        tippedAmountCountAllTime: metrics?.tippedAmountCount ?? 0,
        imageCountAllTime: metrics?.imageCount ?? 0,
        collectedCountAllTime: metrics?.collectedCount ?? 0,
        generationCountAllTime: metrics?.generationCount ?? 0,
      },
      canGenerate: filteredVersions.some(
        (version) =>
          !!version.generationCoverage?.covered &&
          unavailableGenResources.indexOf(version.id) === -1
      ),
      hasSuggestedResources: suggestedResources > 0,
      meta: model.meta as ModelMeta | null,
      tagsOnModels: model.tagsOnModels
        .filter(({ tag }) => !tag.unlisted)
        .map(({ tag }) => ({
          tag: {
            id: tag.id,
            name: tag.name,
            isCategory: modelCategories.some((c) => c.id === tag.id),
          },
        })),
      modelVersions: filteredVersions.map((version) => {
        let earlyAccessDeadline = features.earlyAccessModel ? version.earlyAccessEndsAt : undefined;
        if (earlyAccessDeadline && new Date() > earlyAccessDeadline)
          earlyAccessDeadline = undefined;

        const entityAccessForVersion = entityAccess.find((x) => x.entityId === version.id);

        const canDownload =
          model.mode !== ModelModifier.Archived &&
          entityAccessForVersion?.hasAccess &&
          (!earlyAccessDeadline ||
            (entityAccessForVersion?.permissions ?? 0) >=
              EntityAccessPermission.EarlyAccessDownload);
        const canGenerate =
          !!version.generationCoverage?.covered &&
          unavailableGenResources.indexOf(version.id) === -1;

        // sort version files by file type, 'Model' type goes first
        const vaeFile = vaeFiles.filter((x) => x.modelVersionId === version.vaeId);
        version.files.push(...vaeFile);
        const files = version.files
          .filter((x) => x.visibility === 'Public' || canManage)
          .sort((a, b) => {
            const aType = a.type as ModelFileType;
            const bType = b.type as ModelFileType;

            if (constants.modelFileOrder[aType] < constants.modelFileOrder[bType]) return -1;
            else if (constants.modelFileOrder[aType] > constants.modelFileOrder[bType]) return 1;
            else return 0;
          });

        const hashes = version.files
          .filter((file) =>
            (['Model', 'Pruned Model'] as ModelFileType[]).includes(file.type as ModelFileType)
          )
          .map((file) =>
            file.hashes.find((x) => x.type === ModelHashType.SHA256)?.hash.toLowerCase()
          )
          .filter(isDefined);

        const versionMetrics = version.metrics[0];

        return {
          ...version,
          metrics: undefined,
          rank: {
            generationCountAllTime: versionMetrics?.generationCount ?? 0,
            downloadCountAllTime: versionMetrics?.downloadCount ?? 0,
            ratingCountAllTime: versionMetrics?.ratingCount ?? 0,
            ratingAllTime: Number(versionMetrics?.rating?.toFixed(2) ?? 0),
            thumbsUpCountAllTime: versionMetrics?.thumbsUpCount ?? 0,
            thumbsDownCountAllTime: versionMetrics?.thumbsDownCount ?? 0,
          },
          posts: posts.filter((x) => x.modelVersionId === version.id).map((x) => ({ id: x.id })),
          hashes,
          earlyAccessDeadline,
          earlyAccessConfig: version.earlyAccessConfig as ModelVersionEarlyAccessConfig | null,
          canDownload,
          canGenerate,
          files: files as Array<ModelFileModel>,
          baseModel: version.baseModel as BaseModel,
          baseModelType: version.baseModelType as BaseModelType,
          meta: version.meta as ModelVersionMeta,
          trainingDetails: version.trainingDetails as TrainingDetailsObj | undefined,
          settings: version.settings as RecommendedSettingsSchema | undefined,
          recommendedResources: version.recommendedResources.map(({ resource, settings }) => ({
            id: resource.id,
            name: resource.name,
            baseModel: resource.baseModel,
            trainedWords: resource.trainedWords,
            modelId: resource.model.id,
            modelName: resource.model.name,
            modelType: resource.model.type,
            strength: (settings as RecommendedSettingsSchema)?.strength,
          })),
        };
      }),
    };
  } catch (error) {
    if (error instanceof TRPCError) throw error;
    else throw throwDbError(error);
  }
};

export type GetModelsInfiniteReturnType = AsyncReturnType<typeof getModelsInfiniteHandler>['items'];

export const getModelsInfiniteHandler = async ({
  input,
  ctx,
}: {
  input: GetAllModelsOutput;
  ctx: Context;
}) => {
  try {
    let loopCount = 0;
    let isPrivate = false;
    let nextCursor: string | bigint | undefined;
    const results: Awaited<ReturnType<typeof getModelsWithImagesAndModelVersions>>['items'] = [];
    while (results.length < (input.limit ?? 100) && loopCount < 3) {
      const result = await getModelsWithImagesAndModelVersions({
        input,
        user: ctx.user,
      });
      if (result.isPrivate) isPrivate = true;
      results.push(...result.items);
      if (!result.nextCursor) break;

      input.cursor = result.nextCursor;
      nextCursor = result.nextCursor;
      loopCount++;
    }
    if (isPrivate) ctx.cache.canCache = false;
    return { items: results, nextCursor };
  } catch (error) {
    if (error instanceof TRPCError) throw error;
    else throw throwDbError(error);
  }
};

export const getModelsPagedSimpleHandler = async ({
  input,
  ctx,
}: {
  input: GetAllModelsOutput;
  ctx: Context;
}) => {
  const { limit = DEFAULT_PAGE_SIZE, page, cursor, ...restInput } = input || {};
  const { take, skip } = getPagination(limit, page);
  const results = await getModels({
    input: { ...restInput, take, skip },
    user: ctx.user,
    select: {
      id: true,
      name: true,
      nsfw: true,
      meta: true,
      modelVersions: input.needsReview
        ? {
            select: { id: true, name: true, meta: true },
            where: { meta: { path: ['needsReview'], equals: true } },
            take: 1,
          }
        : false,
    },
  });

  const parsedResults = {
    ...results,
    items: results.items.map(({ modelVersions = [], ...model }) => {
      const [version] = modelVersions;

      return {
        ...model,
        meta: model.meta as ModelMeta | null,
        modelVersion: version
          ? { ...version, meta: version.meta as ModelVersionMeta | null }
          : undefined,
      };
    }),
  };
  return getPagingData(parsedResults, take, page);
};

export const getModelVersionsHandler = async ({ input }: { input: GetModelVersionsSchema }) => {
  try {
    const modelVersions = await getModelVersionsMicro(input);
    return modelVersions;
  } catch (error) {
    throw throwDbError(error);
  }
};

export const upsertModelHandler = async ({
  input,
  ctx,
}: {
  input: ModelUpsertInput;
  ctx: DeepNonNullable<Context>;
}) => {
  try {
    const { id: userId } = ctx.user;
    const { nsfw, poi, minor } = input;

    if (nsfw && poi)
      throw throwBadRequestError('Mature content depicting actual people is not permitted.');

    if (nsfw && minor)
      throw throwBadRequestError('Mature content depicting minors is not permitted.');

    // Check tags for multiple categories
    const { tagsOnModels } = input;
    if (tagsOnModels?.length) {
      const modelCategories = await getCategoryTags('model');
      const matchedTags = tagsOnModels.filter((tag) =>
        modelCategories.some((categoryTag) => categoryTag.name === tag.name)
      );

      if (matchedTags.length > 1)
        throw throwBadRequestError(
          `Model cannot have multiple categories. Please include only one from: ${matchedTags
            .map((tag) => tag.name)
            .join(', ')}`
        );
    }

    const { gallerySettings } = await getUserSettings(userId);
    const model = await upsertModel({
      ...input,
      userId,
      isModerator: ctx.user.isModerator,
      gallerySettings: {
        ...gallerySettings,
        level: input.minor ? sfwBrowsingLevelsFlag : gallerySettings?.level,
      },
    });
    if (!model) throw throwNotFoundError(`No model with id ${input.id}`);

    await ctx.track.modelEvent({
      type: input.id ? 'Update' : 'Create',
      modelId: model.id,
      nsfw: !getIsSafeBrowsingLevel(model.nsfwLevel),
    });

    if (input.id) await dataForModelsCache.bust(input.id);

    return model;
  } catch (error) {
    if (error instanceof TRPCError) throw error;
    else throw throwDbError(error);
  }
};

export const publishModelHandler = async ({
  input,
  ctx,
}: {
  input: PublishModelSchema;
  ctx: DeepNonNullable<Context>;
}) => {
  try {
    const model = await dbRead.model.findUnique({
      where: { id: input.id },
      select: { status: true, meta: true, nsfw: true },
    });
    if (!model) throw throwNotFoundError(`No model with id ${input.id}`);
    if (model.status === ModelStatus.Published)
      throw throwBadRequestError('Model is already published');

    const { isModerator } = ctx.user;
    if (!isModerator && constants.modPublishOnlyStatuses.includes(model.status))
      throw throwAuthorizationError('You are not authorized to publish this model');

    const modelMeta = model.meta as ModelMeta | null;
    const republishing =
      model.status !== ModelStatus.Draft && model.status !== ModelStatus.Scheduled;
    const { needsReview, unpublishedReason, unpublishedAt, customMessage, ...meta } =
      modelMeta || {};
    const updatedModel = await publishModelById({ ...input, meta, republishing });

    await updateModelEarlyAccessDeadline({ id: updatedModel.id }).catch((e) => {
      console.error('Unable to update model early access deadline');
      console.error(e);
    });

    // Track event in the background
    ctx.track
      .modelEvent({
        type: 'Publish',
        modelId: input.id,
        nsfw: model.nsfw,
      })
      .catch(handleLogError);

    if (!input.publishedAt || input.publishedAt <= new Date()) {
      await eventEngine.processEngagement({
        userId: updatedModel.userId,
        type: 'published',
        entityType: 'model',
        entityId: updatedModel.id,
      });
    }

    await dataForModelsCache.bust(input.id);

    return updatedModel;
  } catch (error) {
    if (error instanceof TRPCError) throw error;
    else throwDbError(error);
  }
};

export const unpublishModelHandler = async ({
  input,
  ctx,
}: {
  input: UnpublishModelSchema;
  ctx: DeepNonNullable<Context>;
}) => {
  try {
    const { id } = input;
    const model = await dbRead.model.findUnique({
      where: { id },
      select: { meta: true, nsfw: true },
    });
    if (!model) throw throwNotFoundError(`No model with id ${input.id}`);

    const meta = (model.meta as ModelMeta | null) || {};
    const updatedModel = await unpublishModelById({
      ...input,
      meta,
      userId: ctx.user.id,
      isModerator: ctx.user.isModerator,
    });

    await ctx.track.modelEvent({
      type: 'Unpublish',
      modelId: id,
      nsfw: model.nsfw,
    });

    await dataForModelsCache.bust(input.id);

    return updatedModel;
  } catch (error) {
    if (error instanceof TRPCError) throw error;
    else throwDbError(error);
  }
};

export const deleteModelHandler = async ({
  input,
  ctx,
}: {
  input: DeleteModelSchema;
  ctx: DeepNonNullable<Context>;
}) => {
  try {
    const { id, permanently } = input;
    if (permanently && !ctx.user.isModerator) throw throwAuthorizationError();

    const deleteModel = permanently ? permaDeleteModelById : deleteModelById;
    const model = await deleteModel({ id, userId: ctx.user.id, isModerator: ctx.user.isModerator });
    if (!model) throw throwNotFoundError(`No model with id ${id}`);

    await ctx.track.modelEvent({
      type: permanently ? 'PermanentDelete' : 'Delete',
      modelId: model.id,
      nsfw: !getIsSafeBrowsingLevel(model.nsfwLevel),
    });

    await dataForModelsCache.bust(id);

    return model;
  } catch (error) {
    if (error instanceof TRPCError) throw error;
    else throwDbError(error);
  }
};

/** WEBHOOKS CONTROLLERS */
export const getModelsWithVersionsHandler = async ({
  input,
  ctx,
}: {
  input: GetAllModelsOutput & { ids?: number[] };
  ctx: Context;
}) => {
  const { limit = DEFAULT_PAGE_SIZE, page, cursor, ...queryInput } = input;
  const { take, skip } = getPagination(limit, page);
  try {
    // TODO.manuel: Make this use the getModelsRaw instead...
    const rawResults = await getModels({
      input: { ...queryInput, take, skip },
      user: ctx.user,
      select: getAllModelsWithVersionsSelect,
      count: true,
    });

    const modelVersionIds = rawResults.items.flatMap(({ modelVersions }) =>
      modelVersions.map(({ id }) => id)
    );
    const images = await getImagesForModelVersion({
      modelVersionIds,
      imagesPerVersion: 10,
      include: [],
      excludedTagIds: input.excludedTagIds,
      excludedIds: input.excludedImageIds,
      excludedUserIds: input.excludedUserIds,
      user: ctx.user,
      browsingLevel: input.browsingLevel,
      pending: input.pending,
    });

    const vaeIds = rawResults.items
      .flatMap(({ modelVersions }) => modelVersions.map(({ vaeId }) => vaeId))
      .filter(isDefined);
    const vaeFiles = await getVaeFiles({ vaeIds });

    const modelIds = rawResults.items.map(({ id }) => id);
    const metrics = await dbRead.modelMetric.findMany({
      where: { modelId: { in: modelIds }, timeframe: MetricTimeframe.AllTime },
    });

    function getStatsForModel(modelId: number) {
      const stats = metrics.find((x) => x.modelId === modelId);
      return {
        downloadCount: stats?.downloadCount ?? 0,
        favoriteCount: stats?.favoriteCount ?? 0,
        thumbsUpCount: stats?.thumbsUpCount ?? 0,
        thumbsDownCount: stats?.thumbsDownCount ?? 0,
        commentCount: stats?.commentCount ?? 0,
        ratingCount: stats?.ratingCount ?? 0,
        rating: Number(stats?.rating?.toFixed(2) ?? 0),
        tippedAmountCount: stats?.tippedAmountCount ?? 0,
      };
    }

    const results = {
      count: rawResults.count,
      items: rawResults.items.map(({ modelVersions, ...model }) => ({
        ...model,
        modelVersions: modelVersions.map(({ metrics, files, ...modelVersion }) => {
          const vaeFile = vaeFiles.filter((x) => x.modelVersionId === modelVersion.vaeId);
          files.push(...vaeFile);
          return {
            ...modelVersion,
            files,
            stats: {
              downloadCount: metrics[0]?.downloadCount ?? 0,
              ratingCount: metrics[0]?.ratingCount ?? 0,
              rating: Number(metrics[0]?.rating?.toFixed(2) ?? 0),
              thumbsUpCount: metrics[0]?.thumbsUpCount ?? 0,
              thumbsDownCount: metrics[0]?.thumbsDownCount ?? 0,
            },
            images: images
              .filter((image) => image.modelVersionId === modelVersion.id)
              .map(({ modelVersionId, name, userId, ...image }) => ({
                ...image,
              })),
          };
        }),
        stats: getStatsForModel(model.id),
      })),
    };

    return getPagingData(results, take, page);
  } catch (error) {
    throw throwDbError(error);
  }
};

export const getModelWithVersionsHandler = async ({
  input,
  ctx,
}: {
  input: GetByIdInput;
  ctx: Context;
}) => {
  const results = await getModelsWithVersionsHandler({
    input: {
      ids: [input.id],
      sort: ModelSort.HighestRated,
      favorites: false,
      hidden: false,
      period: 'AllTime',
      periodMode: 'published',
      browsingLevel: allBrowsingLevelsFlag,
    },
    ctx,
  });
  if (!results.items.length) throw throwNotFoundError(`No model with id ${input.id}`);

  return results.items[0];
};

// TODO - TEMP HACK for reporting modal
export const getModelReportDetailsHandler = async ({ input: { id } }: { input: GetByIdInput }) => {
  try {
    return await dbRead.model.findUnique({
      where: { id },
      select: { userId: true, reportStats: { select: { ownershipPending: true } } },
    });
  } catch (error) {}
};

const additionalFiles: { [k in ModelFileType]?: ResourceType } = {
  Config: 'CheckpointConfig',
  VAE: 'VAE',
  Negative: 'TextualInversion',
};
export const getDownloadCommandHandler = async ({
  input: { modelId, modelVersionId, type, format },
  ctx,
}: {
  input: GetDownloadSchema;
  ctx: DeepNonNullable<Context>;
}) => {
  try {
    const fileWhere: Prisma.ModelFileWhereInput = {};
    if (type) fileWhere.type = type;
    if (format) fileWhere.metadata = { path: ['format'], equals: format };

    // const prioritizeSafeImages = !ctx.user || (ctx.user.showNsfw && ctx.user.blurNsfw);

    const modelVersion = await dbRead.modelVersion.findFirst({
      where: { modelId, id: modelVersionId },
      select: {
        id: true,
        model: {
          select: {
            id: true,
            name: true,
            type: true,
            status: true,
            userId: true,
            mode: true,
            nsfw: true,
          },
        },
        // images: {
        //   select: {
        //     image: { select: { url: true } },
        //   },
        //   orderBy: prioritizeSafeImages
        //     ? [{ image: { nsfw: 'asc' } }, { index: 'asc' }]
        //     : [{ index: 'asc' }],
        //   take: 1,
        // },
        name: true,
        trainedWords: true,
        createdAt: true,
        files: {
          where: fileWhere,
          select: {
            url: true,
            name: true,
            type: true,
            metadata: true,
            hashes: { select: { hash: true }, where: { type: 'SHA256' } },
          },
        },
      },
      orderBy: { index: 'asc' },
    });
    if (!modelVersion) throw throwNotFoundError();

    const [access] = await hasEntityAccess({
      entityType: 'ModelVersion',
      entityIds: [modelVersion.id],
      userId: ctx.user.id,
    });
    if (
      !access ||
      !access.hasAccess ||
      (access.permissions & EntityAccessPermission.EarlyAccessDownload) === 0
    ) {
      throw throwAuthorizationError();
    }

    const { model, files } = modelVersion;
    const castedFiles = files as Array<
      Omit<(typeof files)[number], 'metadata'> & { metadata: FileMetadata }
    >;

    const file =
      type != null || format != null
        ? castedFiles[0]
        : getPrimaryFile(castedFiles, {
            metadata: ctx.user?.filePreferences,
          });
    if (!file) throw throwNotFoundError();

    const isMod = ctx.user?.isModerator;
    const userId = ctx.user?.id;
    const canDownload =
      modelVersion.model.mode !== ModelModifier.Archived &&
      (isMod ||
        modelVersion?.model?.status === 'Published' ||
        modelVersion.model.userId === userId);

    if (!canDownload) throw throwNotFoundError();

    const now = new Date();
    if (userId) {
      await dbWrite.$executeRaw`
        -- Update user history
        INSERT INTO "DownloadHistory" ("userId", "modelVersionId", "downloadAt", hidden)
        VALUES (${userId}, ${modelVersion.id}, ${now}, false)
        ON CONFLICT ("userId", "modelVersionId") DO UPDATE SET "downloadAt" = excluded."downloadAt"
      `;
    }
    ctx.track.modelVersionEvent({
      type: 'Download',
      modelId: modelVersion.model.id,
      modelVersionId: modelVersion.id,
      nsfw: modelVersion.model.nsfw,
      time: now,
    });

    const fileName = getDownloadFilename({ model, modelVersion, file });
    const { url } = await getDownloadUrl(file.url, fileName);

    const commands: CommandResourcesAdd[] = [];
    commands.push({
      type: 'resources:add',
      resource: {
        type: model.type,
        hash: file.hashes[0].hash,
        name: fileName,
        modelName: model.name,
        modelVersionName: modelVersion.name,
        // previewImage: modelVersion.images[0]?.image?.url,
        url,
      },
    });

    // Add additional files
    for (const [type, resourceType] of Object.entries(additionalFiles)) {
      const additionalFile = files.find((f) => f.type === type);
      if (!additionalFile) continue;

      const additionalFileName = getDownloadFilename({ model, modelVersion, file: additionalFile });
      commands.push({
        type: 'resources:add',
        resource: {
          type: resourceType,
          hash: additionalFile.hashes[0].hash,
          name: additionalFileName,
          modelName: model.name,
          modelVersionName: modelVersion.name,
          url: (await getDownloadUrl(additionalFile.url, additionalFileName)).url,
        },
      });
    }

    return { commands };
  } catch (error) {
    throwDbError(error);
  }
};

export const getModelDetailsForReviewHandler = async ({
  input: { id },
  ctx,
}: {
  input: GetByIdInput;
  ctx: Context;
}) => {
  try {
    const model = getModel({
      id,
      user: ctx.user,
      select: {
        poi: true,
        modelVersions: {
          select: { id: true, name: true },
        },
      },
    });
    if (!model) throw throwNotFoundError();
    return model;
  } catch (error) {
    if (error instanceof TRPCError) throw error;
    else throw throwDbError(error);
  }
};

export const restoreModelHandler = async ({
  input,
  ctx,
}: {
  input: GetByIdInput;
  ctx: DeepNonNullable<Context>;
}) => {
  if (!ctx.user.isModerator) throw throwAuthorizationError();

  try {
    const model = await restoreModelById({ ...input });
    if (!model) throw throwNotFoundError(`No model with id ${input.id}`);

    await modelsSearchIndex.queueUpdate([
      { id: input.id, action: SearchIndexUpdateQueueAction.Update },
    ]);

    return model;
  } catch (error) {
    if (error instanceof TRPCError) error;
    else throw throwDbError(error);
  }
};

export const getMyDraftModelsHandler = async ({
  input,
  ctx,
}: {
  input: GetAllSchema;
  ctx: DeepNonNullable<Context>;
}) => {
  try {
    const { id: userId } = ctx.user;
    const results = await getDraftModelsByUserId({
      ...input,
      userId,
      select: {
        id: true,
        name: true,
        type: true,
        createdAt: true,
        status: true,
        updatedAt: true,
        modelVersions: {
          select: {
            _count: {
              select: { files: true, posts: { where: { userId, publishedAt: { not: null } } } },
            },
          },
        },
        _count: { select: { modelVersions: true } },
      },
    });

    return results;
  } catch (error) {
    throw throwDbError(error);
  }
};

export const getMyTrainingModelsHandler = async ({
  input,
  ctx,
}: {
  input: GetAllSchema;
  ctx: DeepNonNullable<Context>;
}) => {
  try {
    const { id: userId } = ctx.user;
    return await getTrainingModelsByUserId({
      ...input,
      userId,
      select: {
        id: true,
        trainingDetails: true,
        trainingStatus: true,
        trainedWords: true,
        name: true,
        createdAt: true,
        updatedAt: true,

        model: {
          select: {
            id: true,
            name: true,
            status: true,
            _count: {
              select: {
                modelVersions: true,
              },
            },
          },
        },

        files: {
          select: {
            id: true,
            url: true,
            type: true,
            metadata: true,
            sizeKB: true,
          },
          where: { type: { equals: 'Training Data' } },
        },
      },
    });
  } catch (error) {
    throw throwDbError(error);
  }
};

export const getAvailableTrainingModelsHandler = async ({
  ctx,
}: {
  ctx: DeepNonNullable<Context>;
}) => {
  // TODO not in use yet, but should probably alter this query
  try {
    return await dbRead.model.findMany({
      where: {
        userId: ctx.user.id,
        uploadType: ModelUploadType.Trained,
        status: { notIn: [ModelStatus.Deleted] },
      },
      select: {
        id: true,
        name: true,
        modelVersions: {
          select: {
            id: true,
            trainingDetails: true,
            baseModel: true,
          },
        },
      },
      orderBy: { updatedAt: 'desc' },
    });
  } catch (error) {
    if (error instanceof TRPCError) throw error;
    else throw throwDbError(error);
  }
};

export const reorderModelVersionsHandler = async ({
  input,
}: {
  input: ReorderModelVersionsSchema;
}) => {
  try {
    const model = await updateModelById({
      id: input.id,
      data: {
        modelVersions: {
          update: input.modelVersions.map((modelVersion, index) => ({
            where: { id: modelVersion.id },
            data: { index },
          })),
        },
      },
    });

    await modelsSearchIndex.queueUpdate([
      { id: input.id, action: SearchIndexUpdateQueueAction.Update },
    ]);

    if (!model) throw throwNotFoundError(`No model with id ${input.id}`);

    await dataForModelsCache.bust(input.id);

    return model;
  } catch (error) {
    if (error instanceof TRPCError) throw error;
    else throw throwDbError(error);
  }
};

export const toggleModelLockHandler = async ({ input }: { input: ToggleModelLockInput }) => {
  try {
    await toggleLockModel(input);
  } catch (error) {
    if (error instanceof TRPCError) error;
    else throw throwDbError(error);
  }
};

export const requestReviewHandler = async ({ input }: { input: GetByIdInput }) => {
  try {
    const model = await dbRead.model.findUnique({
      where: { id: input.id },
      select: {
        id: true,
        name: true,
        status: true,
        type: true,
        uploadType: true,
        meta: true,
        userId: true,
      },
    });
    if (!model) throw throwNotFoundError(`No model with id ${input.id}`);
    if (model.status !== ModelStatus.UnpublishedViolation)
      throw throwBadRequestError(
        'Cannot request a review for this model because it is not in the correct status'
      );

    const meta = (model.meta as ModelMeta | null) || {};
    const updatedModel = await upsertModel({
      ...model,
      meta: { ...meta, needsReview: true },
    });

    return updatedModel;
  } catch (error) {
    if (error instanceof TRPCError) error;
    else throw throwDbError(error);
  }
};

export const declineReviewHandler = async ({
  input,
  ctx,
}: {
  input: DeclineReviewSchema;
  ctx: DeepNonNullable<Context>;
}) => {
  try {
    if (!ctx.user.isModerator) throw throwAuthorizationError();

    const model = await dbRead.model.findUnique({
      where: { id: input.id },
      select: {
        id: true,
        name: true,
        status: true,
        type: true,
        uploadType: true,
        meta: true,
        userId: true,
      },
    });
    if (!model) throw throwNotFoundError(`No model with id ${input.id}`);

    const meta = (model.meta as ModelMeta | null) || {};
    if (model.status !== ModelStatus.UnpublishedViolation && !meta?.needsReview)
      throw throwBadRequestError(
        'Cannot decline a review for this model because it is not in the correct status'
      );

    const updatedModel = await upsertModel({
      ...model,
      meta: {
        ...meta,
        declinedReason: input.reason,
        declinedAt: new Date().toISOString(),
        needsReview: false,
      },
    });
    await trackModActivity(ctx.user.id, {
      entityType: 'model',
      entityId: model.id,
      activity: 'review',
    });

    return updatedModel;
  } catch (error) {
    if (error instanceof TRPCError) error;
    else throw throwDbError(error);
  }
};

export const changeModelModifierHandler = async ({
  input,
  ctx,
}: {
  input: ChangeModelModifierSchema;
  ctx: DeepNonNullable<Context>;
}) => {
  try {
    const { id, mode } = input;
    // If changing to takenDown, only moderators can do it
    if (mode === ModelModifier.TakenDown && !ctx.user.isModerator) throw throwAuthorizationError();

    const model = await getModel({ id, select: { id: true, meta: true, mode: true } });
    if (!model) throw throwNotFoundError(`No model with id ${id}`);
    if (model.mode === mode) throw throwBadRequestError(`Model is already ${mode}`);
    // If removing mode, but model is taken down, only moderators can do it
    if (model.mode === ModelModifier.TakenDown && mode === null && !ctx.user.isModerator)
      throw throwAuthorizationError();

    const { archivedAt, takenDownAt, archivedBy, takenDownBy, ...restMeta } =
      (model.meta as ModelMeta | null) || {};
    let updatedMeta: ModelMeta = {};
    if (mode === ModelModifier.Archived)
      updatedMeta = { ...restMeta, archivedAt: new Date().toISOString(), archivedBy: ctx.user.id };
    else if (mode === ModelModifier.TakenDown)
      updatedMeta = {
        ...restMeta,
        takenDownAt: new Date().toISOString(),
        takenDownBy: ctx.user.id,
      };
    else updatedMeta = restMeta;

    const updatedModel = await updateModelById({
      id,
      data: { mode, meta: { ...updatedMeta } },
    });

    if (mode === ModelModifier.Archived || mode === ModelModifier.TakenDown) {
      await ctx.track.modelEvent({
        type: mode === ModelModifier.Archived ? 'Archive' : 'Takedown',
        modelId: updatedModel.id,
        nsfw: true,
      });
    }

    return updatedModel;
  } catch (error) {
    if (error instanceof TRPCError) error;
    else throw throwDbError(error);
  }
};

// #region [associated models]
export const findResourcesToAssociateHandler = async ({
  input,
}: {
  input: FindResourcesToAssociateSchema;
  ctx: Context;
}) => {
  try {
    const { cursor, ...modelInput } = getAllModelsSchema.parse(input);
    const articleInput = getInfiniteArticlesSchema.parse(input);

    const [{ items: models }, { items: articles }] = await Promise.all([
      getModels({
        input: { ...modelInput, take: modelInput.limit },
        select: associatedResourceSelect,
      }),
      getArticles({ ...articleInput }),
    ]);

    return { models, articles };
  } catch (error) {
    if (error instanceof TRPCError) throw error;
    throw throwDbError(error);
  }
};

// Used to get the associated resources for a model
type AssociatedResourceData = AsyncReturnType<typeof getAssociatedResourcesCardDataHandler>;
type AssociatedResourceCardData = AssociatedResourceData[number];
export type AssociatedResourceModelCardData = Extract<
  AssociatedResourceCardData,
  { resourceType: 'model' }
>;
export type AssociatedResourceArticleCardData = Extract<
  AssociatedResourceCardData,
  { resourceType: 'article' }
>;
export const getAssociatedResourcesCardDataHandler = async ({
  input,
  ctx,
}: {
  input: GetAssociatedResourcesInput & UserPreferencesInput;
  ctx: Context;
}) => {
  try {
    const { fromId, type, ...userPreferences } = input;
    const { user } = ctx;
    const associatedResources = await dbRead.modelAssociations.findMany({
      where: { fromModelId: fromId, type },
      select: { toModelId: true, toArticleId: true },
      orderBy: { index: 'asc' },
    });

    const resourcesIds = associatedResources.map(({ toModelId, toArticleId }) =>
      toModelId
        ? { id: toModelId, resourceType: 'model' as const }
        : { id: toArticleId, resourceType: 'article' as const }
    );

    if (!resourcesIds.length) return [];

    const modelResources = resourcesIds
      .filter(({ resourceType }) => resourceType === 'model')
      .map(({ id }) => id);
    const articleResources = resourcesIds
      .filter(({ resourceType }) => resourceType === 'article')
      .map(({ id }) => id);

    const period = MetricTimeframe.AllTime;
    const { cursor, ...modelInput } = getAllModelsSchema.parse({
      ...userPreferences,
      ids: modelResources,
      period,
    });
    const articleInput = getInfiniteArticlesSchema.parse({
      ...userPreferences,
      ids: articleResources,
      period,
    });

    const { items: models } =
      modelResources?.length > 0
        ? await getModelsRaw({
            user,
            input: modelInput,
          })
        : { items: [] };

    const { items: articles } =
      articleResources?.length > 0
        ? await getArticles({ ...articleInput, sessionUser: user })
        : { items: [] };

    const modelVersionIds = models.flatMap((m) => m.modelVersions).map((m) => m.id);
    const images = !!modelVersionIds.length
      ? await getImagesForModelVersion({
          modelVersionIds,
          excludedTagIds: modelInput.excludedTagIds,
          excludedIds: input.excludedImageIds,
          excludedUserIds: modelInput.excludedUserIds,
          user,
          pending: modelInput.pending,
          browsingLevel: modelInput.browsingLevel,
        })
      : [];

    const unavailableGenResources = await getUnavailableResources();
    const completeModels = models
      .map(({ hashes, modelVersions, rank, tagsOnModels, ...model }) => {
        const [version] = modelVersions;
        if (!version) return null;
        const versionImages = images.filter((i) => i.modelVersionId === version.id);
        const showImageless =
          (user?.isModerator || model.user.id === user?.id) &&
          (modelInput.user || modelInput.username);
        if (!versionImages.length && !showImageless) return null;
        const canGenerate = !!version.covered && !unavailableGenResources.includes(version.id);

        return {
          ...model,
          tags: tagsOnModels.map(({ tagId }) => tagId),
          hashes: hashes.map((h) => h.toLowerCase()),
          rank: {
            downloadCount: rank?.downloadCountAllTime ?? 0,
            thumbsUpCount: rank?.thumbsUpCountAllTime ?? 0,
            thumbsDownCount: rank?.thumbsDownCountAllTime ?? 0,
            commentCount: rank?.commentCountAllTime ?? 0,
            ratingCount: rank?.ratingCountAllTime ?? 0,
            collectedCount: rank?.collectedCountAllTime ?? 0,
            tippedAmountCount: rank?.tippedAmountCountAllTime ?? 0,
            rating: rank.ratingAllTime ?? 0,
          },
          images: model.mode !== ModelModifier.TakenDown ? (versionImages as typeof images) : [],
          canGenerate,
          version,
        };
      })
      .filter(isDefined);

    const hiddenUsers = await Promise.all([
      HiddenUsers.getCached({ userId: ctx.user?.id }),
      BlockedByUsers.getCached({ userId: ctx.user?.id }),
      BlockedUsers.getCached({ userId: ctx.user?.id }),
    ]);
    const excludedUserIds = [...new Set(hiddenUsers.flat().map((u) => u.id))];

    return resourcesIds
      .map(({ id, resourceType }) => {
        switch (resourceType) {
          case 'article':
            const article = articles.find((article) => article.id === id);
            if (!article) return null;
            if (excludedUserIds.includes(article.user.id)) return null;

            return { resourceType: 'article' as const, ...article };
          case 'model':
            const model = completeModels.find((model) => model.id === id);
            if (!model) return null;
            if (excludedUserIds.includes(model.user.id)) return null;

            return { resourceType: 'model' as const, ...model };
        }
      })
      .filter(isDefined);
  } catch (error) {
    if (error instanceof TRPCError) throw error;
    throw throwDbError(error);
  }
};
// #endregion
export const getModelByHashesHandler = async ({ input }: { input: ModelByHashesInput }) => {
  const { hashes } = input;

  if (hashes.length === 0) {
    return [];
  }

  const modelsByHashes = await dbRead.$queryRaw<
    { userId: number; modelId: number; hash: string }[]
  >`
    SELECT m."userId",
           m."id",
           mfh."hash"
    FROM "ModelFileHash" mfh
           JOIN "ModelFile" mf ON mf."id" = mfh."fileId"
           JOIN "ModelVersion" mv ON mv."id" = mf."modelVersionId"
           JOIN "Model" m ON mv."modelId" = m.id
    WHERE LOWER(mfh."hash") IN (${Prisma.join(hashes.map((h) => h.toLowerCase()))});
  `;

  return modelsByHashes;
};

export async function getSimpleModelsInfiniteHandler({
  input,
  ctx,
}: {
  input: GetSimpleModelsInfiniteSchema;
  ctx: DeepNonNullable<Context>;
}) {
  try {
    const { limit = 100, query, userId } = input;
    const { id: sessionUserId } = ctx.user;
    if (userId !== sessionUserId) throw throwAuthorizationError();

    const models = await dbRead.model.findMany({
      take: limit,
      where: {
        userId,
        name: query ? { contains: query, mode: 'insensitive' } : undefined,
        status: { not: ModelStatus.Deleted },
      },
      select: { id: true, name: true },
      orderBy: { name: 'asc' },
    });

    return models;
  } catch (error) {
    throw throwDbError(error);
  }
}

export async function getModelTemplateFieldsHandler({
  input,
  ctx,
}: {
  input: GetByIdInput;
  ctx: DeepNonNullable<Context>;
}) {
  try {
    const { id: userId } = ctx.user;

    const model = await getModel({
      id: input.id,
      select: {
        description: true,
        type: true,
        checkpointType: true,
        allowCommercialUse: true,
        allowDerivatives: true,
        allowDifferentLicense: true,
        allowNoCredit: true,
        nsfw: true,
        poi: true,
        tagsOnModels: {
          select: {
            tag: { select: { id: true, name: true, isCategory: true, unlisted: true } },
          },
        },
        userId: true,
        modelVersions: {
          take: 1,
          orderBy: { createdAt: 'desc' },
          select: {
            baseModel: true,
            baseModelType: true,
            settings: true,
            monetization: true,
            requireAuth: true,
            clipSkip: true,
          },
        },
      },
    });
    if (!model || model.userId !== userId) throw throwNotFoundError(`No model with id ${input.id}`);

    const modelCategories = await getCategoryTags('model');
    const { modelVersions, ...restModel } = model;
    const [version] = modelVersions;

    return {
      ...restModel,
      status: ModelStatus.Draft,
      uploadType: ModelUploadType.Created,
      tagsOnModels: restModel.tagsOnModels
        .filter(({ tag }) => !tag.unlisted)
        .map(({ tag }) => ({ ...tag, isCategory: modelCategories.some((c) => c.id === tag.id) })),
      version: version
        ? {
            ...version,
            baseModel: version.baseModel as BaseModel,
            baseModelType: version.baseModelType as BaseModelType,
            settings: version.settings as RecommendedSettingsSchema | undefined,
          }
        : undefined,
    };
  } catch (error) {
    throw throwDbError(error);
  }
}

const bountyTypeModelTypeMap: Record<string, ModelType> = {
  [BountyType.ModelCreation]: ModelType.Checkpoint,
  [BountyType.LoraCreation]: ModelType.LORA,
};

export async function getModelTemplateFromBountyHandler({
  input,
  ctx,
}: {
  input: GetByIdInput;
  ctx: DeepNonNullable<Context>;
}) {
  try {
    const { id: userId } = ctx.user;
    const awardedEntry = await dbRead.bountyEntry.findFirst({
      where: { bountyId: input.id, benefactors: { some: { userId } } },
      select: { id: true, bounty: true },
    });

    if (!awardedEntry) {
      throw throwNotFoundError(`You have no awarded entries on the bounty with id ${input.id}`);
    }

    const { bounty } = awardedEntry;

    if (!constants.bounties.supportedBountyToModels.some((t) => t === bounty.type)) {
      throw throwBadRequestError('This bounty type is not supported for model creation');
    }

    const meta = bounty.details as BountyDetailsSchema;
    const files = await getFilesByEntity({ id: awardedEntry.id, type: 'BountyEntry' });

    return {
      nsfw: bounty.nsfw,
      poi: bounty.poi,
      name: bounty.name,
      description: bounty.description,
      status: ModelStatus.Draft,
      uploadType: ModelUploadType.Created,
      type: bountyTypeModelTypeMap[bounty.type],

      version: {
        baseModel: meta.baseModel as BaseModel,
      },
      files,
    };
  } catch (error) {
    throw throwDbError(error);
  }
}

export const getModelGallerySettingsHandler = async ({ input }: { input: GetByIdInput }) => {
  try {
    const settings = await getGallerySettingsByModelId({ id: input.id });
    if (!settings) throw throwNotFoundError(`No model with id ${input.id}`);

    return settings;
  } catch (e) {
    throw throwDbError(e);
  }
};

export const updateGallerySettingsHandler = async ({
  input,
  ctx,
}: {
  input: UpdateGallerySettingsInput;
  ctx: DeepNonNullable<Context>;
}) => {
  try {
    const { id, gallerySettings } = input;
    const { user: sessionUser } = ctx;

    const model = await getModel({ id, select: { id: true, userId: true } });
    if (!model || (model.userId !== sessionUser.id && !sessionUser.isModerator))
      throw throwNotFoundError(`No model with id ${id}`);

    const updatedSettings = gallerySettings
      ? {
          images: gallerySettings.hiddenImages,
          users: gallerySettings.hiddenUsers.map(({ id }) => id),
          tags: gallerySettings.hiddenTags.map(({ id }) => id),
          level: gallerySettings.level,
          pinnedPosts: gallerySettings.pinnedPosts,
        }
      : null;
    const updatedModel = await updateModelById({
      id,
      data: { gallerySettings: updatedSettings !== null ? updatedSettings : Prisma.JsonNull },
    });
    // Clear cache
    await redis.del(`model:gallery-settings:${id}`);

    return { ...updatedModel, gallerySettings };
  } catch (error) {
    throw throwDbError(error);
  }
};

export async function toggleCheckpointCoverageHandler({
  input,
}: {
  input: ToggleCheckpointCoverageInput;
}) {
  try {
    const affectedVersionIds = await toggleCheckpointCoverage(input);
    if (affectedVersionIds) await bustMvCache(affectedVersionIds);

    await modelsSearchIndex.queueUpdate([
      { id: input.id, action: SearchIndexUpdateQueueAction.Update },
    ]);
    await dataForModelsCache.bust(input.id);

    return affectedVersionIds;
  } catch (error) {
    throw throwDbError(error);
  }
}

export async function getModelOwnerHandler({ input }: { input: GetByIdInput }) {
  const model = await getModel({ ...input, select: { user: { select: userWithCosmeticsSelect } } });
  if (!model) throw throwNotFoundError();
  return model.user;
}

export async function copyGalleryBrowsingLevelHandler({
  input,
  ctx,
}: {
  input: CopyGallerySettingsInput;
  ctx: DeepNonNullable<Context>;
}) {
  try {
    const { id: userId } = ctx.user;
    const model = await getModel({
      id: input.id,
      select: { id: true, userId: true, gallerySettings: true },
    });
    if (!model) throw throwNotFoundError(`No model with id ${input.id}`);
    if (model.userId !== userId) throw throwAuthorizationError();

    const { pinnedPosts, images, ...settings } =
      model.gallerySettings as ModelGallerySettingsSchema;

    await copyGallerySettingsToAllModelsByUser({ userId, settings });
  } catch (error) {
    throw throwDbError(error);
  }
}

export async function getModelCollectionShowcaseHandler({ input }: { input: GetByIdInput }) {
  try {
    const model = await getModel({ id: input.id, select: { id: true, meta: true } });
    if (!model) throw throwNotFoundError(`No model with id ${input.id}`);

    const modelMeta = model.meta as ModelMeta | null;
    if (!modelMeta?.showcaseCollectionId) return null;

    const collection = await getCollectionById({ input: { id: modelMeta.showcaseCollectionId } });
    const [itemCount] = await getCollectionItemCount({
      collectionIds: [collection.id],
      status: CollectionItemStatus.ACCEPTED,
    });

    return {
      ...collection,
      itemCount: itemCount.count,
    };
  } catch (error) {
    throw throwDbError(error);
  }
}

export function setModelCollectionShowcaseHandler({
  input,
  ctx,
}: {
  input: SetModelCollectionShowcaseInput;
  ctx: DeepNonNullable<Context>;
}) {
  try {
    const { id: userId, isModerator } = ctx.user;

    return setModelShowcaseCollection({ ...input, userId, isModerator });
  } catch (error) {
    throw throwDbError(error);
  }
}<|MERGE_RESOLUTION|>--- conflicted
+++ resolved
@@ -116,12 +116,7 @@
 import { redis } from '../redis/client';
 import { BountyDetailsSchema } from '../schema/bounty.schema';
 import { getUnavailableResources } from '../services/generation/generation.service';
-<<<<<<< HEAD
-import { bustMvCache } from '~/server/services/model-version.service';
-import { getCollectionById, getCollectionItemCount } from '~/server/services/collection.service';
 import { ModelFileModel } from '~/server/selectors/modelFile.selector';
-=======
->>>>>>> d5bbeb9a
 
 export type GetModelReturnType = AsyncReturnType<typeof getModelHandler>;
 export const getModelHandler = async ({ input, ctx }: { input: GetByIdInput; ctx: Context }) => {
