--- conflicted
+++ resolved
@@ -50,13 +50,8 @@
 import { env } from '~/env/server.mjs';
 import { getFeatureFlags } from '~/server/services/feature-flags.service';
 import { getEarlyAccessDeadline, isEarlyAccess } from '~/server/utils/early-access-helpers';
-<<<<<<< HEAD
 import { BaseModel, constants, ModelFileType } from '~/server/common/constants';
-import { BrowsingMode } from '~/server/common/enums';
-=======
-import { constants, ModelFileType } from '~/server/common/constants';
 import { BrowsingMode, ModelSort } from '~/server/common/enums';
->>>>>>> 9cbe06a6
 import { getDownloadFilename } from '~/pages/api/download/models/[modelVersionId]';
 import { getGetUrl } from '~/utils/s3-utils';
 import { CommandResourcesAdd, ResourceType } from '~/components/CivitaiLink/shared-types';
@@ -87,7 +82,6 @@
     return {
       ...model,
       modelVersions: model.modelVersions.map((version) => {
-<<<<<<< HEAD
         // let images = version.images.flatMap((x) => ({
         //   ...x.image,
         //   tags: x.image.tags.map(({ tag }) => tag),
@@ -101,23 +95,6 @@
         //   if (prioritizeSafeImages)
         //     images = images.sort((a, b) => (a.nsfw === b.nsfw ? 0 : a.nsfw ? 1 : -1));
         // }
-=======
-        let images = version.images.flatMap((x) => ({
-          ...x.image,
-          tags: x.image.tags.map(({ tag }) => tag),
-        }));
-        if (!isOwnerOrModerator) {
-          images = images.filter(
-            ({ id, tags, scannedAt }) =>
-              scannedAt &&
-              !hiddenImages.includes(id) &&
-              !tags.some((tag) => hiddenTags.includes(tag.id))
-          );
-
-          if (prioritizeSafeImages)
-            images = images.sort((a, b) => (a.nsfw === b.nsfw ? 0 : a.nsfw ? 1 : -1));
-        }
->>>>>>> 9cbe06a6
 
         let earlyAccessDeadline = features.earlyAccessModel
           ? getEarlyAccessDeadline({
@@ -192,47 +169,6 @@
       lastVersionAt: true,
       publishedAt: true,
       locked: true,
-<<<<<<< HEAD
-      modelVersions: {
-        orderBy: { index: 'asc' },
-        take: 1,
-        where: { status: ModelStatus.Published },
-        select: {
-          earlyAccessTimeFrame: true,
-          createdAt: true,
-          images: {
-            where: {
-              image: {
-                OR: [
-                  { userId: ctx.user?.id },
-                  {
-                    AND: [
-                      { tags: { none: { tagId: { in: input.excludedTagIds } } } },
-                      { id: { notIn: input.excludedImageIds } },
-                    ],
-                  },
-                ],
-              },
-            },
-            orderBy: prioritizeSafeImages
-              ? [{ image: { nsfw: 'asc' } }, { index: 'asc' }]
-              : [{ index: 'asc' }],
-            take: 1,
-            select: {
-              image: {
-                select: imageSelect,
-              },
-            },
-          },
-        },
-      },
-      reportStats: {
-        select: {
-          ownershipPending: true,
-        },
-      },
-=======
->>>>>>> 9cbe06a6
       rank: {
         select: {
           [`downloadCount${input.period}`]: true,
@@ -279,17 +215,12 @@
   const result = {
     nextCursor,
     items: items
-<<<<<<< HEAD
-      .filter((x) => !!x.modelVersions[0]?.images.length)
-      .map(({ modelVersions, reportStats, publishedAt, hashes, ...model }) => {
-=======
       .map(({ publishedAt, hashes, modelVersions, ...model }) => {
         const [version] = modelVersions;
         if (!version) return null;
         const [image] = images.filter((i) => i.modelVersionId === version.id);
         if (!image) return null;
 
->>>>>>> 9cbe06a6
         const rank = model.rank; // NOTE: null before metrics kick in
         const earlyAccess =
           !version ||
