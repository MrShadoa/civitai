--- conflicted
+++ resolved
@@ -97,19 +97,12 @@
 import { redis } from '../redis/client';
 import { getUnavailableResources } from '../services/generation/generation.service';
 import { BountyDetailsSchema } from '../schema/bounty.schema';
-<<<<<<< HEAD
-=======
-import {
-  deleteResourceDataCache,
-  getUnavailableResources,
-} from '../services/generation/generation.service';
 import { amIBlockedByUser } from '~/server/services/user.service';
 import {
   BlockedByUsers,
   BlockedUsers,
   HiddenUsers,
 } from '~/server/services/user-preferences.service';
->>>>>>> 18917250
 
 export type GetModelReturnType = AsyncReturnType<typeof getModelHandler>;
 export const getModelHandler = async ({ input, ctx }: { input: GetByIdInput; ctx: Context }) => {
