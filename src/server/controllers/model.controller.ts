--- conflicted
+++ resolved
@@ -108,11 +108,8 @@
 import {
   allBrowsingLevelsFlag,
   getIsSafeBrowsingLevel,
-<<<<<<< HEAD
   publicBrowsingLevelsFlag,
-=======
   sfwBrowsingLevelsFlag,
->>>>>>> 5f9426e0
 } from '~/shared/constants/browsingLevel.constants';
 import { getDownloadUrl } from '~/utils/delivery-worker';
 import { isDefined } from '~/utils/type-guards';
