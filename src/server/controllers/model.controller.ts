--- conflicted
+++ resolved
@@ -1156,12 +1156,8 @@
               locked: true,
               earlyAccessDeadline: true,
               mode: true,
-<<<<<<< HEAD
               nsfwLevel: true,
-              rank: {
-=======
               metrics: {
->>>>>>> 19b2b57a
                 select: {
                   downloadCount: true,
                   favoriteCount: true,
