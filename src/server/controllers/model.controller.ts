import {
  BountyType,
  MetricTimeframe,
  ModelHashType,
  ModelModifier,
  ModelStatus,
  ModelType,
  ModelUploadType,
  Prisma,
  SearchIndexUpdateQueueAction,
} from '@prisma/client';
import { TRPCError } from '@trpc/server';
import { CommandResourcesAdd, ResourceType } from '~/components/CivitaiLink/shared-types';
import { BaseModel, BaseModelType, ModelFileType, constants } from '~/server/common/constants';
import { ModelSort } from '~/server/common/enums';
import { Context } from '~/server/createContext';

import { dbRead, dbWrite } from '~/server/db/client';
import { eventEngine } from '~/server/events';
import { getInfiniteArticlesSchema } from '~/server/schema/article.schema';
import { GetAllSchema, GetByIdInput, UserPreferencesInput } from '~/server/schema/base.schema';
import {
  ModelVersionMeta,
  RecommendedSettingsSchema,
  TrainingDetailsObj,
} from '~/server/schema/model-version.schema';
import {
  ChangeModelModifierSchema,
  DeclineReviewSchema,
  DeleteModelSchema,
  FindResourcesToAssociateSchema,
  GetAllModelsOutput,
  GetAssociatedResourcesInput,
  GetDownloadSchema,
  GetModelVersionsSchema,
  GetSimpleModelsInfiniteSchema,
  ModelByHashesInput,
  ModelMeta,
  ModelUpsertInput,
  PublishModelSchema,
  ReorderModelVersionsSchema,
  ToggleModelLockInput,
  UnpublishModelSchema,
  UpdateGallerySettingsInput,
  getAllModelsSchema,
} from '~/server/schema/model.schema';
import { modelsSearchIndex } from '~/server/search-index';
import {
  associatedResourceSelect,
  getAllModelsWithVersionsSelect,
  modelWithDetailsSelect,
} from '~/server/selectors/model.selector';
import { simpleUserSelect } from '~/server/selectors/user.selector';
import { getArticles } from '~/server/services/article.service';
import { getFeatureFlags } from '~/server/services/feature-flags.service';
import { getDownloadFilename, getFilesByEntity } from '~/server/services/file.service';
import { getImagesForModelVersion } from '~/server/services/image.service';
import {
  deleteModelById,
  getDraftModelsByUserId,
  getModel,
  getModelVersionsMicro,
  getModels,
  getModelsWithImagesAndModelVersions,
  getTrainingModelsByUserId,
  getVaeFiles,
  permaDeleteModelById,
  publishModelById,
  restoreModelById,
  toggleLockModel,
  unpublishModelById,
  updateModelById,
  updateModelEarlyAccessDeadline,
  upsertModel,
  getGallerySettingsByModelId,
} from '~/server/services/model.service';
import { trackModActivity } from '~/server/services/moderator.service';
import { getCategoryTags } from '~/server/services/system-cache';
import { getEarlyAccessDeadline } from '~/server/utils/early-access-helpers';
import {
  handleLogError,
  throwAuthorizationError,
  throwBadRequestError,
  throwDbError,
  throwNotFoundError,
} from '~/server/utils/errorHandling';
import { getPrimaryFile } from '~/server/utils/model-helpers';
import { DEFAULT_PAGE_SIZE, getPagination, getPagingData } from '~/server/utils/pagination-helpers';
import { getDownloadUrl } from '~/utils/delivery-worker';
import { isDefined } from '~/utils/type-guards';
import { redis } from '../redis/client';
import { modelHashSelect } from './../selectors/modelHash.selector';
import { getUnavailableResources } from '../services/generation/generation.service';
import { BountyDetailsSchema } from '../schema/bounty.schema';

export type GetModelReturnType = AsyncReturnType<typeof getModelHandler>;
export const getModelHandler = async ({ input, ctx }: { input: GetByIdInput; ctx: Context }) => {
  try {
    const model = await getModel({
      ...input,
      user: ctx.user,
      select: modelWithDetailsSelect,
    });
    if (!model) throw throwNotFoundError(`No model with id ${input.id}`);

    const features = getFeatureFlags({ user: ctx.user });
    const filteredVersions = model.modelVersions.filter((version) => {
      const isOwner = ctx.user?.id === model.user.id || ctx.user?.isModerator;
      if (isOwner) return true;

      return version.status === ModelStatus.Published;
    });
    const modelVersionIds = filteredVersions.map((version) => version.id);
    const posts = await dbRead.post.findMany({
      where: {
        modelVersionId: { in: modelVersionIds },
        userId: model.user.id,
      },
      select: { id: true, modelVersionId: true },
      orderBy: { id: 'asc' },
    });

    // recommended VAEs
    const vaeIds = filteredVersions.map((x) => x.vaeId).filter(isDefined);
    const vaeFiles = await getVaeFiles({ vaeIds });

    const suggestedResources = await dbRead.modelAssociations.count({
      where: { fromModelId: model.id, type: 'Suggested' },
    });

    const modelCategories = await getCategoryTags('model');
    const unavailableGenResources = await getUnavailableResources();

    return {
      ...model,
      canGenerate: filteredVersions.some(
        (version) =>
          !!version.generationCoverage?.covered &&
          unavailableGenResources.indexOf(version.id) === -1
      ),
      hasSuggestedResources: suggestedResources > 0,
      meta: model.meta as ModelMeta | null,
      tagsOnModels: model.tagsOnModels
        .filter(({ tag }) => !tag.unlisted)
        .map(({ tag }) => ({
          tag: {
            id: tag.id,
            name: tag.name,
            isCategory: modelCategories.some((c) => c.id === tag.id),
          },
        })),
      modelVersions: filteredVersions.map((version) => {
        let earlyAccessDeadline = features.earlyAccessModel
          ? getEarlyAccessDeadline({
              versionCreatedAt: version.createdAt,
              publishedAt: model.publishedAt,
              earlyAccessTimeframe: version.earlyAccessTimeFrame,
            })
          : undefined;
        if (earlyAccessDeadline && new Date() > earlyAccessDeadline)
          earlyAccessDeadline = undefined;
        const canDownload =
          model.mode !== ModelModifier.Archived &&
          (!earlyAccessDeadline || !!ctx.user?.tier || !!ctx.user?.isModerator);
        const canGenerate =
          !!version.generationCoverage?.covered &&
          unavailableGenResources.indexOf(version.id) === -1;

        // sort version files by file type, 'Model' type goes first
        const vaeFile = vaeFiles.filter((x) => x.modelVersionId === version.vaeId);
        version.files.push(...vaeFile);
        const files = version.files.sort((a, b) => {
          const aType = a.type as ModelFileType;
          const bType = b.type as ModelFileType;

          if (constants.modelFileOrder[aType] < constants.modelFileOrder[bType]) return -1;
          else if (constants.modelFileOrder[aType] > constants.modelFileOrder[bType]) return 1;
          else return 0;
        });

        const hashes = version.files
          .filter((file) =>
            (['Model', 'Pruned Model'] as ModelFileType[]).includes(file.type as ModelFileType)
          )
          .map((file) =>
            file.hashes.find((x) => x.type === ModelHashType.SHA256)?.hash.toLowerCase()
          )
          .filter(isDefined);

        return {
          ...version,
          posts: posts.filter((x) => x.modelVersionId === version.id).map((x) => ({ id: x.id })),
          hashes,
          earlyAccessDeadline,
          canDownload,
          canGenerate,
          files: files as Array<
            Omit<(typeof files)[number], 'metadata'> & { metadata: FileMetadata }
          >,
          baseModel: version.baseModel as BaseModel,
          baseModelType: version.baseModelType as BaseModelType,
          meta: version.meta as ModelVersionMeta,
          trainingDetails: version.trainingDetails as TrainingDetailsObj | undefined,
          settings: version.settings as RecommendedSettingsSchema | undefined,
          recommendedResources: version.recommendedResources.map(({ resource, settings }) => ({
            id: resource.id,
            name: resource.name,
            baseModel: resource.baseModel,
            trainedWords: resource.trainedWords,
            modelId: resource.model.id,
            modelName: resource.model.name,
            modelType: resource.model.type,
            strength: (settings as RecommendedSettingsSchema)?.strength,
          })),
        };
      }),
    };
  } catch (error) {
    if (error instanceof TRPCError) throw error;
    else throw throwDbError(error);
  }
};

export type GetModelsInfiniteReturnType = AsyncReturnType<typeof getModelsInfiniteHandler>['items'];

export const getModelsInfiniteHandler = async ({
  input,
  ctx,
}: {
  input: GetAllModelsOutput;
  ctx: Context;
}) => {
  try {
    const { isPrivate, ...results } = await getModelsWithImagesAndModelVersions({
      input,
      user: ctx.user,
    });
    if (isPrivate) ctx.cache.canCache = false;
    return results;
  } catch (error) {
    if (error instanceof TRPCError) throw error;
    else throw throwDbError(error);
  }
};

export const getModelsPagedSimpleHandler = async ({
  input,
  ctx,
}: {
  input: GetAllModelsOutput;
  ctx: Context;
}) => {
  const { limit = DEFAULT_PAGE_SIZE, page } = input || {};
  const { take, skip } = getPagination(limit, page);
  const results = await getModels({
    input: { ...input, take, skip },
    user: ctx.user,
    select: {
      id: true,
      name: true,
      nsfw: true,
      meta: true,
      modelVersions: input.needsReview
        ? {
            select: { id: true, name: true, meta: true },
            where: { meta: { path: ['needsReview'], equals: true } },
            take: 1,
          }
        : false,
    },
  });

  const parsedResults = {
    ...results,
    items: results.items.map(({ modelVersions = [], ...model }) => {
      const [version] = modelVersions;

      return {
        ...model,
        meta: model.meta as ModelMeta | null,
        modelVersion: version
          ? { ...version, meta: version.meta as ModelVersionMeta | null }
          : undefined,
      };
    }),
  };
  return getPagingData(parsedResults, take, page);
};

export const getModelVersionsHandler = async ({ input }: { input: GetModelVersionsSchema }) => {
  try {
    const modelVersions = await getModelVersionsMicro(input);
    return modelVersions;
  } catch (error) {
    throw throwDbError(error);
  }
};

export const upsertModelHandler = async ({
  input,
  ctx,
}: {
  input: ModelUpsertInput;
  ctx: DeepNonNullable<Context>;
}) => {
  try {
    const { id: userId } = ctx.user;
    // Check tags for multiple categories
    const { tagsOnModels } = input;
    if (tagsOnModels?.length) {
      const modelCategories = await getCategoryTags('model');
      const matchedTags = tagsOnModels.filter((tag) =>
        modelCategories.some((categoryTag) => categoryTag.name === tag.name)
      );

      if (matchedTags.length > 1)
        throw throwBadRequestError(
          `Model cannot have multiple categories. Please include only one from: ${matchedTags
            .map((tag) => tag.name)
            .join(', ')} `
        );
    }

    const model = await upsertModel({ ...input, userId });
    if (!model) throw throwNotFoundError(`No model with id ${input.id}`);

    await ctx.track.modelEvent({
      type: input.id ? 'Update' : 'Create',
      modelId: model.id,
      nsfw: model.nsfw,
    });

    return model;
  } catch (error) {
    if (error instanceof TRPCError) throw error;
    else throw throwDbError(error);
  }
};

export const publishModelHandler = async ({
  input,
  ctx,
}: {
  input: PublishModelSchema;
  ctx: DeepNonNullable<Context>;
}) => {
  try {
    const model = await dbRead.model.findUnique({
      where: { id: input.id },
      select: { status: true, meta: true, nsfw: true },
    });
    if (!model) throw throwNotFoundError(`No model with id ${input.id}`);
    if (model.status === ModelStatus.Published)
      throw throwBadRequestError('Model is already published');

    const { isModerator } = ctx.user;
    if (!isModerator && constants.modPublishOnlyStatuses.includes(model.status))
      throw throwAuthorizationError('You are not authorized to publish this model');

    const modelMeta = model.meta as ModelMeta | null;
    const republishing =
      model.status !== ModelStatus.Draft && model.status !== ModelStatus.Scheduled;
    const { needsReview, unpublishedReason, unpublishedAt, customMessage, ...meta } =
      modelMeta || {};
    const updatedModel = await publishModelById({ ...input, meta, republishing });

    await updateModelEarlyAccessDeadline({ id: updatedModel.id }).catch((e) => {
      console.error('Unable to update model early access deadline');
      console.error(e);
    });

    // Track event in the background
    ctx.track
      .modelEvent({
        type: 'Publish',
        modelId: input.id,
        nsfw: model.nsfw,
      })
      .catch(handleLogError);

    if (!input.publishedAt || input.publishedAt <= new Date()) {
      await eventEngine.processEngagement({
        userId: updatedModel.userId,
        type: 'published',
        entityType: 'model',
        entityId: updatedModel.id,
      });
    }

    return updatedModel;
  } catch (error) {
    if (error instanceof TRPCError) throw error;
    else throwDbError(error);
  }
};

export const unpublishModelHandler = async ({
  input,
  ctx,
}: {
  input: UnpublishModelSchema;
  ctx: DeepNonNullable<Context>;
}) => {
  try {
    const { id } = input;
    const model = await dbRead.model.findUnique({
      where: { id },
      select: { meta: true, nsfw: true },
    });
    if (!model) throw throwNotFoundError(`No model with id ${input.id}`);

    const meta = (model.meta as ModelMeta | null) || {};
    const updatedModel = await unpublishModelById({ ...input, meta, user: ctx.user });

    await ctx.track.modelEvent({
      type: 'Unpublish',
      modelId: id,
      nsfw: model.nsfw,
    });

    return updatedModel;
  } catch (error) {
    if (error instanceof TRPCError) throw error;
    else throwDbError(error);
  }
};

export const deleteModelHandler = async ({
  input,
  ctx,
}: {
  input: DeleteModelSchema;
  ctx: DeepNonNullable<Context>;
}) => {
  try {
    const { id, permanently } = input;
    if (permanently && !ctx.user.isModerator) throw throwAuthorizationError();

    const deleteModel = permanently ? permaDeleteModelById : deleteModelById;
    const model = await deleteModel({ id, userId: ctx.user.id });
    if (!model) throw throwNotFoundError(`No model with id ${id}`);

    await modelsSearchIndex.queueUpdate([{ id, action: SearchIndexUpdateQueueAction.Delete }]);

    await ctx.track.modelEvent({
      type: permanently ? 'PermanentDelete' : 'Delete',
      modelId: model.id,
      nsfw: model.nsfw,
    });

    return model;
  } catch (error) {
    if (error instanceof TRPCError) throw error;
    else throwDbError(error);
  }
};

/** WEBHOOKS CONTROLLERS */
export const getModelsWithVersionsHandler = async ({
  input,
  ctx,
}: {
  input: GetAllModelsOutput & { ids?: number[] };
  ctx: Context;
}) => {
  const { limit = DEFAULT_PAGE_SIZE, page, ...queryInput } = input;
  const { take, skip } = getPagination(limit, page);
  try {
    const rawResults = await getModels({
      input: { ...queryInput, take, skip },
      user: ctx.user,
      select: getAllModelsWithVersionsSelect,
      count: true,
    });

    const modelVersionIds = rawResults.items.flatMap(({ modelVersions }) =>
      modelVersions.map(({ id }) => id)
    );
    const images = await getImagesForModelVersion({
      modelVersionIds,
      imagesPerVersion: 10,
      include: ['meta'],
      excludedTagIds: input.excludedTagIds,
      excludedIds: input.excludedImageIds,
      excludedUserIds: input.excludedUserIds,
      currentUserId: ctx.user?.id,
    });

    const vaeIds = rawResults.items
      .flatMap(({ modelVersions }) => modelVersions.map(({ vaeId }) => vaeId))
      .filter(isDefined);
    const vaeFiles = await getVaeFiles({ vaeIds });

    const results = {
      count: rawResults.count,
      items: rawResults.items.map(({ rank, modelVersions, ...model }) => ({
        ...model,
        modelVersions: modelVersions.map(({ rank, files, ...modelVersion }) => {
          const vaeFile = vaeFiles.filter((x) => x.modelVersionId === modelVersion.vaeId);
          files.push(...vaeFile);
          return {
            ...modelVersion,
            files,
            stats: {
              downloadCount: rank?.downloadCountAllTime ?? 0,
              ratingCount: rank?.ratingCountAllTime ?? 0,
              rating: Number(rank?.ratingAllTime?.toFixed(2) ?? 0),
            },
            images: images
              .filter((image) => image.modelVersionId === modelVersion.id)
              .map(({ modelVersionId, name, userId, ...image }) => ({
                ...image,
              })),
          };
        }),
        stats: {
          downloadCount: rank?.downloadCountAllTime ?? 0,
          favoriteCount: rank?.favoriteCountAllTime ?? 0,
          commentCount: rank?.commentCountAllTime ?? 0,
          ratingCount: rank?.ratingCountAllTime ?? 0,
          rating: Number(rank?.ratingAllTime?.toFixed(2) ?? 0),
          tippedAmountCount: rank?.tippedAmountCountAllTimeRank ?? 0,
        },
      })),
    };

    return getPagingData(results, take, page);
  } catch (error) {
    throw throwDbError(error);
  }
};

export const getModelWithVersionsHandler = async ({
  input,
  ctx,
}: {
  input: GetByIdInput;
  ctx: Context;
}) => {
  const results = await getModelsWithVersionsHandler({
    input: {
      ids: [input.id],
      sort: ModelSort.HighestRated,
      favorites: false,
      hidden: false,
      period: 'AllTime',
      periodMode: 'published',
    },
    ctx,
  });
  if (!results.items.length) throw throwNotFoundError(`No model with id ${input.id}`);

  return results.items[0];
};

// TODO - TEMP HACK for reporting modal
export const getModelReportDetailsHandler = async ({ input: { id } }: { input: GetByIdInput }) => {
  try {
    return await dbRead.model.findUnique({
      where: { id },
      select: { userId: true, reportStats: { select: { ownershipPending: true } } },
    });
  } catch (error) {}
};

const additionalFiles: { [k in ModelFileType]?: ResourceType } = {
  Config: 'CheckpointConfig',
  VAE: 'VAE',
  Negative: 'TextualInversion',
};
export const getDownloadCommandHandler = async ({
  input: { modelId, modelVersionId, type, format },
  ctx,
}: {
  input: GetDownloadSchema;
  ctx: Context;
}) => {
  try {
    const fileWhere: Prisma.ModelFileWhereInput = {};
    if (type) fileWhere.type = type;
    if (format) fileWhere.metadata = { path: ['format'], equals: format };

    // const prioritizeSafeImages = !ctx.user || (ctx.user.showNsfw && ctx.user.blurNsfw);

    const modelVersion = await dbRead.modelVersion.findFirst({
      where: { modelId, id: modelVersionId },
      select: {
        id: true,
        model: {
          select: {
            id: true,
            name: true,
            type: true,
            status: true,
            userId: true,
            mode: true,
            nsfw: true,
          },
        },
        // images: {
        //   select: {
        //     image: { select: { url: true } },
        //   },
        //   orderBy: prioritizeSafeImages
        //     ? [{ image: { nsfw: 'asc' } }, { index: 'asc' }]
        //     : [{ index: 'asc' }],
        //   take: 1,
        // },
        name: true,
        trainedWords: true,
        createdAt: true,
        files: {
          where: fileWhere,
          select: {
            url: true,
            name: true,
            type: true,
            metadata: true,
            hashes: { select: { hash: true }, where: { type: 'SHA256' } },
          },
        },
      },
      orderBy: { index: 'asc' },
    });

    if (!modelVersion) throw throwNotFoundError();
    const { model, files } = modelVersion;
    const castedFiles = files as Array<
      Omit<(typeof files)[number], 'metadata'> & { metadata: FileMetadata }
    >;

    const file =
      type != null || format != null
        ? castedFiles[0]
        : getPrimaryFile(castedFiles, {
            metadata: ctx.user?.filePreferences,
          });
    if (!file) throw throwNotFoundError();

    const isMod = ctx.user?.isModerator;
    const userId = ctx.user?.id;
    const canDownload =
      modelVersion.model.mode !== ModelModifier.Archived &&
      (isMod ||
        modelVersion?.model?.status === 'Published' ||
        modelVersion.model.userId === userId);
    if (!canDownload) throw throwNotFoundError();

    const now = new Date();
    if (userId) {
      await dbWrite.$executeRaw`
        -- Update user history
        INSERT INTO "DownloadHistory" ("userId", "modelVersionId", "downloadAt", hidden)
        VALUES (${userId}, ${modelVersion.id}, ${now}, false)
        ON CONFLICT ("userId", "modelVersionId") DO UPDATE SET "downloadAt" = excluded."downloadAt"
      `;
    }
    ctx.track.modelVersionEvent({
      type: 'Download',
      modelId: modelVersion.model.id,
      modelVersionId: modelVersion.id,
      nsfw: modelVersion.model.nsfw,
      time: now,
    });

    const fileName = getDownloadFilename({ model, modelVersion, file });
    const { url } = await getDownloadUrl(file.url, fileName);

    const commands: CommandResourcesAdd[] = [];
    commands.push({
      type: 'resources:add',
      resource: {
        type: model.type,
        hash: file.hashes[0].hash,
        name: fileName,
        modelName: model.name,
        modelVersionName: modelVersion.name,
        // previewImage: modelVersion.images[0]?.image?.url,
        url,
      },
    });

    // Add additional files
    for (const [type, resourceType] of Object.entries(additionalFiles)) {
      const additionalFile = files.find((f) => f.type === type);
      if (!additionalFile) continue;

      const additionalFileName = getDownloadFilename({ model, modelVersion, file: additionalFile });
      commands.push({
        type: 'resources:add',
        resource: {
          type: resourceType,
          hash: additionalFile.hashes[0].hash,
          name: additionalFileName,
          modelName: model.name,
          modelVersionName: modelVersion.name,
          url: (await getDownloadUrl(additionalFile.url, additionalFileName)).url,
        },
      });
    }

    return { commands };
  } catch (error) {
    throwDbError(error);
  }
};

export const getModelDetailsForReviewHandler = async ({
  input: { id },
  ctx,
}: {
  input: GetByIdInput;
  ctx: Context;
}) => {
  try {
    const model = getModel({
      id,
      user: ctx.user,
      select: {
        poi: true,
        modelVersions: {
          select: { id: true, name: true },
        },
      },
    });
    if (!model) throw throwNotFoundError();
    return model;
  } catch (error) {
    if (error instanceof TRPCError) throw error;
    else throw throwDbError(error);
  }
};

export const restoreModelHandler = async ({
  input,
  ctx,
}: {
  input: GetByIdInput;
  ctx: DeepNonNullable<Context>;
}) => {
  if (!ctx.user.isModerator) throw throwAuthorizationError();

  try {
    const model = await restoreModelById({ ...input });
    if (!model) throw throwNotFoundError(`No model with id ${input.id}`);

    await modelsSearchIndex.queueUpdate([
      { id: input.id, action: SearchIndexUpdateQueueAction.Update },
    ]);

    return model;
  } catch (error) {
    if (error instanceof TRPCError) error;
    else throw throwDbError(error);
  }
};

export const getMyDraftModelsHandler = async ({
  input,
  ctx,
}: {
  input: GetAllSchema;
  ctx: DeepNonNullable<Context>;
}) => {
  try {
    const { id: userId } = ctx.user;
    const results = await getDraftModelsByUserId({
      ...input,
      userId,
      select: {
        id: true,
        name: true,
        type: true,
        createdAt: true,
        status: true,
        updatedAt: true,
        modelVersions: {
          select: {
            _count: {
              select: { files: true, posts: { where: { userId, publishedAt: { not: null } } } },
            },
          },
        },
        _count: { select: { modelVersions: true } },
      },
    });

    return results;
  } catch (error) {
    throw throwDbError(error);
  }
};

export const getMyTrainingModelsHandler = async ({
  input,
  ctx,
}: {
  input: GetAllSchema;
  ctx: DeepNonNullable<Context>;
}) => {
  try {
    const { id: userId } = ctx.user;
    return await getTrainingModelsByUserId({
      ...input,
      userId,
      select: {
        id: true,
        name: true,
        type: true,
        createdAt: true,
        status: true,
        updatedAt: true,
        modelVersions: {
          select: {
            id: true,
            trainingDetails: true,
            trainingStatus: true,
            files: {
              select: {
                id: true,
                url: true,
                type: true,
                metadata: true,
                sizeKB: true,
              },
              where: { type: { equals: 'Training Data' } },
            },
          },
        },
      },
    });
  } catch (error) {
    throw throwDbError(error);
  }
};

export const reorderModelVersionsHandler = async ({
  input,
}: {
  input: ReorderModelVersionsSchema;
}) => {
  try {
    const model = await updateModelById({
      id: input.id,
      data: {
        modelVersions: {
          update: input.modelVersions.map((modelVersion, index) => ({
            where: { id: modelVersion.id },
            data: { index },
          })),
        },
      },
    });

    await modelsSearchIndex.queueUpdate([
      { id: input.id, action: SearchIndexUpdateQueueAction.Update },
    ]);

    if (!model) throw throwNotFoundError(`No model with id ${input.id}`);

    return model;
  } catch (error) {
    if (error instanceof TRPCError) throw error;
    else throw throwDbError(error);
  }
};

export const toggleModelLockHandler = async ({ input }: { input: ToggleModelLockInput }) => {
  try {
    await toggleLockModel(input);
  } catch (error) {
    if (error instanceof TRPCError) error;
    else throw throwDbError(error);
  }
};

export const requestReviewHandler = async ({ input }: { input: GetByIdInput }) => {
  try {
    const model = await dbRead.model.findUnique({
      where: { id: input.id },
      select: {
        id: true,
        name: true,
        status: true,
        type: true,
        uploadType: true,
        meta: true,
        userId: true,
      },
    });
    if (!model) throw throwNotFoundError(`No model with id ${input.id}`);
    if (model.status !== ModelStatus.UnpublishedViolation)
      throw throwBadRequestError(
        'Cannot request a review for this model because it is not in the correct status'
      );

    const meta = (model.meta as ModelMeta | null) || {};
    const updatedModel = await upsertModel({
      ...model,
      meta: { ...meta, needsReview: true },
    });

    return updatedModel;
  } catch (error) {
    if (error instanceof TRPCError) error;
    else throw throwDbError(error);
  }
};

export const declineReviewHandler = async ({
  input,
  ctx,
}: {
  input: DeclineReviewSchema;
  ctx: DeepNonNullable<Context>;
}) => {
  try {
    if (!ctx.user.isModerator) throw throwAuthorizationError();

    const model = await dbRead.model.findUnique({
      where: { id: input.id },
      select: {
        id: true,
        name: true,
        status: true,
        type: true,
        uploadType: true,
        meta: true,
        userId: true,
      },
    });
    if (!model) throw throwNotFoundError(`No model with id ${input.id}`);

    const meta = (model.meta as ModelMeta | null) || {};
    if (model.status !== ModelStatus.UnpublishedViolation && !meta?.needsReview)
      throw throwBadRequestError(
        'Cannot decline a review for this model because it is not in the correct status'
      );

    const updatedModel = await upsertModel({
      ...model,
      meta: {
        ...meta,
        declinedReason: input.reason,
        decliendAt: new Date().toISOString(),
        needsReview: false,
      },
    });
    await trackModActivity(ctx.user.id, {
      entityType: 'model',
      entityId: model.id,
      activity: 'review',
    });

    return updatedModel;
  } catch (error) {
    if (error instanceof TRPCError) error;
    else throw throwDbError(error);
  }
};

export const changeModelModifierHandler = async ({
  input,
  ctx,
}: {
  input: ChangeModelModifierSchema;
  ctx: DeepNonNullable<Context>;
}) => {
  try {
    const { id, mode } = input;
    // If changing to takenDown, only moderators can do it
    if (mode === ModelModifier.TakenDown && !ctx.user.isModerator) throw throwAuthorizationError();

    const model = await getModel({ id, select: { id: true, meta: true, mode: true } });
    if (!model) throw throwNotFoundError(`No model with id ${id}`);
    if (model.mode === mode) throw throwBadRequestError(`Model is already ${mode}`);
    // If removing mode, but model is taken down, only moderators can do it
    if (model.mode === ModelModifier.TakenDown && mode === null && !ctx.user.isModerator)
      throw throwAuthorizationError();

    const { archivedAt, takenDownAt, archivedBy, takenDownBy, ...restMeta } =
      (model.meta as ModelMeta | null) || {};
    let updatedMeta: ModelMeta = {};
    if (mode === ModelModifier.Archived)
      updatedMeta = { ...restMeta, archivedAt: new Date().toISOString(), archivedBy: ctx.user.id };
    else if (mode === ModelModifier.TakenDown)
      updatedMeta = {
        ...restMeta,
        takenDownAt: new Date().toISOString(),
        takenDownBy: ctx.user.id,
      };
    else updatedMeta = restMeta;

    const updatedModel = await updateModelById({
      id,
      data: { mode, meta: { ...updatedMeta } },
    });

    if (mode === ModelModifier.Archived || mode === ModelModifier.TakenDown) {
      await ctx.track.modelEvent({
        type: mode === ModelModifier.Archived ? 'Archive' : 'Takedown',
        modelId: updatedModel.id,
        nsfw: true,
      });
    }

    return updatedModel;
  } catch (error) {
    if (error instanceof TRPCError) error;
    else throw throwDbError(error);
  }
};

// #region [associated models]
export const findResourcesToAssociateHandler = async ({
  input,
}: {
  input: FindResourcesToAssociateSchema;
  ctx: Context;
}) => {
  try {
    const modelInput = getAllModelsSchema.parse(input);
    const articleInput = getInfiniteArticlesSchema.parse(input);

    const [{ items: models }, { items: articles }] = await Promise.all([
      getModels({
        input: { ...modelInput, take: modelInput.limit },
        select: associatedResourceSelect,
      }),
      getArticles({ ...articleInput }),
    ]);

    return { models, articles };
  } catch (error) {
    if (error instanceof TRPCError) throw error;
    throw throwDbError(error);
  }
};

// Used to get the associated resources for a model
type AssociatedResourceData = AsyncReturnType<typeof getAssociatedResourcesCardDataHandler>;
type AssociatedResourceCardData = AssociatedResourceData[number];
export type AssociatedResourceModelCardData = Extract<
  AssociatedResourceCardData,
  { resourceType: 'model' }
>;
export type AssociatedResourceArticleCardData = Extract<
  AssociatedResourceCardData,
  { resourceType: 'article' }
>;
export const getAssociatedResourcesCardDataHandler = async ({
  input,
  ctx,
}: {
  input: GetAssociatedResourcesInput & UserPreferencesInput;
  ctx: Context;
}) => {
  try {
    const { fromId, type, ...userPreferences } = input;
    const { user } = ctx;
    const associatedResources = await dbRead.modelAssociations.findMany({
      where: { fromModelId: fromId, type },
      select: { toModelId: true, toArticleId: true },
      orderBy: { index: 'asc' },
    });

    const resourcesIds = associatedResources.map(({ toModelId, toArticleId }) =>
      toModelId
        ? { id: toModelId, resourceType: 'model' as const }
        : { id: toArticleId, resourceType: 'article' as const }
    );

    if (!resourcesIds.length) return [];

    const modelResources = resourcesIds
      .filter(({ resourceType }) => resourceType === 'model')
      .map(({ id }) => id);
    const articleResources = resourcesIds
      .filter(({ resourceType }) => resourceType === 'article')
      .map(({ id }) => id);

    const period = MetricTimeframe.AllTime;
    const modelInput = getAllModelsSchema.parse({
      ...userPreferences,
      ids: modelResources,
      period,
    });
    const articleInput = getInfiniteArticlesSchema.parse({
      ...userPreferences,
      ids: articleResources,
      period,
    });

    const [{ items: models }, { items: articles }] = await Promise.all([
      modelResources?.length > 0
        ? getModels({
            user,
            input: modelInput,
            select: {
              id: true,
              name: true,
              type: true,
              nsfw: true,
              status: true,
              createdAt: true,
              lastVersionAt: true,
              publishedAt: true,
              locked: true,
              earlyAccessDeadline: true,
              mode: true,
              rank: {
                select: {
                  [`downloadCount${period}`]: true,
                  [`favoriteCount${period}`]: true,
                  [`commentCount${period}`]: true,
                  [`ratingCount${period}`]: true,
                  [`rating${period}`]: true,
                },
              },
              modelVersions: {
                orderBy: { index: 'asc' },
                take: 1,
                where: { status: ModelStatus.Published },
                select: {
                  id: true,
                  earlyAccessTimeFrame: true,
                  createdAt: true,
                  baseModel: true,
                  baseModelType: true,
                  generationCoverage: { select: { covered: true } },
                },
              },
              user: { select: simpleUserSelect },
              hashes: {
                select: modelHashSelect,
                where: {
                  hashType: ModelHashType.SHA256,
                  fileType: { in: ['Model', 'Pruned Model'] as ModelFileType[] },
                },
              },
            },
          })
        : { items: [] },
      articleResources?.length > 0
        ? getArticles({ ...articleInput, sessionUser: user })
        : { items: [] },
      ,
    ]);

<<<<<<< HEAD
    if (!models.length) {
      return resourcesIds
        .map(({ id, resourceType }) =>
          resourceType === 'model' ? null : articles.find((article) => article.id === id)
        )
        .filter(isDefined);
    } else {
      const modelVersionIds = models.flatMap((m) => m.modelVersions).map((m) => m.id);
      const images = !!modelVersionIds.length
        ? await getImagesForModelVersion({
            modelVersionIds,
            excludedTagIds: modelInput.excludedTagIds,
            excludedIds: input.excludedImageIds,
            excludedUserIds: modelInput.excludedUserIds,
            currentUserId: user?.id,
          })
        : [];

      const completeModels = models
        .map(({ hashes, modelVersions, rank, ...model }) => {
          const [version] = modelVersions;
          if (!version) return null;
          const [image] = images.filter((i) => i.modelVersionId === version.id);
          const showImageless =
            (user?.isModerator || model.user.id === user?.id) &&
            (modelInput.user || modelInput.username);
          if (!image && !showImageless) return null;
          const canGenerate = !!version.generationCoverage?.covered;

          return {
            ...model,
            hashes: hashes.map((hash) => hash.hash.toLowerCase()),
            rank: {
              downloadCount: rank?.downloadCountAllTime ?? 0,
              favoriteCount: rank?.[`favoriteCount${period}`] ?? 0,
              commentCount: rank?.[`commentCount${period}`] ?? 0,
              ratingCount: rank?.[`ratingCount${period}`] ?? 0,
              rating: rank?.[`rating${period}`] ?? 0,
            },
            image:
              model.mode !== ModelModifier.TakenDown
                ? (image as (typeof images)[0] | undefined)
                : undefined,
            canGenerate,
            version,
          };
=======
    const modelVersionIds = models.flatMap((m) => m.modelVersions).map((m) => m.id);
    const images = !!modelVersionIds.length
      ? await getImagesForModelVersion({
          modelVersionIds,
          excludedTagIds: modelInput.excludedImageTagIds,
          excludedIds: await getHiddenImagesForUser({ userId: user?.id }),
          excludedUserIds: modelInput.excludedUserIds,
          currentUserId: user?.id,
>>>>>>> f3a8f890
        })
      : [];

    const completeModels = models
      .map(({ hashes, modelVersions, rank, ...model }) => {
        const [version] = modelVersions;
        if (!version) return null;
        const versionImages = images.filter((i) => i.modelVersionId === version.id);
        const showImageless =
          (user?.isModerator || model.user.id === user?.id) &&
          (modelInput.user || modelInput.username);
        if (!versionImages.length && !showImageless) return null;
        const canGenerate = !!version.generationCoverage?.covered;

        return {
          ...model,
          hashes: hashes.map((hash) => hash.hash.toLowerCase()),
          rank: {
            downloadCount: rank?.downloadCountAllTime ?? 0,
            favoriteCount: rank?.[`favoriteCount${period}`] ?? 0,
            commentCount: rank?.[`commentCount${period}`] ?? 0,
            ratingCount: rank?.[`ratingCount${period}`] ?? 0,
            rating: rank?.[`rating${period}`] ?? 0,
          },
          images: model.mode !== ModelModifier.TakenDown ? (versionImages as typeof images) : [],
          canGenerate,
          version,
        };
      })
      .filter(isDefined);

    return resourcesIds
      .map(({ id, resourceType }) => {
        switch (resourceType) {
          case 'article':
            const article = articles.find((article) => article.id === id);
            if (!article) return null;
            return { resourceType: 'article' as const, ...article };
          case 'model':
            const model = completeModels.find((model) => model.id === id);
            if (!model) return null;
            return { resourceType: 'model' as const, ...model };
        }
      })
      .filter(isDefined);
  } catch (error) {
    if (error instanceof TRPCError) throw error;
    throw throwDbError(error);
  }
};
// #endregion
export const getModelByHashesHandler = async ({ input }: { input: ModelByHashesInput }) => {
  const { hashes } = input;

  if (hashes.length === 0) {
    return [];
  }

  const modelsByHashes = await dbRead.$queryRaw<
    { userId: number; modelId: number; hash: string }[]
  >`
      SELECT
        m."userId",
        m."id",
        mfh."hash"
      FROM "ModelFileHash" mfh
      JOIN "ModelFile" mf ON mf."id" = mfh."fileId"
      JOIN "ModelVersion" mv ON mv."id" = mf."modelVersionId"
      JOIN "Model" m ON mv."modelId" = m.id
      WHERE LOWER(mfh."hash") IN (${Prisma.join(hashes.map((h) => h.toLowerCase()))});
    `;

  return modelsByHashes;
};

export async function getSimpleModelsInfiniteHandler({
  input,
  ctx,
}: {
  input: GetSimpleModelsInfiniteSchema;
  ctx: DeepNonNullable<Context>;
}) {
  try {
    const { limit = 100, query, userId } = input;
    const { id: sessionUserId } = ctx.user;
    if (userId !== sessionUserId) throw throwAuthorizationError();

    const models = await dbRead.model.findMany({
      take: limit,
      where: {
        userId,
        name: query ? { contains: query, mode: 'insensitive' } : undefined,
        status: { not: ModelStatus.Deleted },
      },
      select: { id: true, name: true },
      orderBy: { name: 'asc' },
    });

    return models;
  } catch (error) {
    throw throwDbError(error);
  }
}

export async function getModelTemplateFieldsHandler({
  input,
  ctx,
}: {
  input: GetByIdInput;
  ctx: DeepNonNullable<Context>;
}) {
  try {
    const { id: userId } = ctx.user;

    const model = await getModel({
      id: input.id,
      select: {
        description: true,
        type: true,
        checkpointType: true,
        allowCommercialUse: true,
        allowDerivatives: true,
        allowDifferentLicense: true,
        allowNoCredit: true,
        nsfw: true,
        poi: true,
        tagsOnModels: {
          select: {
            tag: { select: { id: true, name: true, isCategory: true, unlisted: true } },
          },
        },
        userId: true,
        modelVersions: {
          take: 1,
          orderBy: { createdAt: 'desc' },
          select: {
            baseModel: true,
            baseModelType: true,
            settings: true,
            monetization: true,
            requireAuth: true,
            clipSkip: true,
          },
        },
      },
    });
    if (!model || model.userId !== userId) throw throwNotFoundError(`No model with id ${input.id}`);

    const modelCategories = await getCategoryTags('model');
    const { modelVersions, ...restModel } = model;
    const [version] = modelVersions;

    return {
      ...restModel,
      status: ModelStatus.Draft,
      uploadType: ModelUploadType.Created,
      tagsOnModels: restModel.tagsOnModels
        .filter(({ tag }) => !tag.unlisted)
        .map(({ tag }) => ({ ...tag, isCategory: modelCategories.some((c) => c.id === tag.id) })),
      version: version
        ? {
            ...version,
            baseModel: version.baseModel as BaseModel,
            baseModelType: version.baseModelType as BaseModelType,
            settings: version.settings as RecommendedSettingsSchema | undefined,
          }
        : undefined,
    };
  } catch (error) {
    throw throwDbError(error);
  }
}

const bountyTypeModelTypeMap: Record<string, ModelType> = {
  [BountyType.ModelCreation]: ModelType.Checkpoint,
  [BountyType.LoraCreation]: ModelType.LORA,
};

export async function getModelTemplateFromBountyHandler({
  input,
  ctx,
}: {
  input: GetByIdInput;
  ctx: DeepNonNullable<Context>;
}) {
  try {
    const { id: userId } = ctx.user;
    const awardedEntry = await dbRead.bountyEntry.findFirst({
      where: { bountyId: input.id, benefactors: { some: { userId } } },
      select: { id: true, bounty: true },
    });

    if (!awardedEntry) {
      throw throwNotFoundError(`You have no awarded entries on the bounty with id ${input.id}`);
    }

    const { bounty } = awardedEntry;

    if (!constants.bounties.supportedBountyToModels.some((t) => t === bounty.type)) {
      throw throwBadRequestError('This bounty type is not supported for model creation');
    }

    const meta = bounty.details as BountyDetailsSchema;
    const files = await getFilesByEntity({ id: awardedEntry.id, type: 'BountyEntry' });

    return {
      nsfw: bounty.nsfw,
      poi: bounty.poi,
      name: bounty.name,
      description: bounty.description,
      status: ModelStatus.Draft,
      uploadType: ModelUploadType.Created,
      type: bountyTypeModelTypeMap[bounty.type],

      version: {
        baseModel: meta.baseModel as BaseModel,
      },
      files,
    };
  } catch (error) {
    throw throwDbError(error);
  }
}

export const getModelGallerySettingsHandler = async ({ input }: { input: GetByIdInput }) => {
  try {
    const settings = await getGallerySettingsByModelId({ id: input.id });
    if (!settings) throw throwNotFoundError(`No model with id ${input.id}`);

    return settings;
  } catch (e) {
    throw throwDbError(e);
  }
};

export const updateGallerySettingsHandler = async ({
  input,
  ctx,
}: {
  input: UpdateGallerySettingsInput;
  ctx: DeepNonNullable<Context>;
}) => {
  try {
    const { id, gallerySettings } = input;
    const { user: sessionUser } = ctx;

    const model = await getModel({ id, select: { id: true, userId: true } });
    if (!model || (model.userId !== sessionUser.id && !sessionUser.isModerator))
      throw throwNotFoundError(`No model with id ${id}`);

    const updatedSettings = gallerySettings
      ? {
          images: gallerySettings.hiddenImages,
          users: gallerySettings.hiddenUsers.map(({ id }) => id),
          tags: gallerySettings.hiddenTags.map(({ id }) => id),
        }
      : null;
    const updatedModel = await updateModelById({
      id,
      data: { gallerySettings: updatedSettings !== null ? updatedSettings : Prisma.JsonNull },
    });
    // Clear cache
    await redis.del(`model:gallery-settings:${id}`);

    return { ...updatedModel, gallerySettings };
  } catch (error) {
    throw throwDbError(error);
  }
};<|MERGE_RESOLUTION|>--- conflicted
+++ resolved
@@ -1147,63 +1147,14 @@
       ,
     ]);
 
-<<<<<<< HEAD
-    if (!models.length) {
-      return resourcesIds
-        .map(({ id, resourceType }) =>
-          resourceType === 'model' ? null : articles.find((article) => article.id === id)
-        )
-        .filter(isDefined);
-    } else {
-      const modelVersionIds = models.flatMap((m) => m.modelVersions).map((m) => m.id);
-      const images = !!modelVersionIds.length
-        ? await getImagesForModelVersion({
-            modelVersionIds,
-            excludedTagIds: modelInput.excludedTagIds,
-            excludedIds: input.excludedImageIds,
-            excludedUserIds: modelInput.excludedUserIds,
-            currentUserId: user?.id,
-          })
-        : [];
-
-      const completeModels = models
-        .map(({ hashes, modelVersions, rank, ...model }) => {
-          const [version] = modelVersions;
-          if (!version) return null;
-          const [image] = images.filter((i) => i.modelVersionId === version.id);
-          const showImageless =
-            (user?.isModerator || model.user.id === user?.id) &&
-            (modelInput.user || modelInput.username);
-          if (!image && !showImageless) return null;
-          const canGenerate = !!version.generationCoverage?.covered;
-
-          return {
-            ...model,
-            hashes: hashes.map((hash) => hash.hash.toLowerCase()),
-            rank: {
-              downloadCount: rank?.downloadCountAllTime ?? 0,
-              favoriteCount: rank?.[`favoriteCount${period}`] ?? 0,
-              commentCount: rank?.[`commentCount${period}`] ?? 0,
-              ratingCount: rank?.[`ratingCount${period}`] ?? 0,
-              rating: rank?.[`rating${period}`] ?? 0,
-            },
-            image:
-              model.mode !== ModelModifier.TakenDown
-                ? (image as (typeof images)[0] | undefined)
-                : undefined,
-            canGenerate,
-            version,
-          };
-=======
     const modelVersionIds = models.flatMap((m) => m.modelVersions).map((m) => m.id);
     const images = !!modelVersionIds.length
       ? await getImagesForModelVersion({
           modelVersionIds,
-          excludedTagIds: modelInput.excludedImageTagIds,
-          excludedIds: await getHiddenImagesForUser({ userId: user?.id }),
+          excludedTagIds: modelInput.excludedTagIds,
+          excludedIds: input.excludedImageIds,
           excludedUserIds: modelInput.excludedUserIds,
           currentUserId: user?.id,
->>>>>>> f3a8f890
         })
       : [];
 
