--- conflicted
+++ resolved
@@ -70,11 +70,8 @@
   setUserSetting,
   unequipCosmeticByType,
   getUserBookmarkCollections,
-<<<<<<< HEAD
+  getUserPurchasedRewards,
   toggleModelEngagement,
-=======
-  getUserPurchasedRewards,
->>>>>>> ef3ca16e
 } from '~/server/services/user.service';
 import {
   handleLogError,
