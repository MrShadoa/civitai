import { ReportReason, ReportStatus } from '@prisma/client';
import { TRPCError } from '@trpc/server';
import { v4 as uuid } from 'uuid';
import {
  BlockedReason,
  ImageSort,
  NsfwLevel,
  SearchIndexUpdateQueueAction,
} from '~/server/common/enums';
import { Context } from '~/server/createContext';
import { dbRead, dbWrite } from '~/server/db/client';
import { reportAcceptedReward } from '~/server/rewards';
import { GetByIdInput } from '~/server/schema/base.schema';
import { imagesSearchIndex } from '~/server/search-index';
import { deleteImageById, updateImageReportStatusByReason } from '~/server/services/image.service';
import { getGallerySettingsByModelId } from '~/server/services/model.service';
import { trackModActivity } from '~/server/services/moderator.service';
import { createNotification } from '~/server/services/notification.service';
import { BlockedByUsers } from '~/server/services/user-preferences.service';
import { amIBlockedByUser } from '~/server/services/user.service';
import {
  throwAuthorizationError,
  throwDbError,
  throwNotFoundError,
} from '~/server/utils/errorHandling';
import { getNsfwLevelDeprecatedReverseMapping } from '~/shared/constants/browsingLevel.constants';
import { Flags } from '~/shared/utils';
import {
  GetEntitiesCoverImage,
  GetImageInput,
  GetInfiniteImagesOutput,
  ImageModerationSchema,
  ImageReviewQueueInput,
} from './../schema/image.schema';
import {
  getAllImages,
  getEntityCoverImage,
  getImage,
  getImageContestCollectionDetails,
  getImageModerationReviewQueue,
  getImageResources,
  getResourceIdsForImages,
  getTagNamesForImages,
  moderateImages,
} from './../services/image.service';
<<<<<<< HEAD
=======
import { ReportReason, ReportStatus } from '@prisma/client';
import { TRPCError } from '@trpc/server';
import { Context } from '~/server/createContext';
import { dbRead, dbWrite } from '~/server/db/client';
import { GetByIdInput } from '~/server/schema/base.schema';
import { deleteImageById, updateImageReportStatusByReason } from '~/server/services/image.service';
import { createNotification } from '~/server/services/notification.service';
import {
  throwAuthorizationError,
  throwDbError,
  throwNotFoundError,
} from '~/server/utils/errorHandling';
import {
  BlockedReason,
  ImageSort,
  NsfwLevel,
  SearchIndexUpdateQueueAction,
} from '~/server/common/enums';
import { trackModActivity } from '~/server/services/moderator.service';
import { hasEntityAccess } from '../services/common.service';
import { getGallerySettingsByModelId } from '~/server/services/model.service';
import { Flags } from '~/shared/utils';
import { getNsfwLevelDeprecatedReverseMapping } from '~/shared/constants/browsingLevel.constants';
import { imagesSearchIndex } from '~/server/search-index';
import { reportAcceptedReward } from '~/server/rewards';
import { amIBlockedByUser } from '~/server/services/user.service';
>>>>>>> bad32407

export const moderateImageHandler = async ({
  input,
  ctx,
}: {
  input: ImageModerationSchema;
  ctx: DeepNonNullable<Context>;
}) => {
  try {
    const affected = await moderateImages(input);
    await trackModActivity(ctx.user.id, {
      entityType: 'image',
      entityId: input.ids,
      activity: 'review',
    });
    if (affected) {
      const ids = affected.map((x) => x.id);
      const imageTags = await getTagNamesForImages(ids);
      const imageResources = await getResourceIdsForImages(ids);
      for (const { id, userId, nsfwLevel } of affected) {
        const tags = imageTags[id] ?? [];
        tags.push(input.reviewType ?? 'other');
        const resources = imageResources[id] ?? [];
        await ctx.track.image({
          type: 'DeleteTOS',
          imageId: id,
          nsfw: getNsfwLevelDeprecatedReverseMapping(nsfwLevel),
          tags,
          resources,
          tosReason: input.reviewType ?? 'other',
          ownerId: userId,
        });
      }
    }
  } catch (error) {
    if (error instanceof TRPCError) throw error;
    else throw throwDbError(error);
  }
};

export const deleteImageHandler = async ({
  input,
  ctx,
}: {
  input: GetByIdInput;
  ctx: DeepNonNullable<Context>;
}) => {
  try {
    const imageTags = await dbRead.imageTag.findMany({
      where: {
        imageId: input.id,
        concrete: true,
      },
      select: {
        tagName: true,
      },
    });

    const image = await deleteImageById(input);

    if (image) {
      await ctx.track.image({
        type: 'Delete',
        imageId: input.id,
        nsfw: getNsfwLevelDeprecatedReverseMapping(image.nsfwLevel),
        tags: imageTags.map((x) => x.tagName),
        ownerId: image.userId,
      });
    }

    return image;
  } catch (error) {
    if (error instanceof TRPCError) throw error;
    else throw throwDbError(error);
  }
};

export const setTosViolationHandler = async ({
  input,
  ctx,
}: {
  input: GetByIdInput;
  ctx: DeepNonNullable<Context>;
}) => {
  try {
    const { user } = ctx;
    const { id } = input;
    if (!user.isModerator) throw throwAuthorizationError('Only moderators can set TOS violation');

    // Get details of the image
    const image = await dbRead.image.findFirst({
      where: { id },
      select: {
        nsfwLevel: true,
        userId: true,
        postId: true,
        post: {
          select: {
            title: true,
          },
        },
      },
    });
    if (!image) throw throwNotFoundError(`No image with id ${id}`);

    // Update all reports with this comment id to actioned
    const affectedReports = await updateImageReportStatusByReason({
      id,
      reason: ReportReason.TOSViolation,
      status: ReportStatus.Actioned,
    });
    // Reward users for accepted reports
    for (const report of affectedReports) {
      reportAcceptedReward.apply({ userId: report.userId, reportId: report.id }, '');
    }

    // Create notifications in the background
    createNotification({
      userId: image.userId,
      type: 'tos-violation',
      category: 'System',
      key: `tos-violation:image:${uuid()}`,
      details: {
        modelName: image.post?.title ?? `post #${image.postId}`,
        entity: 'image',
        url: `/posts/${image.postId}`,
      },
    }).catch((error) => {
      // Print out any errors
      console.error(error);
    });

    // Block image
    // This used to be a delete, but the mod team prefers to have the clean up happen later
    await dbWrite.image.updateMany({
      where: { id },
      data: {
        needsReview: null,
        ingestion: 'Blocked',
        nsfw: 'Blocked',
        nsfwLevel: NsfwLevel.Blocked,
        blockedFor: BlockedReason.Moderated,
        updatedAt: new Date(),
      },
    });

    await imagesSearchIndex.queueUpdate([{ id, action: SearchIndexUpdateQueueAction.Delete }]);

    const imageTags = await getTagNamesForImages([id]);
    const imageResources = await getResourceIdsForImages([id]);
    await ctx.track.image({
      type: 'DeleteTOS',
      imageId: id,
      nsfw: getNsfwLevelDeprecatedReverseMapping(image.nsfwLevel),
      tags: imageTags[id] ?? [],
      resources: imageResources[id] ?? [],
      tosReason: 'manual',
      ownerId: image.userId,
    });
    return image;
  } catch (error) {
    if (error instanceof TRPCError) throw error;
    else throw throwDbError(error);
  }
};

// #region [new handlers]
export const getInfiniteImagesHandler = async ({
  input,
  ctx,
}: {
  input: GetInfiniteImagesOutput;
  ctx: Context;
}) => {
  try {
    return await getAllImages({
      ...input,
      user: ctx.user,
      headers: { src: 'getInfiniteImagesHandler' },
      include: [...input.include, 'tagIds'],
    });
  } catch (error) {
    if (error instanceof TRPCError) throw error;
    else throw throwDbError(error);
  }
};

const getReactionTotals = (post: ImagesAsPostModel) => {
  const stats = post.images[0]?.stats;
  if (!stats) return 0;

  return (
    stats.likeCountAllTime +
    stats.laughCountAllTime +
    stats.heartCountAllTime +
    stats.cryCountAllTime -
    stats.dislikeCountAllTime
  );
};

export type ImagesAsPostModel = AsyncReturnType<typeof getImagesAsPostsInfiniteHandler>['items'][0];
export const getImagesAsPostsInfiniteHandler = async ({
  input: { limit, cursor, hidden, ...input },
  ctx,
}: {
  input: GetInfiniteImagesOutput;
  ctx: Context;
}) => {
  try {
    const posts: Record<number, AsyncReturnType<typeof getAllImages>['items']> = {};
    const pinned: Record<number, AsyncReturnType<typeof getAllImages>['items']> = {};
    let remaining = limit;
    const fetchHidden = hidden && input.modelId;
    const modelGallerySettings = input.modelId
      ? await getGallerySettingsByModelId({ id: input.modelId })
      : null;
    const hiddenImagesIds = modelGallerySettings?.hiddenImages ?? [];
    const pinnedPosts = modelGallerySettings?.pinnedPosts ?? {};
    const versionPinnedPosts =
      pinnedPosts && input.modelVersionId ? pinnedPosts[input.modelVersionId] ?? [] : [];

    if (versionPinnedPosts.length && !cursor) {
      const { items: pinnedPostsImages } = await getAllImages({
        ...input,
        limit: limit * 3,
        followed: false,
        postIds: versionPinnedPosts,
        user: ctx.user,
        headers: { src: 'getImagesAsPostsInfiniteHandler' },
        include: [...input.include, 'tagIds', 'profilePictures'],
      });

      for (const image of pinnedPostsImages) {
        if (!image?.postId) continue;
        if (!pinned[image.postId]) pinned[image.postId] = [];
        pinned[image.postId].push(image);
      }
    }

    while (true) {
      const { nextCursor, items } = await getAllImages({
        ...input,
        followed: false,
        cursor,
        ids: fetchHidden ? hiddenImagesIds : undefined,
        limit: Math.ceil(limit * 3), // Overscan so that I can merge by postId
        user: ctx.user,
        headers: { src: 'getImagesAsPostsInfiniteHandler' },
        include: [...input.include, 'tagIds', 'profilePictures'],
      });

      // Merge images by postId
      for (const image of items) {
        // Skip images that aren't part of a post or are pinned
        if (!image?.postId || versionPinnedPosts.includes(image.postId)) continue;
        if (!posts[image.postId]) posts[image.postId] = [];
        posts[image.postId].push(image);
      }

      // If there are no more images, stop
      cursor = nextCursor;
      if (!cursor) break;

      // If there are enough posts, stop
      if (Object.keys(posts).length >= limit) break;
      remaining = limit - Object.keys(posts).length;
    }

    const mergedPosts = Object.values({ ...pinned, ...posts });

    // Get reviews from the users who created the posts
    const userIds = [...new Set(mergedPosts.map(([post]) => post.user.id))];
    const reviews = await dbRead.resourceReview.findMany({
      where: {
        userId: { in: userIds },
        modelId: input.modelId,
        modelVersionId: input.modelVersionId,
      },
      select: {
        userId: true,
        rating: true,
        details: true,
        id: true,
        modelVersionId: true,
        recommended: true,
      },
      orderBy: { rating: 'desc' },
    });

    // Prepare the results
    const results = mergedPosts.map((images) => {
      const [image] = images;
      const user = image.user;
      const review = reviews.find((review) => review.userId === user.id);
      const createdAt = images.map((image) => image.createdAt).sort()[0];

      if (input.sort === ImageSort.Newest) images.sort((a, b) => (a.index ?? 0) - (b.index ?? 0));
      const imageNsfwLevels = images.map((x) => x.nsfwLevel);
      let nsfwLevel = 0;
      for (const imageNsfwLevel of imageNsfwLevels) {
        nsfwLevel = Flags.addFlag(nsfwLevel, imageNsfwLevel);
      }

      return {
        postId: image.postId as number,
        postTitle: image.postTitle,
        pinned: image.postId && pinned[image.postId] ? true : false,
        nsfwLevel,
        modelVersionId: image.modelVersionId,
        publishedAt: image.publishedAt,
        createdAt,
        user,
        images,
        review: review
          ? {
              rating: review.rating,
              details: review.details,
              recommended: review.recommended,
              id: review.id,
            }
          : undefined,
      };
    });

    if (input.sort === ImageSort.Newest)
      results.sort((a, b) => {
        // sort by createdAt, but if it pinned, sort by pinned first respecting createdAt
        const aCreatedAt = a.createdAt.getTime();
        const bCreatedAt = b.createdAt.getTime();

        if (a.pinned && b.pinned) return bCreatedAt - aCreatedAt;
        if (a.pinned) return -1;
        if (b.pinned) return 1;
        return bCreatedAt - aCreatedAt;
      });
    else if (input.sort === ImageSort.MostReactions)
      results.sort((a, b) => {
        const aReactions = getReactionTotals(a);
        const bReactions = getReactionTotals(b);

        if (a.pinned && b.pinned) return bReactions - aReactions;
        if (a.pinned) return -1;
        if (b.pinned) return 1;
        return bReactions - aReactions;
      });
    else if (input.sort === ImageSort.MostComments)
      results.sort((a, b) => {
        const aComments = a.images[0].stats?.commentCountAllTime ?? 0;
        const bComments = b.images[0].stats?.commentCountAllTime ?? 0;

        if (a.pinned && b.pinned) return bComments - aComments;
        if (a.pinned) return -1;
        if (b.pinned) return 1;
        return bComments - aComments;
      });
    // else if (input.sort === ImageSort.MostTipped)
    //   results.sort((a, b) => {
    //     const aTips = a.images[0].stats?.tippedAmountCountAllTime ?? 0;
    //     const bTips = b.images[0].stats?.tippedAmountCountAllTime ?? 0;
    //     if (aTips < bTips) return 1;
    //     if (aTips > bTips) return -1;
    //     return 0;
    //   });
    else if (input.sort === ImageSort.MostCollected)
      results.sort((a, b) => {
        const aCollections = a.images[0].stats?.collectedCountAllTime ?? 0;
        const bCollections = b.images[0].stats?.collectedCountAllTime ?? 0;

        if (a.pinned && b.pinned) return bCollections - aCollections;
        if (a.pinned) return -1;
        if (b.pinned) return 1;
        return bCollections - aCollections;
      });
    else if (input.sort === ImageSort.Oldest)
      results.sort((a, b) => {
        const aCreatedAt = a.createdAt.getTime();
        const bCreatedAt = b.createdAt.getTime();

        if (a.pinned && b.pinned) return aCreatedAt - bCreatedAt;
        if (a.pinned) return -1;
        if (b.pinned) return 1;
        return aCreatedAt - bCreatedAt;
      });

    return {
      nextCursor: cursor,
      items: results,
    };
  } catch (error) {
    console.log({ error });
    if (error instanceof TRPCError) throw error;
    else throw throwDbError(error);
  }
};

export const getImageHandler = async ({ input, ctx }: { input: GetImageInput; ctx: Context }) => {
  try {
    const result = await getImage({
      ...input,
      userId: ctx.user?.id,
      isModerator: ctx.user?.isModerator,
    });

    if (ctx.user && !ctx.user.isModerator) {
      const blocked = await amIBlockedByUser({ userId: ctx.user.id, targetUserId: result.user.id });
      if (blocked) throw throwNotFoundError();
    }

    return result;
  } catch (error) {
    if (error instanceof TRPCError) throw error;
    else throw throwDbError(error);
  }
};

export type ImageResourceModel = AsyncReturnType<typeof getImageResourcesHandler>[0];
export const getImageResourcesHandler = async ({
  input,
  ctx,
}: {
  input: GetByIdInput;
  ctx: Context;
}) => {
  try {
    return await getImageResources({ ...input });
  } catch (error) {
    if (error instanceof TRPCError) throw error;
    else throw throwDbError(error);
  }
};

export const getEntitiesCoverImageHandler = async ({ input }: { input: GetEntitiesCoverImage }) => {
  try {
    return await getEntityCoverImage({ ...input, include: ['tags'] });
  } catch (error) {
    if (error instanceof TRPCError) throw error;
    else throw throwDbError(error);
  }
};

// #endregion

export const getModeratorReviewQueueHandler = async ({
  input,
  ctx,
}: {
  input: ImageReviewQueueInput;
  ctx: Context;
}) => {
  try {
    return await getImageModerationReviewQueue({
      ...input,
    });
  } catch (error) {
    if (error instanceof TRPCError) throw error;
    else throw throwDbError(error);
  }
};

export const getImageContestCollectionDetailsHandler = async ({
  input,
}: {
  input: GetByIdInput;
}) => {
  try {
    return await getImageContestCollectionDetails({
      ...input,
    });
  } catch (error) {
    if (error instanceof TRPCError) throw error;
    else throw throwDbError(error);
  }
};<|MERGE_RESOLUTION|>--- conflicted
+++ resolved
@@ -43,35 +43,6 @@
   getTagNamesForImages,
   moderateImages,
 } from './../services/image.service';
-<<<<<<< HEAD
-=======
-import { ReportReason, ReportStatus } from '@prisma/client';
-import { TRPCError } from '@trpc/server';
-import { Context } from '~/server/createContext';
-import { dbRead, dbWrite } from '~/server/db/client';
-import { GetByIdInput } from '~/server/schema/base.schema';
-import { deleteImageById, updateImageReportStatusByReason } from '~/server/services/image.service';
-import { createNotification } from '~/server/services/notification.service';
-import {
-  throwAuthorizationError,
-  throwDbError,
-  throwNotFoundError,
-} from '~/server/utils/errorHandling';
-import {
-  BlockedReason,
-  ImageSort,
-  NsfwLevel,
-  SearchIndexUpdateQueueAction,
-} from '~/server/common/enums';
-import { trackModActivity } from '~/server/services/moderator.service';
-import { hasEntityAccess } from '../services/common.service';
-import { getGallerySettingsByModelId } from '~/server/services/model.service';
-import { Flags } from '~/shared/utils';
-import { getNsfwLevelDeprecatedReverseMapping } from '~/shared/constants/browsingLevel.constants';
-import { imagesSearchIndex } from '~/server/search-index';
-import { reportAcceptedReward } from '~/server/rewards';
-import { amIBlockedByUser } from '~/server/services/user.service';
->>>>>>> bad32407
 
 export const moderateImageHandler = async ({
   input,
