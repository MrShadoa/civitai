--- conflicted
+++ resolved
@@ -251,13 +251,10 @@
   purchasedRewards           UserPurchasedRewards[]
   VaultItem                  VaultItem[]
   Vault                      Vault[]
-<<<<<<< HEAD
+  redeemedCodes              RedeemableCode[]
   addedCosmeticShopSections  CosmeticShopSection[]
   addedCosmeticShopItems     CosmeticShopItem[]
   purchasedCosmetics         UserCosmeticShopPurchases[]
-=======
-  redeemedCodes              RedeemableCode[]
->>>>>>> d8cea996
 }
 
 model CustomerSubscription {
