// This is your Prisma schema file,
// learn more about it in the docs: https://pris.ly/d/prisma-schema

generator client {
  provider        = "prisma-client-js"
  previewFeatures = ["filteredRelationCount", "orderByNulls"]
}

datasource db {
  provider = "postgresql"
  // NOTE: When using postgresql, mysql or sqlserver, uncomment the @db.Text annotations in model Account below
  // Further reading:
  // https://next-auth.js.org/adapters/prisma#create-the-prisma-schema
  // https://www.prisma.io/docs/reference/api-reference/prisma-schema-reference#string
  url      = env("DATABASE_URL")
}

// Necessary for Next auth
model Account {
  id                Int     @id @default(autoincrement())
  userId            Int
  type              String
  provider          String
  providerAccountId String
  refresh_token     String? @db.Text
  access_token      String? @db.Text
  expires_at        Int?
  token_type        String?
  scope             String?
  id_token          String? @db.Text
  session_state     String?
  metadata          Json    @default("{}")
  user              User    @relation(fields: [userId], references: [id], onDelete: Cascade)

  @@unique([provider, providerAccountId])
  @@index([provider, userId])
}

// We aren't using DB sessions, but next-auth likes this... I guess.
model Session {
  id           Int      @id @default(autoincrement())
  sessionToken String   @unique
  userId       Int
  expires      DateTime
  user         User     @relation(fields: [userId], references: [id], onDelete: Cascade)
}

model SessionInvalidation {
  userId        Int
  user          User     @relation(fields: [userId], references: [id], onDelete: Cascade)
  invalidatedAt DateTime @default(now())

  @@id([userId, invalidatedAt])
}

model User {
  id              Int                   @id @default(autoincrement())
  name            String?
  username        String?               @unique @db.Citext
  email           String?               @unique
  emailVerified   DateTime?
  image           String?
  showNsfw        Boolean?              @default(false)
  blurNsfw        Boolean?              @default(true)
  isModerator     Boolean?              @default(false)
  tos             Boolean?              @default(false)
  onboarded       Boolean?              @default(false)
  createdAt       DateTime              @default(now())
  deletedAt       DateTime?
  customerId      String?               @unique
  subscriptionId  String?
  subscription    CustomerSubscription?
  muted           Boolean?              @default(false)
  bannedAt        DateTime?
  autoplayGifs    Boolean?              @default(true)
  filePreferences Json                  @default("{\"size\": \"pruned\", \"fp\": \"fp16\", \"format\": \"SafeTensor\"}")

  accounts             Account[]
  sessions             Session[]
  reviews              Review[]
  reviewReactions      ReviewReaction[]
  images               Image[]
  models               Model[]                    @relation("creator")
  deletedModels        Model[]                    @relation("deletedBy")
  activities           UserActivity[]
  saves                SavedModel[]
  imports              Import[]
  keys                 ApiKey[]
  links                UserLink[]
  comments             Comment[]
  commentReactions     CommentReaction[]
  notifications        Notification[]
  notificationSettings UserNotificationSettings[]
  webhooks             Webhook[]
  interests            ModelInterest[]
  engagingUsers        UserEngagement[]           @relation("engagingUsers")
  engagedUsers         UserEngagement[]           @relation("engagedUsers")
  engagedModels        ModelEngagement[]
  engagedModelVersions ModelVersionEngagement[]
  metrics              UserMetric[]
  reports              Report[]
  questions            Question[]
  answers              Answer[]
  commentsv2           CommentV2[]
  questionReactions    QuestionReaction[]
  answerReactions      AnswerReaction[]
  commentV2Reactions   CommentV2Reaction[]
  answerVotes          AnswerVote[]
  tagsEngaged          TagEngagement[]

  imageReactions          ImageReaction[]
  sessionInvalidation     SessionInvalidation[]
  stats                   UserStat?
  rank                    UserRank?
  downloads               DownloadHistory[]
  imageConnections        ImageConnection[]
  purchases               Purchase[]
  cosmetics               UserCosmetic[]
  postReactions           PostReaction[]
  posts                   Post[]
  resourceReviews         ResourceReview[]
  tagImageVotes           TagsOnImageVote[]
  tagModelVotes           TagsOnModelsVote[]
  tagPostVotes            TagsOnPostVote[]
  resourceReviewReactions ResourceReviewReaction[]
  articleReactions        ArticleReaction[]
  articles                Article[]
  articleEngagements      ArticleEngagement[]
}

model CustomerSubscription {
  id                 String    @id
  userId             Int       @unique
  user               User      @relation(fields: [userId], references: [id], onDelete: Cascade)
  metadata           Json
  status             String
  priceId            String
  price              Price     @relation(fields: [priceId], references: [id])
  productId          String
  product            Product   @relation(fields: [productId], references: [id])
  cancelAtPeriodEnd  Boolean
  cancelAt           DateTime?
  canceledAt         DateTime?
  currentPeriodStart DateTime
  currentPeriodEnd   DateTime
  createdAt          DateTime
  endedAt            DateTime?
  updatedAt          DateTime?
}

model Product {
  id             String  @id
  active         Boolean
  name           String
  description    String?
  metadata       Json
  defaultPriceId String?

  prices                Price[]
  customerSubscriptions CustomerSubscription[]
  purchases             Purchase[]
}

model Price {
  id                    String                 @id
  productId             String
  product               Product                @relation(fields: [productId], references: [id])
  active                Boolean
  currency              String
  description           String?
  type                  String
  unitAmount            Int?
  interval              String?
  intervalCount         Int?
  metadata              Json
  customerSubscriptions CustomerSubscription[]
  purchases             Purchase[]
}

model Purchase {
  id         Int      @id @default(autoincrement())
  customerId String
  customer   User     @relation(fields: [customerId], references: [customerId])
  productId  String?
  product    Product? @relation(fields: [productId], references: [id])
  priceId    String?
  price      Price?   @relation(fields: [priceId], references: [id])
  status     String?
  createdAt  DateTime @default(now())
}

enum UserEngagementType {
  Follow
  Hide
}

model UserEngagement {
  userId       Int
  user         User               @relation("engagingUsers", fields: [userId], references: [id], onDelete: Cascade)
  targetUserId Int
  targetUser   User               @relation("engagedUsers", fields: [targetUserId], references: [id], onDelete: Cascade)
  type         UserEngagementType
  createdAt    DateTime           @default(now())

  @@id([userId, targetUserId])
}

model UserMetric {
  user              User            @relation(fields: [userId], references: [id], onDelete: Cascade)
  userId            Int
  timeframe         MetricTimeframe
  followingCount    Int             @default(0)
  followerCount     Int             @default(0)
  hiddenCount       Int             @default(0)
  uploadCount       Int             @default(0)
  reviewCount       Int             @default(0)
  answerCount       Int             @default(0)
  answerAcceptCount Int             @default(0)

  @@id([userId, timeframe])
}

enum LinkType {
  Sponsorship
  Social
  Other
}

model UserLink {
  id     Int      @id @default(autoincrement())
  userId Int
  user   User     @relation(fields: [userId], references: [id], onDelete: Cascade)
  url    String
  type   LinkType
}

model VerificationToken {
  identifier String
  token      String   @unique
  expires    DateTime

  @@unique([identifier, token])
}

enum ModelType {
  Checkpoint
  TextualInversion
  Hypernetwork
  AestheticGradient
  LORA
  LoCon
  Controlnet
  Poses
  Wildcards
  Other
}

enum ImportStatus {
  Pending
  Processing
  Failed
  Completed
}

model Import {
  id         Int          @id @default(autoincrement())
  userId     Int?
  user       User?        @relation(fields: [userId], references: [id], onDelete: SetNull)
  createdAt  DateTime     @default(now())
  startedAt  DateTime?
  finishedAt DateTime?
  source     String
  status     ImportStatus @default(Pending)
  data       Json?
  parentId   Int?
  parent     Import?      @relation("ImportChildren", fields: [parentId], references: [id], onDelete: SetNull)

  modelVersion ModelVersion[]
  model        Model?
  children     Import[]       @relation("ImportChildren")
  importId     Int?
}

enum ModelStatus {
  Draft
  Published
  Unpublished
  UnpublishedViolation
  GatherInterest
  Deleted
}

enum CommercialUse {
  None
  Image
  Rent
  Sell
}

enum CheckpointType {
  Trained
  Merge
}

enum ModelModifier {
  Archived
  TakenDown
}

model Model {
  id                  Int             @id @default(autoincrement())
  name                String          @db.Citext
  description         String?
  type                ModelType
  createdAt           DateTime        @default(now())
  updatedAt           DateTime        @updatedAt
  lastVersionAt       DateTime?
  nsfw                Boolean         @default(false)
  tosViolation        Boolean         @default(false)
  poi                 Boolean         @default(false)
  userId              Int
  user                User            @relation("creator", fields: [userId], references: [id])
  status              ModelStatus     @default(Draft)
  publishedAt         DateTime?
  fromImport          Import?         @relation(fields: [fromImportId], references: [id], onDelete: SetNull)
  fromImportId        Int?            @unique
  meta                Json            @default("{}")
  deletedAt           DateTime?
  deletedBy           Int?
  deletedByUser       User?           @relation("deletedBy", fields: [deletedBy], references: [id], onDelete: SetNull)
  checkpointType      CheckpointType?
  locked              Boolean         @default(false)
  underAttack         Boolean         @default(false)
  earlyAccessDeadline DateTime?
  mode                ModelModifier?

  // Licensing
  allowNoCredit         Boolean       @default(true)
  allowCommercialUse    CommercialUse @default(Sell)
  allowDerivatives      Boolean       @default(true)
  allowDifferentLicense Boolean       @default(true)

  modelVersions     ModelVersion[]
  reviews           Review[]
  tagsOnModels      TagsOnModels[]
  tagsOnModelsVotes TagsOnModelsVote[]
  tags              ModelTag[]
  metrics           ModelMetric[]
  saves             SavedModel[]
  reports           ModelReport[]
  engagements       ModelEngagement[]
  comments          Comment[]
  interests         ModelInterest[]
  licenses          License[]
  rank              ModelRank?
  reportStats       ModelReportStat?
  downloads         DownloadHistory[]
  imageConnections  ImageConnection[]
  hashes            ModelHash[]
  threads           Thread[]
  resourceReviews   ResourceReview[]
  metricsDaily      ModelMetricDaily[]
  associatedFrom    ModelAssociations[] @relation("ToModelAssociation")
  associations      ModelAssociations[] @relation("FromModelAssociation")

  @@index([name])
  @@index([status, nsfw])
}

model License {
  id     Int     @id @default(autoincrement())
  name   String
  url    String
  models Model[]
}

model ModelInterest {
  userId    Int
  user      User     @relation(fields: [userId], references: [id], onDelete: Cascade)
  modelId   Int
  model     Model    @relation(fields: [modelId], references: [id], onDelete: Cascade)
  createdAt DateTime @default(now())

  @@id([userId, modelId])
}

enum ModelEngagementType {
  Favorite
  Hide
}

model ModelEngagement {
  userId    Int
  user      User                @relation(fields: [userId], references: [id], onDelete: Cascade)
  modelId   Int
  model     Model               @relation(fields: [modelId], references: [id], onDelete: Cascade)
  type      ModelEngagementType
  createdAt DateTime            @default(now())

  @@id([userId, modelId])
  @@index([modelId], type: Hash)
}

model ModelVersion {
  id                   Int         @id @default(autoincrement())
  index                Int?
  name                 String
  description          String?
  modelId              Int
  model                Model       @relation(fields: [modelId], references: [id], onDelete: Cascade)
  trainedWords         String[]
  steps                Int?
  epochs               Int?
  createdAt            DateTime    @default(now())
  updatedAt            DateTime    @updatedAt
  publishedAt          DateTime?
  status               ModelStatus @default(Draft)
  fromImport           Import?     @relation(fields: [fromImportId], references: [id], onDelete: SetNull)
  fromImportId         Int?
  inaccurate           Boolean     @default(false)
  baseModel            String?
  meta                 Json        @default("{}")
  earlyAccessTimeFrame Int         @default(0)

  reviews          Review[]
  images           ImagesOnModels[]
  metrics          ModelVersionMetric[]
  files            ModelFile[]
  runStrategies    RunStrategy[]
  engagements      ModelVersionEngagement[]
  rank             ModelVersionRank?
  downloads        DownloadHistory[]
  imageConnections ImageConnection[]
  imageResources   ImageResource[]
  posts            Post[]
  resourceReviews  ResourceReview[]
  hashes           ModelHash[]
  metricsDaily     ModelMetricDaily[]

  @@index([modelId], type: Hash)
}

enum ModelVersionEngagementType {
  Notify
}

model ModelVersionEngagement {
  userId         Int
  user           User                       @relation(fields: [userId], references: [id], onDelete: Cascade)
  modelVersionId Int
  modelVersion   ModelVersion               @relation(fields: [modelVersionId], references: [id], onDelete: Cascade)
  type           ModelVersionEngagementType
  createdAt      DateTime                   @default(now())

  @@id([userId, modelVersionId])
}

enum ModelHashType {
  AutoV1
  AutoV2
  SHA256
  CRC32
  BLAKE3
}

model ModelFileHash {
  file      ModelFile     @relation(fields: [fileId], references: [id], onDelete: Cascade)
  fileId    Int
  type      ModelHashType
  hash      String        @db.Citext
  createdAt DateTime      @default(now())

  @@id([fileId, type])
  @@index([hash], type: Hash)
}

enum ScanResultCode {
  Pending
  Success
  Danger
  Error
}

model ModelFile {
  id                Int             @id @default(autoincrement())
  name              String
  url               String
  sizeKB            Float
  createdAt         DateTime        @default(now())
  type              String          @default("Model")
  modelVersionId    Int
  modelVersion      ModelVersion    @relation(fields: [modelVersionId], references: [id], onDelete: Cascade)
  pickleScanResult  ScanResultCode  @default(Pending)
  exists            Boolean?
  pickleScanMessage String?
  virusScanResult   ScanResultCode  @default(Pending)
  virusScanMessage  String?
  scannedAt         DateTime?
  scanRequestedAt   DateTime?
  rawScanResult     Json?
  hashes            ModelFileHash[]
  metadata          Json?

  @@index([modelVersionId], type: Hash)
}

model File {
  id        Int      @id @default(autoincrement())
  name      String
  url       String
  sizeKB    Float
  createdAt DateTime @default(now())
  articleId Int?
  article   Article? @relation(fields: [articleId], references: [id], onDelete: Cascade)
  metadata  Json?

  @@index([articleId], type: Hash)
}

enum MetricTimeframe {
  Day
  Week
  Month
  Year
  AllTime
}

model ModelMetric {
  model         Model           @relation(fields: [modelId], references: [id], onDelete: Cascade)
  modelId       Int
  timeframe     MetricTimeframe
  rating        Float           @default(0)
  ratingCount   Int             @default(0)
  downloadCount Int             @default(0)
  favoriteCount Int             @default(0)
  commentCount  Int             @default(0)

  @@id([modelId, timeframe])
}

model ModelVersionMetric {
  modelVersion   ModelVersion    @relation(fields: [modelVersionId], references: [id], onDelete: Cascade)
  modelVersionId Int
  timeframe      MetricTimeframe
  rating         Float           @default(0)
  ratingCount    Int             @default(0)
  downloadCount  Int             @default(0)
  favoriteCount  Int             @default(0)
  commentCount   Int             @default(0)

  @@id([modelVersionId, timeframe])
}

model ModelMetricDaily {
  modelId        Int
  model          Model        @relation(fields: [modelId], references: [id], onDelete: Cascade)
  modelVersionId Int
  modelVersion   ModelVersion @relation(fields: [modelVersionId], references: [id], onDelete: Cascade)
  type           String
  date           DateTime     @db.Date
  count          Int

  @@id([modelId, modelVersionId, type, date])
  @@index(modelVersionId)
}

enum AssociationType {
  Suggested
}

model ModelAssociations {
  fromModelId    Int
  fromModel      Model           @relation("FromModelAssociation", fields: [fromModelId], references: [id])
  toModelId      Int
  toModel        Model           @relation("ToModelAssociation", fields: [toModelId], references: [id])
  associatedById Int?
  createdAt      DateTime        @default(now())
  type           AssociationType
  index          Int?

  @@id([fromModelId, toModelId, type])
  @@index([toModelId], type: Hash)
}

enum UserActivityType {
  ModelDownload
  ModelRun
  OtherDownload
  TrainingDataDownload
  HashReport
}

model UserActivity {
  id        Int              @id @default(autoincrement())
  userId    Int?
  user      User?            @relation(fields: [userId], references: [id], onDelete: Cascade)
  activity  UserActivityType
  details   Json?
  hide      Boolean          @default(false)
  createdAt DateTime         @default(now())

  @@index([userId, createdAt])
  @@index([createdAt])
  @@index([activity])
}

enum ReportReason {
  TOSViolation
  NSFW
  Ownership
  AdminAttention
  Claim
}

enum ReportStatus {
  Pending
  Processing
  Actioned
  Unactioned
}

model Report {
  id                      Int          @id @default(autoincrement())
  userId                  Int
  user                    User         @relation(fields: [userId], references: [id], onDelete: Cascade)
  reason                  ReportReason
  createdAt               DateTime     @default(now())
  details                 Json?
  internalNotes           String?
  previouslyReviewedCount Int          @default(0)
  alsoReportedBy          Int[]        @default([]) // UserIds
  status                  ReportStatus
  statusSetAt             DateTime?

  model          ModelReport?
  review         ReviewReport?
  comment        CommentReport?
  commentV2      CommentV2Report?
  image          ImageReport?
  resourceReview ResourceReviewReport?
  article        ArticleReport?
}

model ResourceReviewReport {
  resourceReviewId Int
  resourceReview   ResourceReview @relation(fields: [resourceReviewId], references: [id], onDelete: Cascade)
  reportId         Int            @unique
  report           Report         @relation(fields: [reportId], references: [id], onDelete: Cascade)

  @@id([reportId, resourceReviewId])
}

model ModelReport {
  modelId  Int
  model    Model  @relation(fields: [modelId], references: [id], onDelete: Cascade)
  reportId Int    @unique
  report   Report @relation(fields: [reportId], references: [id], onDelete: Cascade)

  @@id([reportId, modelId])
}

model ReviewReport {
  reviewId Int
  review   Review @relation(fields: [reviewId], references: [id], onDelete: Cascade)
  reportId Int    @unique
  report   Report @relation(fields: [reportId], references: [id], onDelete: Cascade)

  @@id([reportId, reviewId])
}

model CommentReport {
  commentId Int
  comment   Comment @relation(fields: [commentId], references: [id], onDelete: Cascade)
  reportId  Int     @unique
  report    Report  @relation(fields: [reportId], references: [id], onDelete: Cascade)

  @@id([reportId, commentId])
}

model CommentV2Report {
  commentV2Id Int
  commentV2   CommentV2 @relation(fields: [commentV2Id], references: [id], onDelete: Cascade)
  reportId    Int       @unique
  report      Report    @relation(fields: [reportId], references: [id], onDelete: Cascade)

  @@id([reportId, commentV2Id])
}

model ImageReport {
  imageId  Int
  image    Image  @relation(fields: [imageId], references: [id], onDelete: Cascade)
  reportId Int    @unique
  report   Report @relation(fields: [reportId], references: [id], onDelete: Cascade)

  @@id([reportId, imageId])
}

model ArticleReport {
  articleId Int
  article   Article @relation(fields: [articleId], references: [id], onDelete: Cascade)
  reportId  Int     @unique
  report    Report  @relation(fields: [reportId], references: [id], onDelete: Cascade)

  @@id([reportId, articleId])
}

model Review {
  id             Int           @id @default(autoincrement())
  model          Model         @relation(fields: [modelId], references: [id], onDelete: Cascade)
  modelId        Int
  modelVersion   ModelVersion? @relation(fields: [modelVersionId], references: [id], onDelete: SetNull)
  modelVersionId Int?
  user           User          @relation(fields: [userId], references: [id])
  userId         Int
  text           String?
  rating         Int
  createdAt      DateTime      @default(now())
  updatedAt      DateTime      @updatedAt
  nsfw           Boolean       @default(false)
  tosViolation   Boolean       @default(false)
  exclude        Boolean       @default(false)
  locked         Boolean       @default(false)

  reactions        ReviewReaction[]
  imagesOnReviews  ImagesOnReviews[]
  reports          ReviewReport[]
  comments         Comment[]
  imageConnections ImageConnection[]

  @@index([modelId], type: Hash)
}

model ResourceReview {
  id             Int                      @id @default(autoincrement())
  modelId        Int
  model          Model                    @relation(fields: [modelId], references: [id], onDelete: Cascade)
  modelVersionId Int
  modelVersion   ModelVersion             @relation(fields: [modelVersionId], references: [id], onDelete: Cascade)
  rating         Int
  details        String?
  userId         Int
  user           User                     @relation(fields: [userId], references: [id], onDelete: Cascade)
  thread         Thread?
  createdAt      DateTime                 @default(now())
  updatedAt      DateTime                 @updatedAt
  exclude        Boolean                  @default(false)
  nsfw           Boolean                  @default(false)
  tosViolation   Boolean                  @default(false)
  metadata       Json?
  reactions      ResourceReviewReaction[]
  helper         ResourceReviewHelper?
  reports        ResourceReviewReport[]

  @@unique([modelVersionId, userId])
  @@index([modelVersionId], type: Hash)
  @@index([userId], type: Hash)
}

model ResourceReviewReaction {
  id        Int             @id @default(autoincrement())
  review    ResourceReview  @relation(fields: [reviewId], references: [id], onDelete: Cascade)
  reviewId  Int
  user      User            @relation(fields: [userId], references: [id], onDelete: Cascade)
  userId    Int
  reaction  ReviewReactions
  createdAt DateTime        @default(now())
  updatedAt DateTime        @updatedAt

  @@unique([reviewId, userId, reaction])
}

enum ReviewReactions {
  Like
  Dislike
  Laugh
  Cry
  Heart
}

model ReviewReaction {
  id        Int             @id @default(autoincrement())
  review    Review          @relation(fields: [reviewId], references: [id], onDelete: Cascade)
  reviewId  Int
  user      User            @relation(fields: [userId], references: [id], onDelete: Cascade)
  userId    Int
  reaction  ReviewReactions
  createdAt DateTime        @default(now())
  updatedAt DateTime        @updatedAt

  @@unique([reviewId, userId, reaction])
}

model Post {
  id             Int           @id @default(autoincrement())
  nsfw           Boolean       @default(false)
  title          String?
  detail         String?
  userId         Int
  user           User          @relation(fields: [userId], references: [id], onDelete: Cascade)
  modelVersionId Int?
  modelVersion   ModelVersion? @relation(fields: [modelVersionId], references: [id], onDelete: SetNull)
  createdAt      DateTime      @default(now())
  updatedAt      DateTime      @updatedAt
  publishedAt    DateTime?
  metadata       Json?

  images         Image[]
  tags           TagsOnPost[]
  reactions      PostReaction[]
  thread         Thread?
  helper         PostHelper?
  stats          PostStat?
  rank           PostRank?
  metrics        PostMetric[]
  resourceHelper PostResourceHelper[]
  imageTags      PostImageTag[]
  tagsComposite  PostTag[]
  tagVotes       TagsOnPostVote[]

  @@index([modelVersionId])
  @@index([publishedAt])
}

model PostMetric {
  postId       Int
  post         Post            @relation(fields: [postId], references: [id], onDelete: Cascade)
  timeframe    MetricTimeframe
  likeCount    Int             @default(0)
  dislikeCount Int             @default(0)
  laughCount   Int             @default(0)
  cryCount     Int             @default(0)
  heartCount   Int             @default(0)
  commentCount Int             @default(0)

  @@id([postId, timeframe])
}

enum ImageGenerationProcess {
  txt2img
  txt2imgHiRes
  img2img
  inpainting
}

enum NsfwLevel {
  None
  Soft
  Mature
  X
}

model Image {
  id                Int                     @id @default(autoincrement())
  name              String?
  url               String
  user              User                    @relation(fields: [userId], references: [id], onDelete: Cascade)
  userId            Int
  createdAt         DateTime                @default(now())
  updatedAt         DateTime                @updatedAt
  meta              Json?
  hash              String?
  height            Int?
  width             Int?
  nsfw              NsfwLevel               @default(None)
  tosViolation      Boolean                 @default(false)
  analysis          Json?
  generationProcess ImageGenerationProcess?
  featuredAt        DateTime?
  postId            Int?
  post              Post?                   @relation(fields: [postId], references: [id], onDelete: SetNull)
  needsReview       Boolean                 @default(false)
  hideMeta          Boolean                 @default(false)
  index             Int?
  scannedAt         DateTime?
  scanRequestedAt   DateTime?
  mimeType          String?
  sizeKB            Int?

  imagesOnModels  ImagesOnModels?
  imagesOnReviews ImagesOnReviews?
  reports         ImageReport[]
  reactions       ImageReaction[]
  thread          Thread?
  tags            TagsOnImage[]
  tagVotes        TagsOnImageVote[]
  tagComposites   ImageTag[]
  metrics         ImageMetric[]
  connections     ImageConnection?
  stats           ImageStat?
  rank            ImageRank?
  modHelper       ImageModHelper?
  resources       ImageResource[]
  resourceHelper  ImageResourceHelper[]

  @@index([featuredAt])
  @@index([postId], type: Hash)
  @@index([userId, postId])
}

model ImageResource {
  id             Int           @id @default(autoincrement())
  modelVersionId Int?
  modelVersion   ModelVersion? @relation(fields: [modelVersionId], references: [id], onDelete: Cascade)
  name           String?
  hash           String?
  imageId        Int
  image          Image         @relation(fields: [imageId], references: [id], onDelete: Cascade)
  detected       Boolean       @default(false)

  @@unique([modelVersionId, name, imageId])
  @@index([imageId], type: Hash)
  @@index([imageId, modelVersionId])
}

model ImageMetric {
  image        Image           @relation(fields: [imageId], references: [id], onDelete: Cascade)
  imageId      Int
  timeframe    MetricTimeframe
  likeCount    Int             @default(0)
  dislikeCount Int             @default(0)
  laughCount   Int             @default(0)
  cryCount     Int             @default(0)
  heartCount   Int             @default(0)
  commentCount Int             @default(0)

  @@id([imageId, timeframe])
}

enum ImageOnModelType {
  Example
  Training
}

model ImagesOnModels {
  modelVersion   ModelVersion @relation(fields: [modelVersionId], references: [id], onDelete: Cascade)
  modelVersionId Int
  image          Image        @relation(fields: [imageId], references: [id], onDelete: Cascade)
  imageId        Int          @unique
  index          Int?

  @@id([imageId, modelVersionId])
  @@index([modelVersionId], type: Hash)
}

model ImagesOnReviews {
  review   Review @relation(fields: [reviewId], references: [id], onDelete: Cascade)
  reviewId Int
  image    Image  @relation(fields: [imageId], references: [id], onDelete: Cascade)
  imageId  Int    @unique
  index    Int?

  @@id([imageId, reviewId])
  @@index([reviewId], type: Hash)
}

enum TagTarget {
  Model
  Question
  Image
  Post
  Tag
  Article
}

enum TagType {
  UserGenerated
  Label
  Moderation
  System
}

model Tag {
  id         Int         @id @default(autoincrement())
  name       String      @db.Citext
  color      String?
  createdAt  DateTime    @default(now())
  updatedAt  DateTime    @updatedAt
  target     TagTarget[]
  type       TagType     @default(UserGenerated)
  nsfw       NsfwLevel   @default(None)
  unlisted   Boolean     @default(false)
  unfeatured Boolean     @default(false)
  isCategory Boolean     @default(false)
  adminOnly  Boolean     @default(false)

  toTags               TagsOnTags[]       @relation("TagsOnTags_fromTag")
  fromTags             TagsOnTags[]       @relation("TagsOnTags_toTag")
  tagsOnModels         TagsOnModels[]
  tagsOnModelsVotes    TagsOnModelsVote[]
  tagsOnQuestion       TagsOnQuestions[]
  tagsOnImage          TagsOnImage[]
  tagsOnImageVotes     TagsOnImageVote[]
  tagsOnPosts          TagsOnPost[]
  tagsOnArticles       TagsOnArticle[]
  tagsOnImageComposite ImageTag[]
  tagsOnModelComposite ModelTag[]
  usersEngaged         TagEngagement[]
  metrics              TagMetric[]
  stats                TagStat?
  rank                 TagRank?
  tagsOnPostComposite  PostTag[]
  tagsOnPostVotes      TagsOnPostVote[]

  @@unique([name])
}

model TagsOnTags {
  fromTagId Int
  fromTag   Tag      @relation("TagsOnTags_fromTag", fields: [fromTagId], references: [id], onDelete: Cascade)
  toTagId   Int
  toTag     Tag      @relation("TagsOnTags_toTag", fields: [toTagId], references: [id], onDelete: Cascade)
  createdAt DateTime @default(now())

  @@id([fromTagId, toTagId])
  @@index([toTagId], type: Hash)
}

model TagsOnModels {
  model     Model    @relation(fields: [modelId], references: [id], onDelete: Cascade)
  modelId   Int
  tag       Tag      @relation(fields: [tagId], references: [id], onDelete: Cascade)
  tagId     Int
  createdAt DateTime @default(now())

  @@id([modelId, tagId])
  @@index([modelId], type: Hash)
}

model TagsOnModelsVote {
  modelId   Int
  model     Model    @relation(fields: [modelId], references: [id], onDelete: Cascade)
  tagId     Int
  tag       Tag      @relation(fields: [tagId], references: [id], onDelete: Cascade)
  userId    Int
  user      User     @relation(fields: [userId], references: [id], onDelete: Cascade)
  vote      Int // 1 or -1
  createdAt DateTime @default(now())

  @@id([tagId, modelId, userId])
  @@index([modelId], type: Hash)
  @@index([userId], type: Hash)
}

model TagsOnQuestions {
  question   Question @relation(fields: [questionId], references: [id], onDelete: Cascade)
  questionId Int
  tag        Tag      @relation(fields: [tagId], references: [id], onDelete: Cascade)
  tagId      Int

  @@id([tagId, questionId])
  @@index([questionId], type: Hash)
}

model TagsOnImage {
  imageId     Int
  image       Image     @relation(fields: [imageId], references: [id], onDelete: Cascade)
  tagId       Int
  tag         Tag       @relation(fields: [tagId], references: [id], onDelete: Cascade)
  createdAt   DateTime  @default(now())
  automated   Boolean   @default(false)
  confidence  Int?
  disabled    Boolean   @default(false)
  disabledAt  DateTime?
  needsReview Boolean   @default(false)

  @@id([tagId, imageId])
  @@index([imageId], type: Hash)
  @@index([automated])
  @@index([disabled])
}

model TagsOnImageVote {
  imageId   Int
  image     Image    @relation(fields: [imageId], references: [id], onDelete: Cascade)
  tagId     Int
  tag       Tag      @relation(fields: [tagId], references: [id], onDelete: Cascade)
  userId    Int
  user      User     @relation(fields: [userId], references: [id], onDelete: Cascade)
  vote      Int // 1 or -1
  createdAt DateTime @default(now())

  @@id([tagId, imageId, userId])
  @@index([imageId], type: Hash)
  @@index([userId], type: Hash)
}

model TagsOnPost {
  postId      Int
  post        Post     @relation(fields: [postId], references: [id], onDelete: Cascade)
  tagId       Int
  tag         Tag      @relation(fields: [tagId], references: [id], onDelete: Cascade)
  createdAt   DateTime @default(now())
  confidence  Int?
  disabled    Boolean  @default(false)
  needsReview Boolean  @default(false)

  @@id([tagId, postId])
  @@index([postId], type: Hash)
}

model TagsOnArticle {
  articleId Int
  article   Article  @relation(fields: [articleId], references: [id], onDelete: Cascade)
  tagId     Int
  tag       Tag      @relation(fields: [tagId], references: [id], onDelete: Cascade)
  createdAt DateTime @default(now())

  @@id([tagId, articleId])
  @@index([articleId], type: Hash)
}

model TagsOnPostVote {
  postId    Int
  post      Post     @relation(fields: [postId], references: [id], onDelete: Cascade)
  tagId     Int
  tag       Tag      @relation(fields: [tagId], references: [id], onDelete: Cascade)
  userId    Int
  user      User     @relation(fields: [userId], references: [id], onDelete: Cascade)
  vote      Int // 1 or -1
  createdAt DateTime @default(now())

  @@id([tagId, postId, userId])
  @@index([postId], type: Hash)
  @@index([userId], type: Hash)
}

model TagMetric {
  tag           Tag             @relation(fields: [tagId], references: [id], onDelete: Cascade)
  tagId         Int
  timeframe     MetricTimeframe
  modelCount    Int             @default(0)
  imageCount    Int             @default(0)
  postCount     Int             @default(0)
  articleCount  Int             @default(0)
  hiddenCount   Int             @default(0)
  followerCount Int             @default(0)

  @@id([tagId, timeframe])
}

model SavedModel {
  model     Model    @relation(fields: [modelId], references: [id], onDelete: Cascade)
  modelId   Int
  user      User     @relation(fields: [userId], references: [id], onDelete: Cascade)
  userId    Int
  createdAt DateTime @default(now())
  updatedAt DateTime @updatedAt

  @@id([modelId, userId])
}

model RunStrategy {
  id             Int          @id @default(autoincrement())
  modelVersionId Int
  modelVersion   ModelVersion @relation(fields: [modelVersionId], references: [id], onDelete: Cascade)
  partnerId      Int
  partner        Partner      @relation(fields: [partnerId], references: [id], onDelete: Cascade)
  url            String
  createdAt      DateTime     @default(now())
}

enum PartnerPricingModel {
  Duration
  PerImage
}

model Partner {
  id               Int                 @id @default(autoincrement())
  name             String
  homepage         String?
  tos              String?
  privacy          String?
  startupTime      Int? //Seconds
  onDemand         Boolean
  onDemandStrategy String? // URL Template
  onDemandTypes    ModelType[]         @default([])
  stepsPerSecond   Int
  pricingModel     PartnerPricingModel
  price            String
  about            String?
  createdAt        DateTime            @default(now())
  nsfw             Boolean             @default(false)
  poi              Boolean             @default(false)
  personal         Boolean             @default(false)
  token            String?             @unique
  runStrategies    RunStrategy[]
}

model KeyValue {
  key   String @id
  value Json
}

model ApiKey {
  id        Int        @id @default(autoincrement())
  key       String     @unique
  name      String
  scope     KeyScope[]
  userId    Int
  user      User       @relation(fields: [userId], references: [id], onDelete: Cascade)
  createdAt DateTime   @default(now())
}

enum KeyScope {
  Read
  Write
}

model Comment {
  id           Int      @id @default(autoincrement())
  content      String
  createdAt    DateTime @default(now())
  updatedAt    DateTime @updatedAt
  nsfw         Boolean  @default(false)
  tosViolation Boolean  @default(false)
  parent       Comment? @relation("ParentComments", fields: [parentId], references: [id], onDelete: Cascade)
  parentId     Int?
  user         User     @relation(fields: [userId], references: [id], onDelete: Cascade)
  userId       Int
  model        Model    @relation(fields: [modelId], references: [id], onDelete: Cascade)
  modelId      Int
  review       Review?  @relation(fields: [reviewId], references: [id], onDelete: Cascade)
  reviewId     Int?
  locked       Boolean? @default(false)

  comments  Comment[]         @relation("ParentComments")
  reactions CommentReaction[]
  reports   CommentReport[]

  @@index([modelId], type: Hash)
  @@index([reviewId], type: Hash)
  @@index([parentId], type: Hash)
}

model CommentReaction {
  id        Int             @id @default(autoincrement())
  commentId Int
  comment   Comment         @relation(fields: [commentId], references: [id], onDelete: Cascade)
  userId    Int
  user      User            @relation(fields: [userId], references: [id], onDelete: Cascade)
  reaction  ReviewReactions
  createdAt DateTime        @default(now())
  updatedAt DateTime        @updatedAt

  @@unique([commentId, userId, reaction])
}

model Log {
  id        String   @id @default(cuid())
  event     String
  details   Json?
  createdAt DateTime @default(now())
}

model Notification {
  id        String    @id @default(cuid())
  userId    Int
  user      User      @relation(fields: [userId], references: [id], onDelete: Cascade)
  type      String
  details   Json?
  createdAt DateTime  @default(now())
  viewedAt  DateTime?

  @@index([userId])
}

model UserNotificationSettings {
  id         Int      @id @default(autoincrement())
  userId     Int
  user       User     @relation(fields: [userId], references: [id], onDelete: Cascade)
  type       String
  disabledAt DateTime @default(now())

  @@unique([userId, type])
}

model Webhook {
  id        Int      @id @default(autoincrement())
  url       String
  notifyOn  String[] // Manually specified and managed since Prisma enums are not supported in arrays
  active    Boolean  @default(false)
  createdAt DateTime @default(now())
  updatedAt DateTime @updatedAt
  userId    Int
  user      User     @relation(fields: [userId], references: [id], onDelete: Cascade)

  @@unique([url, userId])
}

model Question {
  id               Int      @id @default(autoincrement())
  userId           Int
  user             User     @relation(fields: [userId], references: [id])
  createdAt        DateTime @default(now())
  updatedAt        DateTime @updatedAt
  title            String   @db.Citext
  content          String
  selectedAnswerId Int?     @unique
  selectedAnswer   Answer?  @relation("SelectedAnswer", fields: [selectedAnswerId], references: [id])

  tags      TagsOnQuestions[]
  reactions QuestionReaction[]
  answers   Answer[]           @relation("Question")
  metrics   QuestionMetric[]
  rank      QuestionRank?
  thread    Thread?
}

model QuestionMetric {
  questionId   Int
  question     Question        @relation(fields: [questionId], references: [id], onDelete: Cascade)
  timeframe    MetricTimeframe
  heartCount   Int             @default(0)
  commentCount Int             @default(0)
  answerCount  Int             @default(0)

  @@id([questionId, timeframe])
}

model Answer {
  id         Int      @id @default(autoincrement())
  questionId Int
  question   Question @relation("Question", fields: [questionId], references: [id], onDelete: Cascade)
  userId     Int
  user       User     @relation(fields: [userId], references: [id], onDelete: Cascade)
  content    String
  createdAt  DateTime @default(now())
  updatedAt  DateTime @updatedAt

  reactions AnswerReaction[]
  metrics   AnswerMetric[]
  answerFor Question?        @relation("SelectedAnswer")
  votes     AnswerVote[]
  rank      AnswerRank?
  thread    Thread?
}

model AnswerVote {
  answer    Answer   @relation(fields: [answerId], references: [id], onDelete: Cascade)
  answerId  Int
  user      User     @relation(fields: [userId], references: [id], onDelete: Cascade)
  userId    Int
  vote      Boolean?
  createdAt DateTime @default(now())

  @@id([answerId, userId])
}

model MetricUpdateQueue {
  type      String
  id        Int
  createdAt DateTime @default(now())

  @@id([type, id])
}

model AnswerMetric {
  answerId     Int
  answer       Answer          @relation(fields: [answerId], references: [id], onDelete: Cascade)
  timeframe    MetricTimeframe
  checkCount   Int
  crossCount   Int
  heartCount   Int
  commentCount Int

  @@id([answerId, timeframe])
}

model CommentV2 {
  id           Int      @id @default(autoincrement())
  content      String
  createdAt    DateTime @default(now())
  updatedAt    DateTime @updatedAt
  nsfw         Boolean  @default(false)
  tosViolation Boolean  @default(false)
  userId       Int
  user         User     @relation(fields: [userId], references: [id], onDelete: Cascade)
  threadId     Int
  thread       Thread   @relation("thread", fields: [threadId], references: [id], onDelete: Cascade)
  childThread  Thread?  @relation("childThread")
  metadata     Json?

  reactions CommentV2Reaction[]
  reports   CommentV2Report[]

  @@index([threadId], type: Hash)
}

model Thread {
  id     Int     @id @default(autoincrement())
  locked Boolean @default(false)

  questionId Int?            @unique
  question   Question?       @relation(fields: [questionId], references: [id], onDelete: SetNull)
  answerId   Int?            @unique
  answer     Answer?         @relation(fields: [answerId], references: [id], onDelete: SetNull)
  imageId    Int?            @unique
  image      Image?          @relation(fields: [imageId], references: [id], onDelete: SetNull)
  postId     Int?            @unique
  post       Post?           @relation(fields: [postId], references: [id], onDelete: SetNull)
  reviewId   Int?            @unique
  review     ResourceReview? @relation(fields: [reviewId], references: [id], onDelete: SetNull)
  commentId  Int?            @unique
  comment    CommentV2?      @relation("childThread", fields: [commentId], references: [id], onDelete: SetNull)
  modelId    Int?            @unique
  model      Model?          @relation(fields: [modelId], references: [id], onDelete: SetNull)
  articleId  Int?            @unique
  article    Article?        @relation(fields: [articleId], references: [id], onDelete: SetNull)
  metadata   Json            @default("{}")

  comments CommentV2[] @relation("thread")

  @@index([reviewId], type: Hash)
  @@index([postId], type: Hash)
  @@index([questionId], type: Hash)
  @@index([imageId], type: Hash)
  @@index([articleId], type: Hash)
}

model QuestionReaction {
  id         Int             @id @default(autoincrement())
  question   Question        @relation(fields: [questionId], references: [id], onDelete: Cascade)
  questionId Int
  user       User            @relation(fields: [userId], references: [id], onDelete: Cascade)
  userId     Int
  reaction   ReviewReactions
  createdAt  DateTime        @default(now())
  updatedAt  DateTime        @updatedAt

  @@unique([questionId, userId, reaction])
}

model AnswerReaction {
  id        Int             @id @default(autoincrement())
  answer    Answer          @relation(fields: [answerId], references: [id], onDelete: Cascade)
  answerId  Int
  user      User            @relation(fields: [userId], references: [id], onDelete: Cascade)
  userId    Int
  reaction  ReviewReactions
  createdAt DateTime        @default(now())
  updatedAt DateTime        @updatedAt

  @@unique([answerId, userId, reaction])
}

model CommentV2Reaction {
  id        Int             @id @default(autoincrement())
  comment   CommentV2       @relation(fields: [commentId], references: [id], onDelete: Cascade)
  commentId Int
  user      User            @relation(fields: [userId], references: [id], onDelete: Cascade)
  userId    Int
  reaction  ReviewReactions
  createdAt DateTime        @default(now())
  updatedAt DateTime        @updatedAt

  @@unique([commentId, userId, reaction])
}

model ImageReaction {
  id        Int             @id @default(autoincrement())
  imageId   Int
  image     Image           @relation(fields: [imageId], references: [id], onDelete: Cascade)
  userId    Int
  user      User            @relation(fields: [userId], references: [id], onDelete: Cascade)
  reaction  ReviewReactions
  createdAt DateTime        @default(now())
  updatedAt DateTime        @updatedAt

  @@unique([imageId, userId, reaction])
}

model PostReaction {
  id        Int             @id @default(autoincrement())
  postId    Int
  post      Post            @relation(fields: [postId], references: [id], onDelete: Cascade)
  userId    Int
  user      User            @relation(fields: [userId], references: [id], onDelete: Cascade)
  reaction  ReviewReactions
  createdAt DateTime        @default(now())
  updatedAt DateTime        @updatedAt

  @@unique([postId, userId, reaction])
}

model ArticleReaction {
  id        Int             @id @default(autoincrement())
  articleId Int
  article   Article         @relation(fields: [articleId], references: [id], onDelete: Cascade)
  userId    Int
  user      User            @relation(fields: [userId], references: [id], onDelete: Cascade)
  reaction  ReviewReactions
  createdAt DateTime        @default(now())
  updatedAt DateTime        @updatedAt

  @@unique([articleId, userId, reaction])
}

enum TagEngagementType {
  Hide
  Follow
  Allow
}

model TagEngagement {
  userId    Int
  user      User              @relation(fields: [userId], references: [id], onDelete: Cascade)
  tagId     Int
  tag       Tag               @relation(fields: [tagId], references: [id], onDelete: Cascade)
  type      TagEngagementType
  createdAt DateTime          @default(now())

  @@id([userId, tagId])
}

model Announcement {
  id        Int       @id @default(autoincrement())
  title     String
  content   String
  emoji     String?
  color     String    @default("blue")
  createdAt DateTime  @default(now())
  updatedAt DateTime  @updatedAt
  startsAt  DateTime?
  endsAt    DateTime?
}

enum CosmeticType {
  Badge
  NamePlate
}

enum CosmeticSource {
  Trophy
  Purchase
  Event
  Membership
}

model Cosmetic {
  id              Int            @id @default(autoincrement())
  name            String
  description     String?
  type            CosmeticType
  source          CosmeticSource
  permanentUnlock Boolean
  data            Json
  createdAt       DateTime?      @default(now())
  updatedAt       DateTime?      @updatedAt
  availableStart  DateTime?
  availableEnd    DateTime?
  productId       String?
  UserCosmetic    UserCosmetic[]
}

model UserCosmetic {
  userId     Int
  user       User      @relation(fields: [userId], references: [id], onDelete: Cascade)
  cosmeticId Int
  cosmetic   Cosmetic  @relation(fields: [cosmeticId], references: [id], onDelete: Cascade)
  obtainedAt DateTime  @default(now()) // createdAt
  equippedAt DateTime?

  @@id([userId, cosmeticId])
}

model Article {
  id           Int       @id @default(autoincrement())
  createdAt    DateTime? @default(now())
  updatedAt    DateTime? @updatedAt
  nsfw         Boolean   @default(false)
  tosViolation Boolean   @default(false)
  metadata     Json?
  title        String
  content      String
  cover        String
  publishedAt  DateTime?
  userId       Int
  user         User      @relation(fields: [userId], references: [id], onDelete: Cascade)

  thread      Thread?
  reactions   ArticleReaction[]
  tags        TagsOnArticle[]
  reports     ArticleReport[]
  metrics     ArticleMetric[]
  rank        ArticleRank?
  stats       ArticleStat?
<<<<<<< HEAD
  attachments File[]
=======
  engagements ArticleEngagement[]
}

enum ArticleEngagementType {
  Favorite
  Hide
}

model ArticleEngagement {
  userId    Int
  user      User                @relation(fields: [userId], references: [id], onDelete: Cascade)
  articleId Int
  article   Article             @relation(fields: [articleId], references: [id], onDelete: Cascade)
  type      ModelEngagementType
  createdAt DateTime            @default(now())

  @@id([userId, articleId])
  @@index([articleId], type: Hash)
>>>>>>> 74eac219
}

model ArticleMetric {
  article      Article         @relation(fields: [articleId], references: [id], onDelete: Cascade)
  articleId    Int
  timeframe    MetricTimeframe
  likeCount    Int             @default(0)
  dislikeCount Int             @default(0)
  laughCount   Int             @default(0)
  cryCount     Int             @default(0)
  heartCount   Int             @default(0)
  commentCount Int             @default(0)
  viewCount    Int             @default(0)

  @@id([articleId, timeframe])
}

/// @view
model QuestionRank {
  questionId              Int      @id
  question                Question @relation(fields: [questionId], references: [id], onDelete: NoAction)
  answerCountDay          Int
  answerCountWeek         Int
  answerCountMonth        Int
  answerCountYear         Int
  answerCountAllTime      Int
  heartCountDay           Int
  heartCountWeek          Int
  heartCountMonth         Int
  heartCountYear          Int
  heartCountAllTime       Int
  commentCountDay         Int
  commentCountWeek        Int
  commentCountMonth       Int
  commentCountYear        Int
  commentCountAllTime     Int
  answerCountDayRank      Int
  answerCountWeekRank     Int
  answerCountMonthRank    Int
  answerCountYearRank     Int
  answerCountAllTimeRank  Int
  heartCountDayRank       Int
  heartCountWeekRank      Int
  heartCountMonthRank     Int
  heartCountYearRank      Int
  heartCountAllTimeRank   Int
  commentCountDayRank     Int
  commentCountWeekRank    Int
  commentCountMonthRank   Int
  commentCountYearRank    Int
  commentCountAllTimeRank Int
}

/// @view
model AnswerRank {
  answerId                Int    @id
  answer                  Answer @relation(fields: [answerId], references: [id], onDelete: NoAction)
  checkCountDay           Int
  checkCountWeek          Int
  checkCountMonth         Int
  checkCountYear          Int
  checkCountAllTime       Int
  crossCountDay           Int
  crossCountWeek          Int
  crossCountMonth         Int
  crossCountYear          Int
  crossCountAllTime       Int
  heartCountDay           Int
  heartCountWeek          Int
  heartCountMonth         Int
  heartCountYear          Int
  heartCountAllTime       Int
  commentCountDay         Int
  commentCountWeek        Int
  commentCountMonth       Int
  commentCountYear        Int
  commentCountAllTime     Int
  checkCountDayRank       Int
  checkCountWeekRank      Int
  checkCountMonthRank     Int
  checkCountYearRank      Int
  checkCountAllTimeRank   Int
  crossCountDayRank       Int
  crossCountWeekRank      Int
  crossCountMonthRank     Int
  crossCountYearRank      Int
  crossCountAllTimeRank   Int
  heartCountDayRank       Int
  heartCountWeekRank      Int
  heartCountMonthRank     Int
  heartCountYearRank      Int
  heartCountAllTimeRank   Int
  commentCountDayRank     Int
  commentCountWeekRank    Int
  commentCountMonthRank   Int
  commentCountYearRank    Int
  commentCountAllTimeRank Int
}

/// @view
model ModelRank {
  model                    Model @relation(fields: [modelId], references: [id], onDelete: NoAction)
  modelId                  Int   @id
  downloadCountDay         Int   @default(0)
  downloadCountWeek        Int   @default(0)
  downloadCountMonth       Int   @default(0)
  downloadCountYear        Int   @default(0)
  downloadCountAllTime     Int   @default(0)
  ratingCountDay           Int   @default(0)
  ratingCountWeek          Int   @default(0)
  ratingCountMonth         Int   @default(0)
  ratingCountYear          Int   @default(0)
  ratingCountAllTime       Int   @default(0)
  ratingDay                Float @default(0)
  ratingWeek               Float @default(0)
  ratingMonth              Float @default(0)
  ratingYear               Float @default(0)
  ratingAllTime            Float @default(0)
  favoriteCountDay         Int   @default(0)
  favoriteCountWeek        Int   @default(0)
  favoriteCountMonth       Int   @default(0)
  favoriteCountYear        Int   @default(0)
  favoriteCountAllTime     Int   @default(0)
  commentCountDay          Int   @default(0)
  commentCountWeek         Int   @default(0)
  commentCountMonth        Int   @default(0)
  commentCountYear         Int   @default(0)
  commentCountAllTime      Int   @default(0)
  downloadCountDayRank     Int   @default(0)
  downloadCountWeekRank    Int   @default(0)
  downloadCountMonthRank   Int   @default(0)
  downloadCountYearRank    Int   @default(0)
  downloadCountAllTimeRank Int   @default(0)
  ratingCountDayRank       Int   @default(0)
  ratingCountWeekRank      Int   @default(0)
  ratingCountMonthRank     Int   @default(0)
  ratingCountYearRank      Int   @default(0)
  ratingCountAllTimeRank   Int   @default(0)
  ratingDayRank            Int   @default(0)
  ratingWeekRank           Int   @default(0)
  ratingMonthRank          Int   @default(0)
  ratingYearRank           Int   @default(0)
  ratingAllTimeRank        Int   @default(0)
  favoriteCountDayRank     Int   @default(0)
  favoriteCountWeekRank    Int   @default(0)
  favoriteCountMonthRank   Int   @default(0)
  favoriteCountYearRank    Int   @default(0)
  favoriteCountAllTimeRank Int   @default(0)
  commentCountDayRank      Int   @default(0)
  commentCountWeekRank     Int   @default(0)
  commentCountMonthRank    Int   @default(0)
  commentCountYearRank     Int   @default(0)
  commentCountAllTimeRank  Int   @default(0)
  newRank                  Int   @default(0)
}

/// @view
model ModelReportStat {
  model                    Model @relation(fields: [modelId], references: [id], onDelete: NoAction)
  modelId                  Int   @id
  tosViolationPending      Int
  tosViolationUnactioned   Int
  tosViolationActioned     Int
  nsfwPending              Int
  nsfwUnactioned           Int
  nsfwActioned             Int
  ownershipPending         Int
  ownershipProcessing      Int
  ownershipActioned        Int
  ownershipUnactioned      Int
  adminAttentionPending    Int
  adminAttentionActioned   Int
  adminAttentionUnactioned Int
  claimPending             Int
  claimActioned            Int
  claimUnactioned          Int
}

/// @view
model ModelVersionRank {
  modelVersion             ModelVersion @relation(fields: [modelVersionId], references: [id], onDelete: NoAction)
  modelVersionId           Int          @id
  downloadCountDay         Int          @default(0)
  downloadCountWeek        Int          @default(0)
  downloadCountMonth       Int          @default(0)
  downloadCountYear        Int          @default(0)
  downloadCountAllTime     Int          @default(0)
  ratingCountDay           Int          @default(0)
  ratingCountWeek          Int          @default(0)
  ratingCountMonth         Int          @default(0)
  ratingCountYear          Int          @default(0)
  ratingCountAllTime       Int          @default(0)
  ratingDay                Float        @default(0)
  ratingWeek               Float        @default(0)
  ratingMonth              Float        @default(0)
  ratingYear               Float        @default(0)
  ratingAllTime            Float        @default(0)
  downloadCountDayRank     Int          @default(0)
  downloadCountWeekRank    Int          @default(0)
  downloadCountMonthRank   Int          @default(0)
  downloadCountYearRank    Int          @default(0)
  downloadCountAllTimeRank Int          @default(0)
  ratingCountDayRank       Int          @default(0)
  ratingCountWeekRank      Int          @default(0)
  ratingCountMonthRank     Int          @default(0)
  ratingCountYearRank      Int          @default(0)
  ratingCountAllTimeRank   Int          @default(0)
  ratingDayRank            Int          @default(0)
  ratingWeekRank           Int          @default(0)
  ratingMonthRank          Int          @default(0)
  ratingYearRank           Int          @default(0)
  ratingAllTimeRank        Int          @default(0)
}

/// @view
model ArticleStat {
  articleId            Int     @id
  article              Article @relation(fields: [articleId], references: [id], onDelete: NoAction)
  cryCountDay          Int     @default(0)
  cryCountWeek         Int     @default(0)
  cryCountMonth        Int     @default(0)
  cryCountYear         Int     @default(0)
  cryCountAllTime      Int     @default(0)
  dislikeCountDay      Int     @default(0)
  dislikeCountWeek     Int     @default(0)
  dislikeCountMonth    Int     @default(0)
  dislikeCountYear     Int     @default(0)
  dislikeCountAllTime  Int     @default(0)
  heartCountDay        Int     @default(0)
  heartCountWeek       Int     @default(0)
  heartCountMonth      Int     @default(0)
  heartCountYear       Int     @default(0)
  heartCountAllTime    Int     @default(0)
  laughCountDay        Int     @default(0)
  laughCountWeek       Int     @default(0)
  laughCountMonth      Int     @default(0)
  laughCountYear       Int     @default(0)
  laughCountAllTime    Int     @default(0)
  likeCountDay         Int     @default(0)
  likeCountWeek        Int     @default(0)
  likeCountMonth       Int     @default(0)
  likeCountYear        Int     @default(0)
  likeCountAllTime     Int     @default(0)
  commentCountDay      Int     @default(0)
  commentCountWeek     Int     @default(0)
  commentCountMonth    Int     @default(0)
  commentCountYear     Int     @default(0)
  commentCountAllTime  Int     @default(0)
  reactionCountDay     Int     @default(0)
  reactionCountWeek    Int     @default(0)
  reactionCountMonth   Int     @default(0)
  reactionCountYear    Int     @default(0)
  reactionCountAllTime Int     @default(0)
  viewCountDay         Int     @default(0)
  viewCountWeek        Int     @default(0)
  viewCountMonth       Int     @default(0)
  viewCountYear        Int     @default(0)
  viewCountAllTime     Int     @default(0)
}

/// @view
model ArticleRank {
  articleId                Int     @id
  article                  Article @relation(fields: [articleId], references: [id], onDelete: Cascade)
  cryCountDayRank          Int     @default(0)
  cryCountWeekRank         Int     @default(0)
  cryCountMonthRank        Int     @default(0)
  cryCountYearRank         Int     @default(0)
  cryCountAllTimeRank      Int     @default(0)
  dislikeCountDayRank      Int     @default(0)
  dislikeCountWeekRank     Int     @default(0)
  dislikeCountMonthRank    Int     @default(0)
  dislikeCountYearRank     Int     @default(0)
  dislikeCountAllTimeRank  Int     @default(0)
  heartCountDayRank        Int     @default(0)
  heartCountWeekRank       Int     @default(0)
  heartCountMonthRank      Int     @default(0)
  heartCountYearRank       Int     @default(0)
  heartCountAllTimeRank    Int     @default(0)
  laughCountDayRank        Int     @default(0)
  laughCountWeekRank       Int     @default(0)
  laughCountMonthRank      Int     @default(0)
  laughCountYearRank       Int     @default(0)
  laughCountAllTimeRank    Int     @default(0)
  likeCountDayRank         Int     @default(0)
  likeCountWeekRank        Int     @default(0)
  likeCountMonthRank       Int     @default(0)
  likeCountYearRank        Int     @default(0)
  likeCountAllTimeRank     Int     @default(0)
  commentCountDayRank      Int     @default(0)
  commentCountWeekRank     Int     @default(0)
  commentCountMonthRank    Int     @default(0)
  commentCountYearRank     Int     @default(0)
  commentCountAllTimeRank  Int     @default(0)
  reactionCountDayRank     Int     @default(0)
  reactionCountWeekRank    Int     @default(0)
  reactionCountMonthRank   Int     @default(0)
  reactionCountYearRank    Int     @default(0)
  reactionCountAllTimeRank Int     @default(0)
  viewCountDayRank         Int     @default(0)
  viewCountWeekRank        Int     @default(0)
  viewCountMonthRank       Int     @default(0)
  viewCountYearRank        Int     @default(0)
  viewCountAllTimeRank     Int     @default(0)
}

/// @view
model UserStat {
  user                     User  @relation(fields: [userId], references: [id], onDelete: NoAction)
  userId                   Int   @id
  uploadCountDay           Int
  uploadCountWeek          Int
  uploadCountMonth         Int
  uploadCountYear          Int
  uploadCountAllTime       Int
  reviewCountDay           Int
  reviewCountWeek          Int
  reviewCountMonth         Int
  reviewCountYear          Int
  reviewCountAllTime       Int
  downloadCountDay         Int
  downloadCountWeek        Int
  downloadCountMonth       Int
  downloadCountYear        Int
  downloadCountAllTime     Int
  ratingCountDay           Int
  ratingCountWeek          Int
  ratingCountMonth         Int
  ratingCountYear          Int
  ratingCountAllTime       Int
  followingCountDay        Int
  followingCountWeek       Int
  followingCountMonth      Int
  followingCountYear       Int
  followingCountAllTime    Int
  followerCountDay         Int
  followerCountWeek        Int
  followerCountMonth       Int
  followerCountYear        Int
  followerCountAllTime     Int
  hiddenCountDay           Int
  hiddenCountWeek          Int
  hiddenCountMonth         Int
  hiddenCountYear          Int
  hiddenCountAllTime       Int
  ratingDay                Float
  ratingWeek               Float
  ratingMonth              Float
  ratingYear               Float
  ratingAllTime            Float
  favoriteCountDay         Int
  favoriteCountWeek        Int
  favoriteCountMonth       Int
  favoriteCountYear        Int
  favoriteCountAllTime     Int
  answerCountDay           Int
  answerCountWeek          Int
  answerCountMonth         Int
  answerCountYear          Int
  answerCountAllTime       Int
  answerAcceptCountDay     Int
  answerAcceptCountWeek    Int
  answerAcceptCountMonth   Int
  answerAcceptCountYear    Int
  answerAcceptCountAllTime Int
}

/// @view
model UserRank {
  user                         User @relation(fields: [userId], references: [id], onDelete: NoAction)
  userId                       Int  @id
  downloadCountDayRank         Int  @default(0)
  downloadCountWeekRank        Int  @default(0)
  downloadCountMonthRank       Int  @default(0)
  downloadCountYearRank        Int  @default(0)
  downloadCountAllTimeRank     Int  @default(0)
  ratingCountDayRank           Int  @default(0)
  ratingCountWeekRank          Int  @default(0)
  ratingCountMonthRank         Int  @default(0)
  ratingCountYearRank          Int  @default(0)
  ratingCountAllTimeRank       Int  @default(0)
  followerCountDayRank         Int  @default(0)
  followerCountWeekRank        Int  @default(0)
  followerCountMonthRank       Int  @default(0)
  followerCountYearRank        Int  @default(0)
  followerCountAllTimeRank     Int  @default(0)
  ratingDayRank                Int  @default(0)
  ratingWeekRank               Int  @default(0)
  ratingMonthRank              Int  @default(0)
  ratingYearRank               Int  @default(0)
  ratingAllTimeRank            Int  @default(0)
  favoriteCountDayRank         Int  @default(0)
  favoriteCountWeekRank        Int  @default(0)
  favoriteCountMonthRank       Int  @default(0)
  favoriteCountYearRank        Int  @default(0)
  favoriteCountAllTimeRank     Int  @default(0)
  answerCountDayRank           Int  @default(0)
  answerCountWeekRank          Int  @default(0)
  answerCountMonthRank         Int  @default(0)
  answerCountYearRank          Int  @default(0)
  answerCountAllTimeRank       Int  @default(0)
  answerAcceptCountDayRank     Int  @default(0)
  answerAcceptCountWeekRank    Int  @default(0)
  answerAcceptCountMonthRank   Int  @default(0)
  answerAcceptCountYearRank    Int  @default(0)
  answerAcceptCountAllTimeRank Int  @default(0)
  leaderboardRank              Int  @default(0)
}

/// @view
model TagStat {
  tag                  Tag @relation(fields: [tagId], references: [id], onDelete: NoAction)
  tagId                Int @id
  followerCountDay     Int
  followerCountWeek    Int
  followerCountMonth   Int
  followerCountYear    Int
  followerCountAllTime Int
  hiddenCountDay       Int
  hiddenCountWeek      Int
  hiddenCountMonth     Int
  hiddenCountYear      Int
  hiddenCountAllTime   Int
  modelCountDay        Int
  modelCountWeek       Int
  modelCountMonth      Int
  modelCountYear       Int
  modelCountAllTime    Int
  imageCountDay        Int
  imageCountWeek       Int
  imageCountMonth      Int
  imageCountYear       Int
  imageCountAllTime    Int
  postCountDay         Int
  postCountWeek        Int
  postCountMonth       Int
  postCountYear        Int
  postCountAllTime     Int
}

/// @view
model TagRank {
  tag                      Tag @relation(fields: [tagId], references: [id], onDelete: NoAction)
  tagId                    Int @id
  followerCountDayRank     Int @default(0)
  followerCountWeekRank    Int @default(0)
  followerCountMonthRank   Int @default(0)
  followerCountYearRank    Int @default(0)
  followerCountAllTimeRank Int @default(0)
  hiddenCountDayRank       Int @default(0)
  hiddenCountWeekRank      Int @default(0)
  hiddenCountMonthRank     Int @default(0)
  hiddenCountYearRank      Int @default(0)
  hiddenCountAllTimeRank   Int @default(0)
  modelCountDayRank        Int @default(0)
  modelCountWeekRank       Int @default(0)
  modelCountMonthRank      Int @default(0)
  modelCountYearRank       Int @default(0)
  modelCountAllTimeRank    Int @default(0)
  imageCountDayRank        Int @default(0)
  imageCountWeekRank       Int @default(0)
  imageCountMonthRank      Int @default(0)
  imageCountYearRank       Int @default(0)
  imageCountAllTimeRank    Int @default(0)
  postCountDayRank         Int @default(0)
  postCountWeekRank        Int @default(0)
  postCountMonthRank       Int @default(0)
  postCountYearRank        Int @default(0)
  postCountAllTimeRank     Int @default(0)
  articleCountDayRank      Int @default(0)
  articleCountWeekRank     Int @default(0)
  articleCountMonthRank    Int @default(0)
  articleCountYearRank     Int @default(0)
  articleCountAllTimeRank  Int @default(0)
}

/// @view
model DownloadHistory {
  id             Int          @id
  userId         Int
  user           User         @relation(fields: [userId], references: [id], onDelete: NoAction)
  modelVersionId Int
  modelVersion   ModelVersion @relation(fields: [modelVersionId], references: [id], onDelete: NoAction)
  modelId        Int
  model          Model        @relation(fields: [modelId], references: [id], onDelete: NoAction)
  createdAt      DateTime
}

/// @view
model ImageConnection {
  imageId        Int           @id
  image          Image         @relation(fields: [imageId], references: [id], onDelete: NoAction)
  userId         Int
  user           User          @relation(fields: [userId], references: [id], onDelete: NoAction)
  modelId        Int?
  model          Model?        @relation(fields: [modelId], references: [id], onDelete: NoAction)
  modelVersionId Int?
  modelVersion   ModelVersion? @relation(fields: [modelVersionId], references: [id], onDelete: NoAction)
  reviewId       Int?
  review         Review?       @relation(fields: [reviewId], references: [id], onDelete: NoAction)
  index          Int?
  visible        Boolean       @default(false)
}

/// @view
model ImageStat {
  imageId              Int   @id
  image                Image @relation(fields: [imageId], references: [id], onDelete: NoAction)
  cryCountDay          Int   @default(0)
  cryCountWeek         Int   @default(0)
  cryCountMonth        Int   @default(0)
  cryCountYear         Int   @default(0)
  cryCountAllTime      Int   @default(0)
  dislikeCountDay      Int   @default(0)
  dislikeCountWeek     Int   @default(0)
  dislikeCountMonth    Int   @default(0)
  dislikeCountYear     Int   @default(0)
  dislikeCountAllTime  Int   @default(0)
  heartCountDay        Int   @default(0)
  heartCountWeek       Int   @default(0)
  heartCountMonth      Int   @default(0)
  heartCountYear       Int   @default(0)
  heartCountAllTime    Int   @default(0)
  laughCountDay        Int   @default(0)
  laughCountWeek       Int   @default(0)
  laughCountMonth      Int   @default(0)
  laughCountYear       Int   @default(0)
  laughCountAllTime    Int   @default(0)
  likeCountDay         Int   @default(0)
  likeCountWeek        Int   @default(0)
  likeCountMonth       Int   @default(0)
  likeCountYear        Int   @default(0)
  likeCountAllTime     Int   @default(0)
  commentCountDay      Int   @default(0)
  commentCountWeek     Int   @default(0)
  commentCountMonth    Int   @default(0)
  commentCountYear     Int   @default(0)
  commentCountAllTime  Int   @default(0)
  reactionCountDay     Int   @default(0)
  reactionCountWeek    Int   @default(0)
  reactionCountMonth   Int   @default(0)
  reactionCountYear    Int   @default(0)
  reactionCountAllTime Int   @default(0)
}

/// @view
model ImageRank {
  imageId                  Int   @id
  image                    Image @relation(fields: [imageId], references: [id], onDelete: NoAction)
  cryCountDayRank          Int   @default(0)
  cryCountWeekRank         Int   @default(0)
  cryCountMonthRank        Int   @default(0)
  cryCountYearRank         Int   @default(0)
  cryCountAllTimeRank      Int   @default(0)
  dislikeCountDayRank      Int   @default(0)
  dislikeCountWeekRank     Int   @default(0)
  dislikeCountMonthRank    Int   @default(0)
  dislikeCountYearRank     Int   @default(0)
  dislikeCountAllTimeRank  Int   @default(0)
  heartCountDayRank        Int   @default(0)
  heartCountWeekRank       Int   @default(0)
  heartCountMonthRank      Int   @default(0)
  heartCountYearRank       Int   @default(0)
  heartCountAllTimeRank    Int   @default(0)
  laughCountDayRank        Int   @default(0)
  laughCountWeekRank       Int   @default(0)
  laughCountMonthRank      Int   @default(0)
  laughCountYearRank       Int   @default(0)
  laughCountAllTimeRank    Int   @default(0)
  likeCountDayRank         Int   @default(0)
  likeCountWeekRank        Int   @default(0)
  likeCountMonthRank       Int   @default(0)
  likeCountYearRank        Int   @default(0)
  likeCountAllTimeRank     Int   @default(0)
  commentCountDayRank      Int   @default(0)
  commentCountWeekRank     Int   @default(0)
  commentCountMonthRank    Int   @default(0)
  commentCountYearRank     Int   @default(0)
  commentCountAllTimeRank  Int   @default(0)
  reactionCountDayRank     Int   @default(0)
  reactionCountWeekRank    Int   @default(0)
  reactionCountMonthRank   Int   @default(0)
  reactionCountYearRank    Int   @default(0)
  reactionCountAllTimeRank Int   @default(0)
}

/// @view
model ImageModHelper {
  imageId         Int      @id
  image           Image    @relation(fields: [imageId], references: [id], onDelete: NoAction)
  assessedNSFW    Boolean? @default(false)
  nsfwReportCount Int      @default(0)
}

/// @view
model ModelHash {
  modelId        Int           @id
  model          Model         @relation(fields: [modelId], references: [id])
  modelVersionId Int
  modelVersion   ModelVersion  @relation(fields: [modelVersionId], references: [id])
  hashType       ModelHashType
  fileType       String
  hash           String
}

/// @view
model PostHelper {
  postId  Int     @id
  post    Post    @relation(fields: [postId], references: [id], onDelete: NoAction)
  scanned Boolean
}

/// @view
model PostStat {
  postId               Int  @id
  post                 Post @relation(fields: [postId], references: [id], onDelete: NoAction)
  cryCountDay          Int  @default(0)
  cryCountWeek         Int  @default(0)
  cryCountMonth        Int  @default(0)
  cryCountYear         Int  @default(0)
  cryCountAllTime      Int  @default(0)
  dislikeCountDay      Int  @default(0)
  dislikeCountWeek     Int  @default(0)
  dislikeCountMonth    Int  @default(0)
  dislikeCountYear     Int  @default(0)
  dislikeCountAllTime  Int  @default(0)
  heartCountDay        Int  @default(0)
  heartCountWeek       Int  @default(0)
  heartCountMonth      Int  @default(0)
  heartCountYear       Int  @default(0)
  heartCountAllTime    Int  @default(0)
  laughCountDay        Int  @default(0)
  laughCountWeek       Int  @default(0)
  laughCountMonth      Int  @default(0)
  laughCountYear       Int  @default(0)
  laughCountAllTime    Int  @default(0)
  likeCountDay         Int  @default(0)
  likeCountWeek        Int  @default(0)
  likeCountMonth       Int  @default(0)
  likeCountYear        Int  @default(0)
  likeCountAllTime     Int  @default(0)
  commentCountDay      Int  @default(0)
  commentCountWeek     Int  @default(0)
  commentCountMonth    Int  @default(0)
  commentCountYear     Int  @default(0)
  commentCountAllTime  Int  @default(0)
  reactionCountDay     Int  @default(0)
  reactionCountWeek    Int  @default(0)
  reactionCountMonth   Int  @default(0)
  reactionCountYear    Int  @default(0)
  reactionCountAllTime Int  @default(0)
}

/// @view
model PostRank {
  postId                   Int  @id
  post                     Post @relation(fields: [postId], references: [id], onDelete: NoAction)
  cryCountDayRank          Int  @default(0)
  cryCountWeekRank         Int  @default(0)
  cryCountMonthRank        Int  @default(0)
  cryCountYearRank         Int  @default(0)
  cryCountAllTimeRank      Int  @default(0)
  dislikeCountDayRank      Int  @default(0)
  dislikeCountWeekRank     Int  @default(0)
  dislikeCountMonthRank    Int  @default(0)
  dislikeCountYearRank     Int  @default(0)
  dislikeCountAllTimeRank  Int  @default(0)
  heartCountDayRank        Int  @default(0)
  heartCountWeekRank       Int  @default(0)
  heartCountMonthRank      Int  @default(0)
  heartCountYearRank       Int  @default(0)
  heartCountAllTimeRank    Int  @default(0)
  laughCountDayRank        Int  @default(0)
  laughCountWeekRank       Int  @default(0)
  laughCountMonthRank      Int  @default(0)
  laughCountYearRank       Int  @default(0)
  laughCountAllTimeRank    Int  @default(0)
  likeCountDayRank         Int  @default(0)
  likeCountWeekRank        Int  @default(0)
  likeCountMonthRank       Int  @default(0)
  likeCountYearRank        Int  @default(0)
  likeCountAllTimeRank     Int  @default(0)
  commentCountDayRank      Int  @default(0)
  commentCountWeekRank     Int  @default(0)
  commentCountMonthRank    Int  @default(0)
  commentCountYearRank     Int  @default(0)
  commentCountAllTimeRank  Int  @default(0)
  reactionCountDayRank     Int  @default(0)
  reactionCountWeekRank    Int  @default(0)
  reactionCountMonthRank   Int  @default(0)
  reactionCountYearRank    Int  @default(0)
  reactionCountAllTimeRank Int  @default(0)
}

/// @view
model ImageTag {
  imageId     Int
  image       Image     @relation(fields: [imageId], references: [id], onDelete: Cascade)
  tagId       Int
  tag         Tag       @relation(fields: [tagId], references: [id], onDelete: Cascade)
  tagName     String
  tagType     TagType
  tagNsfw     NsfwLevel
  automated   Boolean
  confidence  Int?
  score       Int
  upVotes     Int
  downVotes   Int
  needsReview Boolean

  @@id([imageId, tagId])
}

/// @view
model ModelTag {
  modelId     Int
  model       Model   @relation(fields: [modelId], references: [id], onDelete: Cascade)
  tagId       Int
  tag         Tag     @relation(fields: [tagId], references: [id], onDelete: Cascade)
  tagName     String
  tagType     TagType
  score       Int
  upVotes     Int
  downVotes   Int
  needsReview Boolean

  @@id([modelId, tagId])
}

/// @view
model ImageResourceHelper {
  id                    Int        @id
  imageId               Int
  image                 Image      @relation(fields: [imageId], references: [id])
  reviewId              Int?
  reviewRating          Int?
  reviewDetails         String?
  reviewCreatedAt       DateTime?
  name                  String?
  hash                  String?
  modelVersionId        Int?
  modelVersionName      String?
  modelVersionCreatedAt DateTime?
  modelId               Int?
  modelName             String?
  modelRating           Float?
  modelRatingCount      Int?
  modelDownloadCount    Int?
  modelCommentCount     Int?
  modelFavoriteCount    Int?
  modelType             ModelType?

  @@unique([imageId, name, modelVersionId])
}

/// @view
model PostResourceHelper {
  id                    Int        @id
  postId                Int
  post                  Post       @relation(fields: [postId], references: [id])
  reviewId              Int?
  reviewRating          Int?
  reviewDetails         String?
  reviewCreatedAt       DateTime?
  name                  String?
  modelVersionId        Int?
  modelVersionName      String?
  modelVersionCreatedAt DateTime?
  modelId               Int?
  modelName             String?
  modelRating           Int?
  modelRatingCount      Int?
  modelDownloadCount    Int?
  modelCommentCount     Int?
  modelFavoriteCount    Int?
  modelType             ModelType?

  @@unique([postId, name, modelVersionId])
}

/// @view
model PostImageTag {
  postId Int
  post   Post @relation(fields: [postId], references: [id], onDelete: NoAction)
  tagId  Int

  @@id([postId, tagId])
}

/// @view
model PostTag {
  postId    Int
  post      Post    @relation(fields: [postId], references: [id])
  tagId     Int
  tag       Tag     @relation(fields: [tagId], references: [id], onDelete: NoAction)
  tagName   String
  tagType   TagType
  score     Int
  upVotes   Int
  downVotes Int

  @@id([postId, tagId])
}

/// @view
model ResourceReviewHelper {
  resourceReviewId Int            @id
  resourceReview   ResourceReview @relation(fields: [resourceReviewId], references: [id])
  imageCount       Int
}<|MERGE_RESOLUTION|>--- conflicted
+++ resolved
@@ -1584,9 +1584,7 @@
   metrics     ArticleMetric[]
   rank        ArticleRank?
   stats       ArticleStat?
-<<<<<<< HEAD
   attachments File[]
-=======
   engagements ArticleEngagement[]
 }
 
@@ -1605,7 +1603,6 @@
 
   @@id([userId, articleId])
   @@index([articleId], type: Hash)
->>>>>>> 74eac219
 }
 
 model ArticleMetric {
