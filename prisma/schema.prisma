// This is your Prisma schema file,
// learn more about it in the docs: https://pris.ly/d/prisma-schema

generator client {
  provider        = "prisma-client-js"
  previewFeatures = ["metrics"]
}

datasource db {
  provider          = "postgresql"
  // NOTE: When using postgresql, mysql or sqlserver, uncomment the @db.Text annotations in model Account below
  // Further reading:
  // https://next-auth.js.org/adapters/prisma#create-the-prisma-schema
  // https://www.prisma.io/docs/reference/api-reference/prisma-schema-reference#string
  url               = env("DATABASE_URL")
  shadowDatabaseUrl = env("SHADOW_DATABASE_URL")
}

// Necessary for Next auth
model Account {
  id                Int     @id @default(autoincrement())
  userId            Int
  type              String
  provider          String
  providerAccountId String
  refresh_token     String? @db.Text
  access_token      String? @db.Text
  expires_at        Int?
  token_type        String?
  scope             String?
  id_token          String? @db.Text
  session_state     String?
  metadata          Json    @default("{}")
  user              User    @relation(fields: [userId], references: [id], onDelete: Cascade)

  @@unique([provider, providerAccountId])
  @@index([provider, userId])
}

// We aren't using DB sessions, but next-auth likes this... I guess.
model Session {
  id           Int      @id @default(autoincrement())
  sessionToken String   @unique
  userId       Int
  expires      DateTime
  user         User     @relation(fields: [userId], references: [id], onDelete: Cascade)
}

model SessionInvalidation {
  userId        Int
  user          User     @relation(fields: [userId], references: [id], onDelete: Cascade)
  invalidatedAt DateTime @default(now())

  @@id([userId, invalidatedAt])
}

model UserReferral {
  id                  Int               @id @default(autoincrement())
  userReferralCodeId  Int?
  userReferralCode    UserReferralCode? @relation(fields: [userReferralCodeId], references: [id], onDelete: SetNull)
  source              String?
  landingPage         String?
  loginRedirectReason String?
  createdAt           DateTime          @default(now())
  userId              Int               @unique
  user                User              @relation(fields: [userId], references: [id], onDelete: Cascade)
  note                String?
}

model UserReferralCode {
  id        Int       @id @default(autoincrement())
  userId    Int
  user      User      @relation(fields: [userId], references: [id], onDelete: Cascade)
  code      String    @unique
  note      String?
  deletedAt DateTime?
  createdAt DateTime  @default(now())

  referees UserReferral[]

  @@index([userId], type: Hash)
}

model User {
  id                  Int                   @id @default(autoincrement())
  name                String?
  username            String?               @unique @db.Citext
  email               String?               @unique
  emailVerified       DateTime?
  image               String?
  showNsfw            Boolean?              @default(false)
  blurNsfw            Boolean?              @default(true)
  isModerator         Boolean?              @default(false)
  tos                 Boolean?              @default(false)
  createdAt           DateTime              @default(now())
  deletedAt           DateTime?
  customerId          String?               @unique
  subscriptionId      String?
  subscription        CustomerSubscription?
  muted               Boolean?              @default(false)
  bannedAt            DateTime?
  autoplayGifs        Boolean?              @default(true)
  filePreferences     Json                  @default("{\"size\": \"pruned\", \"fp\": \"fp16\", \"format\": \"SafeTensor\"}")
  leaderboardShowcase String?
  referral            UserReferral?
  onboardingSteps     OnboardingStep[]      @default([Moderation, Buzz])
  profile             UserProfile?
  profilePictureId    Int?                  @unique
  profilePicture      Image?                @relation("profilePicture", fields: [profilePictureId], references: [id], onDelete: SetNull)

  accounts             Account[]
  sessions             Session[]
  images               Image[]
  models               Model[]                    @relation("creator")
  deletedModels        Model[]                    @relation("deletedBy")
  saves                SavedModel[]
  imports              Import[]
  keys                 ApiKey[]
  links                UserLink[]
  comments             Comment[]
  commentReactions     CommentReaction[]
  notifications        Notification[]
  notificationSettings UserNotificationSettings[]
  webhooks             Webhook[]
  interests            ModelInterest[]
  engagingUsers        UserEngagement[]           @relation("engagingUsers")
  engagedUsers         UserEngagement[]           @relation("engagedUsers")
  engagedModels        ModelEngagement[]
  engagedModelVersions ModelVersionEngagement[]
  metrics              UserMetric[]
  reports              Report[]
  questions            Question[]
  answers              Answer[]
  commentsv2           CommentV2[]
  questionReactions    QuestionReaction[]
  answerReactions      AnswerReaction[]
  commentV2Reactions   CommentV2Reaction[]
  answerVotes          AnswerVote[]
  tagsEngaged          TagEngagement[]

  imageReactions          ImageReaction[]
  sessionInvalidation     SessionInvalidation[]
  stats                   UserStat?
  rank                    UserRank?
  downloads               DownloadHistory[]
  purchases               Purchase[]
  cosmetics               UserCosmetic[]
  postReactions           PostReaction[]
  posts                   Post[]
  resourceReviews         ResourceReview[]
  tagImageVotes           TagsOnImageVote[]
  tagModelVotes           TagsOnModelsVote[]
  tagPostVotes            TagsOnPostVote[]
  resourceReviewReactions ResourceReviewReaction[]
  articleReactions        ArticleReaction[]
  articles                Article[]
  articleEngagements      ArticleEngagement[]
  leaderboardResults      LeaderboardResult[]
  receivedReports         UserReport[]
  engagedImages           ImageEngagement[]
  collections             Collection[]
  collectionItems         CollectionItem[]
  reviewedCollectionItems CollectionItem[]         @relation("reviewedBy")
  contributingCollections CollectionContributor[]
  homeBlocks              HomeBlock[]
  bounties                Bounty[]
  bountyEntries           BountyEntry[]
  sponsoredBounties       BountyBenefactor[]
  engagedBounties         BountyEngagement[]
  bountyEntryReactions    BountyEntryReaction[]
  referralCodes           UserReferralCode[]
  clubs                   Club[]
  memberships             ClubMembership[]
  addedClubPosts          ClubPost[]
  accessGrantedBy         EntityAccess[]
  clubAdmin               ClubAdmin[]
}

enum OnboardingStep {
  Moderation
  Buzz
}

model CustomerSubscription {
  id                 String    @id
  userId             Int       @unique
  user               User      @relation(fields: [userId], references: [id], onDelete: Cascade)
  metadata           Json
  status             String
  priceId            String
  price              Price     @relation(fields: [priceId], references: [id])
  productId          String
  product            Product   @relation(fields: [productId], references: [id])
  cancelAtPeriodEnd  Boolean
  cancelAt           DateTime?
  canceledAt         DateTime?
  currentPeriodStart DateTime
  currentPeriodEnd   DateTime
  createdAt          DateTime
  endedAt            DateTime?
  updatedAt          DateTime?
}

model Product {
  id             String  @id
  active         Boolean
  name           String
  description    String?
  metadata       Json
  defaultPriceId String?

  prices                Price[]
  customerSubscriptions CustomerSubscription[]
  purchases             Purchase[]
}

model Price {
  id                    String                 @id
  productId             String
  product               Product                @relation(fields: [productId], references: [id])
  active                Boolean
  currency              String
  description           String?
  type                  String
  unitAmount            Int?
  interval              String?
  intervalCount         Int?
  metadata              Json
  customerSubscriptions CustomerSubscription[]
  purchases             Purchase[]
}

model Purchase {
  id         Int      @id @default(autoincrement())
  customerId String
  customer   User     @relation(fields: [customerId], references: [customerId])
  productId  String?
  product    Product? @relation(fields: [productId], references: [id])
  priceId    String?
  price      Price?   @relation(fields: [priceId], references: [id])
  status     String?
  createdAt  DateTime @default(now())
}

enum UserEngagementType {
  Follow
  Hide
}

model UserEngagement {
  userId       Int
  user         User               @relation("engagingUsers", fields: [userId], references: [id], onDelete: Cascade)
  targetUserId Int
  targetUser   User               @relation("engagedUsers", fields: [targetUserId], references: [id], onDelete: Cascade)
  type         UserEngagementType
  createdAt    DateTime           @default(now())

  @@id([userId, targetUserId])
}

model UserMetric {
  user              User            @relation(fields: [userId], references: [id], onDelete: Cascade)
  userId            Int
  timeframe         MetricTimeframe
  followingCount    Int             @default(0)
  followerCount     Int             @default(0)
  hiddenCount       Int             @default(0)
  uploadCount       Int             @default(0)
  reviewCount       Int             @default(0)
  answerCount       Int             @default(0)
  answerAcceptCount Int             @default(0)

  @@id([userId, timeframe])
}

enum LinkType {
  Sponsorship
  Social
  Other
}

model UserLink {
  id     Int      @id @default(autoincrement())
  userId Int
  user   User     @relation(fields: [userId], references: [id], onDelete: Cascade)
  url    String
  type   LinkType
}

model VerificationToken {
  identifier String
  token      String   @unique
  expires    DateTime

  @@unique([identifier, token])
}

enum ModelType {
  Checkpoint
  TextualInversion
  Hypernetwork
  AestheticGradient
  LORA
  LoCon
  Controlnet
  Upscaler
  MotionModule
  VAE
  Poses
  Wildcards
  Workflows
  Other
}

enum ImportStatus {
  Pending
  Processing
  Failed
  Completed
}

model Import {
  id         Int          @id @default(autoincrement())
  userId     Int?
  user       User?        @relation(fields: [userId], references: [id], onDelete: SetNull)
  createdAt  DateTime     @default(now())
  startedAt  DateTime?
  finishedAt DateTime?
  source     String
  status     ImportStatus @default(Pending)
  data       Json?
  parentId   Int?
  parent     Import?      @relation("ImportChildren", fields: [parentId], references: [id], onDelete: SetNull)

  modelVersion ModelVersion[]
  model        Model?
  children     Import[]       @relation("ImportChildren")
  importId     Int?
}

enum ModelStatus {
  Draft // saved but incomplete
  Training // actively training
  Published // complete
  Scheduled // scheduled for publish
  Unpublished // taken from published -> hidden intentionally?
  UnpublishedViolation // taken from published -> hidden unintentionally?
  GatherInterest // unused?
  Deleted // deleted by user/system
}

enum TrainingStatus {
  Pending // not submitted yet (in draft mode)
  Submitted // submitted for processing (in civitai queue/delay, OR not picked up by external system)
  Processing // actively generating
  InReview // done, waiting for publish
  Failed // something went wrong either externally or internally
  Approved // published
}

enum CommercialUse {
  None
  Image
  RentCivit
  Rent
  Sell
}

enum CheckpointType {
  Trained
  Merge
}

enum ModelUploadType {
  Created
  Trained
}

enum ModelModifier {
  Archived
  TakenDown
}

enum ContentType {
  Image
  Character
  Text
  Audio
}

model Model {
  id                  Int             @id @default(autoincrement())
  name                String          @db.Citext
  description         String?
  type                ModelType
  createdAt           DateTime        @default(now())
  updatedAt           DateTime        @updatedAt
  lastVersionAt       DateTime?
  nsfw                Boolean         @default(false)
  tosViolation        Boolean         @default(false)
  poi                 Boolean         @default(false)
  userId              Int
  user                User            @relation("creator", fields: [userId], references: [id])
  status              ModelStatus     @default(Draft)
  publishedAt         DateTime?
  fromImport          Import?         @relation(fields: [fromImportId], references: [id], onDelete: SetNull)
  fromImportId        Int?            @unique
  meta                Json            @default("{}")
  deletedAt           DateTime?
  deletedBy           Int?
  deletedByUser       User?           @relation("deletedBy", fields: [deletedBy], references: [id], onDelete: SetNull)
  checkpointType      CheckpointType?
  uploadType          ModelUploadType @default(Created)
  locked              Boolean         @default(false)
  underAttack         Boolean         @default(false)
  earlyAccessDeadline DateTime?
  mode                ModelModifier?
<<<<<<< HEAD
  gallerySettings     Json            @default("{\"users\": [], \"tags\": [], \"images\": []}")
=======
  unlisted            Boolean         @default(false)
>>>>>>> f0442b36

  // Licensing
  allowNoCredit         Boolean       @default(true)
  allowCommercialUse    CommercialUse @default(Sell)
  allowDerivatives      Boolean       @default(true)
  allowDifferentLicense Boolean       @default(true)

  modelVersions      ModelVersion[]
  tagsOnModels       TagsOnModels[]
  tagsOnModelsVotes  TagsOnModelsVote[]
  tags               ModelTag[]
  metrics            ModelMetric[]
  saves              SavedModel[]
  reports            ModelReport[]
  engagements        ModelEngagement[]
  comments           Comment[]
  interests          ModelInterest[]
  licenses           License[]
  rank               ModelRank?
  reportStats        ModelReportStat?
  hashes             ModelHash[]
  threads            Thread[]
  resourceReviews    ResourceReview[]
  metricsDaily       ModelMetricDaily[]
  associatedFrom     ModelAssociations[]  @relation("ToModelAssociation")
  associations       ModelAssociations[]  @relation("FromModelAssociation")
  collectionItems    CollectionItem[]
  generationCoverage GenerationCoverage[]

  @@index([name])
  @@index([status, nsfw])
}

model License {
  id     Int     @id @default(autoincrement())
  name   String
  url    String
  models Model[]
}

model ModelInterest {
  userId    Int
  user      User     @relation(fields: [userId], references: [id], onDelete: Cascade)
  modelId   Int
  model     Model    @relation(fields: [modelId], references: [id], onDelete: Cascade)
  createdAt DateTime @default(now())

  @@id([userId, modelId])
}

enum ModelEngagementType {
  Favorite
  Hide
}

model ModelEngagement {
  userId    Int
  user      User                @relation(fields: [userId], references: [id], onDelete: Cascade)
  modelId   Int
  model     Model               @relation(fields: [modelId], references: [id], onDelete: Cascade)
  type      ModelEngagementType
  createdAt DateTime            @default(now())

  @@id([userId, modelId])
  @@index([modelId], type: Hash)
}

enum ModelVersionSponsorshipSettingsType {
  FixedPrice
  Bidding
}

model ModelVersionSponsorshipSettings {
  id                         Int                                 @id @default(autoincrement())
  modelVersionMonetizationId Int                                 @unique
  modelVersionMonetization   ModelVersionMonetization            @relation(fields: [modelVersionMonetizationId], references: [id], onDelete: Cascade)
  type                       ModelVersionSponsorshipSettingsType @default(FixedPrice)
  currency                   Currency                            @default(BUZZ)
  unitAmount                 Int
}

enum ModelVersionMonetizationType {
  PaidAccess
  PaidEarlyAccess
  PaidGeneration
  CivitaiClubOnly
  MySubscribersOnly
  Sponsored
}

model ModelVersionMonetization {
  id                  Int                              @id @default(autoincrement())
  modelVersionId      Int                              @unique
  modelVersion        ModelVersion                     @relation(fields: [modelVersionId], references: [id], onDelete: Cascade)
  type                ModelVersionMonetizationType     @default(PaidAccess)
  currency            Currency                         @default(BUZZ)
  unitAmount          Int?
  sponsorshipSettings ModelVersionSponsorshipSettings?
}

model ModelVersion {
  id                   Int             @id @default(autoincrement())
  index                Int?
  name                 String
  description          String?
  modelId              Int
  model                Model           @relation(fields: [modelId], references: [id], onDelete: Cascade)
  trainedWords         String[]
  steps                Int?
  epochs               Int?
  clipSkip             Int?
  vaeId                Int?
  vae                  ModelVersion?   @relation("vae", fields: [vaeId], references: [id], onDelete: SetNull)
  createdAt            DateTime        @default(now())
  updatedAt            DateTime        @updatedAt
  publishedAt          DateTime?
  status               ModelStatus     @default(Draft)
  trainingStatus       TrainingStatus?
  trainingDetails      Json?
  fromImport           Import?         @relation(fields: [fromImportId], references: [id], onDelete: SetNull)
  fromImportId         Int?
  inaccurate           Boolean         @default(false)
  baseModel            String
  baseModelType        String?
  meta                 Json            @default("{}")
  earlyAccessTimeFrame Int             @default(0)
  requireAuth          Boolean         @default(false)
  settings             Json?
  availability         Availability    @default(Public)

  monetization            ModelVersionMonetization?
  metrics                 ModelVersionMetric[]
  files                   ModelFile[]
  runStrategies           RunStrategy[]
  engagements             ModelVersionEngagement[]
  rank                    ModelVersionRank?
  downloads               DownloadHistory[]
  imageResources          ImageResource[]
  posts                   Post[]
  resourceReviews         ResourceReview[]
  hashes                  ModelHash[]
  metricsDaily            ModelMetricDaily[]
  modelVersionExploration ModelVersionExploration[]
  vaeFor                  ModelVersion[]            @relation("vae")
  generationCoverage      GenerationCoverage?
  recommendedResources    RecommendedResource[]     @relation("recommendedResources")
  recommendedTo           RecommendedResource[]     @relation("recommendedTo")

  @@index([modelId], type: Hash)
}

enum ModelVersionEngagementType {
  Notify
}

model ModelVersionEngagement {
  userId         Int
  user           User                       @relation(fields: [userId], references: [id], onDelete: Cascade)
  modelVersionId Int
  modelVersion   ModelVersion               @relation(fields: [modelVersionId], references: [id], onDelete: Cascade)
  type           ModelVersionEngagementType
  createdAt      DateTime                   @default(now())

  @@id([userId, modelVersionId])
}

enum ModelHashType {
  AutoV1
  AutoV2
  AutoV3
  SHA256
  CRC32
  BLAKE3
}

model RecommendedResource {
  id         Int           @id @default(autoincrement())
  resourceId Int
  resource   ModelVersion  @relation("recommendedTo", fields: [resourceId], references: [id], onDelete: Cascade)
  sourceId   Int?
  source     ModelVersion? @relation("recommendedResources", fields: [sourceId], references: [id], onDelete: Cascade)
  settings   Json?

  @@index([sourceId], type: Hash)
}

model ModelFileHash {
  file      ModelFile     @relation(fields: [fileId], references: [id], onDelete: Cascade)
  fileId    Int
  type      ModelHashType
  hash      String        @db.Citext
  createdAt DateTime      @default(now())

  @@id([fileId, type])
  @@index([hash], type: Hash)
}

enum ScanResultCode {
  Pending
  Success
  Danger
  Error
}

enum ModelFileVisibility {
  Sensitive // Choosing not to share
  Private // Hidden
  Public // Available to all
}

model ModelFile {
  id                Int                 @id @default(autoincrement())
  name              String
  url               String
  sizeKB            Float
  createdAt         DateTime            @default(now())
  type              String              @default("Model")
  modelVersionId    Int
  modelVersion      ModelVersion        @relation(fields: [modelVersionId], references: [id], onDelete: Cascade)
  pickleScanResult  ScanResultCode      @default(Pending)
  exists            Boolean?
  pickleScanMessage String?
  virusScanResult   ScanResultCode      @default(Pending)
  virusScanMessage  String?
  scannedAt         DateTime?
  scanRequestedAt   DateTime?
  rawScanResult     Json?
  hashes            ModelFileHash[]
  metadata          Json?
  headerData        Json?
  visibility        ModelFileVisibility @default(Public)
  dataPurged        Boolean             @default(false)

  @@index([modelVersionId], type: Hash)
}

model File {
  id         Int      @id @default(autoincrement())
  name       String
  url        String
  sizeKB     Float
  createdAt  DateTime @default(now())
  entityId   Int
  entityType String
  metadata   Json?

  @@index([entityType, entityId])
}

enum MetricTimeframe {
  Day
  Week
  Month
  Year
  AllTime
}

model ModelMetric {
  model             Model           @relation(fields: [modelId], references: [id], onDelete: Cascade)
  modelId           Int
  timeframe         MetricTimeframe
  rating            Float           @default(0)
  ratingCount       Int             @default(0)
  downloadCount     Int             @default(0)
  favoriteCount     Int             @default(0)
  commentCount      Int             @default(0)
  collectedCount    Int             @default(0)
  imageCount        Int             @default(0)
  tippedCount       Int             @default(0)
  tippedAmountCount Int             @default(0)
  generationCount   Int             @default(0)

  @@id([modelId, timeframe])
}

model ModelVersionMetric {
  modelVersion      ModelVersion    @relation(fields: [modelVersionId], references: [id], onDelete: Cascade)
  modelVersionId    Int
  timeframe         MetricTimeframe
  rating            Float           @default(0)
  ratingCount       Int             @default(0)
  downloadCount     Int             @default(0)
  favoriteCount     Int             @default(0)
  commentCount      Int             @default(0)
  collectedCount    Int             @default(0)
  imageCount        Int             @default(0)
  tippedCount       Int             @default(0)
  tippedAmountCount Int             @default(0)
  generationCount   Int             @default(0)

  @@id([modelVersionId, timeframe])
}

model ModelMetricDaily {
  modelId        Int
  model          Model        @relation(fields: [modelId], references: [id], onDelete: Cascade)
  modelVersionId Int
  modelVersion   ModelVersion @relation(fields: [modelVersionId], references: [id], onDelete: Cascade)
  type           String
  date           DateTime     @db.Date
  count          Int

  @@id([modelId, modelVersionId, type, date])
  @@index(modelVersionId)
}

enum AssociationType {
  Suggested
}

model ModelAssociations {
  id             Int             @id @default(autoincrement())
  fromModelId    Int
  fromModel      Model           @relation("FromModelAssociation", fields: [fromModelId], references: [id], onDelete: Cascade)
  toModelId      Int?
  toModel        Model?          @relation("ToModelAssociation", fields: [toModelId], references: [id], onDelete: Cascade)
  toArticleId    Int?
  toArticle      Article?        @relation(fields: [toArticleId], references: [id], onDelete: Cascade)
  associatedById Int?
  createdAt      DateTime        @default(now())
  type           AssociationType
  index          Int?

  @@index([toModelId], type: Hash)
  @@index([fromModelId], type: Hash)
  @@index([toArticleId], type: Hash)
}

model DownloadHistory {
  userId         Int
  modelVersionId Int
  user           User         @relation(fields: [userId], references: [id], onDelete: Cascade)
  modelVersion   ModelVersion @relation(fields: [modelVersionId], references: [id], onDelete: Cascade)
  downloadAt     DateTime
  hidden         Boolean      @default(false)

  @@id([userId, modelVersionId])
  @@index([userId, downloadAt])
}

model ModActivity {
  id         Int      @id @default(autoincrement())
  userId     Int?
  activity   String
  entityType String?
  entityId   Int?
  createdAt  DateTime @default(now())

  @@unique([activity, entityType, entityId])
  @@index([createdAt])
}

enum ReportReason {
  TOSViolation
  NSFW
  Ownership
  AdminAttention
  Claim
}

enum ReportStatus {
  Pending
  Processing
  Actioned
  Unactioned
}

model Report {
  id                      Int          @id @default(autoincrement())
  userId                  Int
  user                    User         @relation(fields: [userId], references: [id], onDelete: Cascade)
  reason                  ReportReason
  createdAt               DateTime     @default(now())
  details                 Json?
  internalNotes           String?
  previouslyReviewedCount Int          @default(0)
  alsoReportedBy          Int[]        @default([]) // UserIds
  status                  ReportStatus
  statusSetAt             DateTime?
  statusSetBy             Int?

  model          ModelReport?
  comment        CommentReport?
  commentV2      CommentV2Report?
  image          ImageReport?
  resourceReview ResourceReviewReport?
  article        ArticleReport?
  post           PostReport?
  reportedUser   UserReport?
  collection     CollectionReport?
  bounty         BountyReport?
  bountyEntry    BountyEntryReport?
}

model ResourceReviewReport {
  resourceReviewId Int
  resourceReview   ResourceReview @relation(fields: [resourceReviewId], references: [id], onDelete: Cascade)
  reportId         Int            @unique
  report           Report         @relation(fields: [reportId], references: [id], onDelete: Cascade)

  @@id([reportId, resourceReviewId])
  @@index([resourceReviewId], type: Hash)
}

model ModelReport {
  modelId  Int
  model    Model  @relation(fields: [modelId], references: [id], onDelete: Cascade)
  reportId Int    @unique
  report   Report @relation(fields: [reportId], references: [id], onDelete: Cascade)

  @@id([reportId, modelId])
  @@index([modelId], type: Hash)
}

model CommentReport {
  commentId Int
  comment   Comment @relation(fields: [commentId], references: [id], onDelete: Cascade)
  reportId  Int     @unique
  report    Report  @relation(fields: [reportId], references: [id], onDelete: Cascade)

  @@id([reportId, commentId])
  @@index([commentId], type: Hash)
}

model CommentV2Report {
  commentV2Id Int
  commentV2   CommentV2 @relation(fields: [commentV2Id], references: [id], onDelete: Cascade)
  reportId    Int       @unique
  report      Report    @relation(fields: [reportId], references: [id], onDelete: Cascade)

  @@id([reportId, commentV2Id])
  @@index([commentV2Id], type: Hash)
}

model ImageReport {
  imageId  Int
  image    Image  @relation(fields: [imageId], references: [id], onDelete: Cascade)
  reportId Int    @unique
  report   Report @relation(fields: [reportId], references: [id], onDelete: Cascade)

  @@id([reportId, imageId])
  @@index([imageId], type: Hash)
}

model ArticleReport {
  articleId Int
  article   Article @relation(fields: [articleId], references: [id], onDelete: Cascade)
  reportId  Int     @unique
  report    Report  @relation(fields: [reportId], references: [id], onDelete: Cascade)

  @@id([reportId, articleId])
  @@index([articleId], type: Hash)
}

model PostReport {
  postId   Int
  post     Post   @relation(fields: [postId], references: [id], onDelete: Cascade)
  reportId Int    @unique
  report   Report @relation(fields: [reportId], references: [id], onDelete: Cascade)

  @@id([reportId, postId])
  @@index([postId], type: Hash)
}

model UserReport {
  userId   Int
  user     User   @relation(fields: [userId], references: [id], onDelete: Cascade)
  reportId Int    @unique
  report   Report @relation(fields: [reportId], references: [id], onDelete: Cascade)

  @@id([reportId, userId])
  @@index([userId], type: Hash)
}

model CollectionReport {
  collectionId Int
  collection   Collection @relation(fields: [collectionId], references: [id], onDelete: Cascade)
  reportId     Int        @unique
  report       Report     @relation(fields: [reportId], references: [id], onDelete: Cascade)

  @@id([reportId, collectionId])
  @@index([collectionId], type: Hash)
}

model BountyReport {
  bountyId Int
  bounty   Bounty @relation(fields: [bountyId], references: [id], onDelete: Cascade)
  reportId Int    @unique
  report   Report @relation(fields: [reportId], references: [id], onDelete: Cascade)

  @@id([reportId, bountyId])
  @@index([bountyId], type: Hash)
}

model BountyEntryReport {
  bountyEntryId Int
  bountyEntry   BountyEntry @relation(fields: [bountyEntryId], references: [id], onDelete: Cascade)
  reportId      Int         @unique
  report        Report      @relation(fields: [reportId], references: [id], onDelete: Cascade)

  @@id([reportId, bountyEntryId])
  @@index([bountyEntryId], type: Hash)
}

model ResourceReview {
  id             Int                      @id @default(autoincrement())
  modelId        Int
  model          Model                    @relation(fields: [modelId], references: [id], onDelete: Cascade)
  modelVersionId Int
  modelVersion   ModelVersion             @relation(fields: [modelVersionId], references: [id], onDelete: Cascade)
  rating         Int
  details        String?
  userId         Int
  user           User                     @relation(fields: [userId], references: [id], onDelete: Cascade)
  thread         Thread?
  createdAt      DateTime                 @default(now())
  updatedAt      DateTime                 @updatedAt
  exclude        Boolean                  @default(false)
  nsfw           Boolean                  @default(false)
  tosViolation   Boolean                  @default(false)
  metadata       Json?
  reactions      ResourceReviewReaction[]
  helper         ResourceReviewHelper?
  reports        ResourceReviewReport[]

  @@unique([modelVersionId, userId])
  @@index([modelVersionId], type: Hash)
  @@index([userId], type: Hash)
}

model ResourceReviewReaction {
  id        Int             @id @default(autoincrement())
  review    ResourceReview  @relation(fields: [reviewId], references: [id], onDelete: Cascade)
  reviewId  Int
  user      User            @relation(fields: [userId], references: [id], onDelete: Cascade)
  userId    Int
  reaction  ReviewReactions
  createdAt DateTime        @default(now())
  updatedAt DateTime        @updatedAt

  @@unique([reviewId, userId, reaction])
}

enum ReviewReactions {
  Like
  Dislike
  Laugh
  Cry
  Heart
}

model Post {
  id             Int           @id @default(autoincrement())
  nsfw           Boolean       @default(false)
  title          String?
  detail         String?
  userId         Int
  user           User          @relation(fields: [userId], references: [id], onDelete: Cascade)
  modelVersionId Int?
  modelVersion   ModelVersion? @relation(fields: [modelVersionId], references: [id], onDelete: SetNull)
  createdAt      DateTime      @default(now())
  updatedAt      DateTime      @updatedAt
  publishedAt    DateTime?
  metadata       Json?
  tosViolation   Boolean       @default(false)
  collectionId   Int?
  collection     Collection?   @relation(fields: [collectionId], references: [id], onDelete: Cascade)

  images          Image[]
  tags            TagsOnPost[]
  reactions       PostReaction[]
  thread          Thread?
  helper          PostHelper?
  stats           PostStat?
  rank            PostRank?
  metrics         PostMetric[]
  resourceHelper  PostResourceHelper[]
  imageTags       PostImageTag[]
  tagsComposite   PostTag[]
  tagVotes        TagsOnPostVote[]
  reports         PostReport[]
  collectionItems CollectionItem[]

  @@index([modelVersionId])
  @@index([publishedAt])
}

model PostMetric {
  postId         Int
  post           Post            @relation(fields: [postId], references: [id], onDelete: Cascade)
  timeframe      MetricTimeframe
  likeCount      Int             @default(0)
  dislikeCount   Int             @default(0)
  laughCount     Int             @default(0)
  cryCount       Int             @default(0)
  heartCount     Int             @default(0)
  commentCount   Int             @default(0)
  collectedCount Int             @default(0)

  @@id([postId, timeframe])
}

enum ImageGenerationProcess {
  txt2img
  txt2imgHiRes
  img2img
  inpainting
}

enum NsfwLevel {
  None
  Soft
  Mature
  X
  Blocked
}

enum ImageIngestionStatus {
  Pending
  Scanned
  Error
  Blocked
  NotFound
}

enum MediaType {
  image
  video
  audio
}

model Image {
  id                Int                     @id @default(autoincrement())
  name              String?
  url               String
  user              User                    @relation(fields: [userId], references: [id], onDelete: Cascade)
  userId            Int
  createdAt         DateTime                @default(now())
  updatedAt         DateTime                @updatedAt
  meta              Json? // image generation params
  hash              String?
  height            Int?
  width             Int?
  type              MediaType               @default(image)
  metadata          Json                    @default("{}") // file metadata
  nsfw              NsfwLevel               @default(None)
  tosViolation      Boolean                 @default(false)
  analysis          Json?
  generationProcess ImageGenerationProcess?
  featuredAt        DateTime?
  postId            Int?
  post              Post?                   @relation(fields: [postId], references: [id], onDelete: SetNull)
  needsReview       String?
  hideMeta          Boolean                 @default(false)
  index             Int?
  scannedAt         DateTime?
  scanRequestedAt   DateTime?
  mimeType          String?
  sizeKB            Int?
  ingestion         ImageIngestionStatus    @default(Pending)
  blockedFor        String?
  scanJobs          Json?
  assignedUser      User?                   @relation("profilePicture")

  reports            ImageReport[]
  reactions          ImageReaction[]
  thread             Thread?
  tags               TagsOnImage[]
  tagVotes           TagsOnImageVote[]
  tagComposites      ImageTag[]
  metrics            ImageMetric[]
  stats              ImageStat?
  rank               ImageRank?
  modHelper          ImageModHelper?
  resources          ImageResource[]
  resourceHelper     ImageResourceHelper[]
  engagements        ImageEngagement[]
  collectionItems    CollectionItem[]
  collections        Collection[]
  connections        ImageConnection[]
  UserProfile        UserProfile[]
  clubCover          Club[]                @relation("coverImage")
  clubHeader         Club[]                @relation("headerImage")
  clubAvatar         Club[]                @relation("avatarImage")
  clubTierCover      ClubTier[]
  clubPostCoverImage ClubPost[]

  @@index([featuredAt])
  @@index([postId], type: Hash)
  @@index([userId, postId])
}

model ImageConnection {
  imageId    Int
  image      Image  @relation(fields: [imageId], references: [id], onDelete: Cascade)
  entityId   Int
  entityType String

  @@id([imageId, entityType, entityId])
  @@index([entityType, entityId])
}

enum ImageEngagementType {
  Favorite
  Hide
}

model ImageEngagement {
  userId    Int
  user      User                @relation(fields: [userId], references: [id], onDelete: Cascade)
  imageId   Int
  image     Image               @relation(fields: [imageId], references: [id], onDelete: Cascade)
  type      ImageEngagementType
  createdAt DateTime            @default(now())

  @@id([userId, imageId])
  @@index([imageId])
}

model ImageResource {
  id             Int           @id @default(autoincrement())
  modelVersionId Int?
  modelVersion   ModelVersion? @relation(fields: [modelVersionId], references: [id], onDelete: Cascade)
  name           String?
  hash           String?
  imageId        Int
  image          Image         @relation(fields: [imageId], references: [id], onDelete: Cascade)
  detected       Boolean       @default(false)

  @@unique([modelVersionId, name, imageId])
  @@index([imageId], type: Hash)
  @@index([imageId, modelVersionId])
}

model ImageMetric {
  image             Image           @relation(fields: [imageId], references: [id], onDelete: Cascade)
  imageId           Int
  timeframe         MetricTimeframe
  likeCount         Int             @default(0)
  dislikeCount      Int             @default(0)
  laughCount        Int             @default(0)
  cryCount          Int             @default(0)
  heartCount        Int             @default(0)
  commentCount      Int             @default(0)
  collectedCount    Int             @default(0)
  tippedCount       Int             @default(0)
  tippedAmountCount Int             @default(0)
  viewCount         Int             @default(0)

  @@id([imageId, timeframe])
}

model CollectionMetric {
  collection       Collection      @relation(fields: [collectionId], references: [id], onDelete: Cascade)
  collectionId     Int
  timeframe        MetricTimeframe
  followerCount    Int             @default(0)
  itemCount        Int             @default(0)
  contributorCount Int             @default(0)

  @@id([collectionId, timeframe])
}

enum ImageOnModelType {
  Example
  Training
}

enum TagTarget {
  Model
  Question
  Image
  Post
  Tag
  Article
  Bounty
}

enum TagType {
  UserGenerated
  Label
  Moderation
  System
}

model Tag {
  id         Int         @id @default(autoincrement())
  name       String      @db.Citext
  color      String?
  createdAt  DateTime    @default(now())
  updatedAt  DateTime    @updatedAt
  target     TagTarget[]
  type       TagType     @default(UserGenerated)
  nsfw       NsfwLevel   @default(None)
  unlisted   Boolean     @default(false)
  unfeatured Boolean     @default(false)
  isCategory Boolean     @default(false)
  adminOnly  Boolean     @default(false)

  toTags               TagsOnTags[]       @relation("TagsOnTags_fromTag")
  fromTags             TagsOnTags[]       @relation("TagsOnTags_toTag")
  tagsOnModels         TagsOnModels[]
  tagsOnModelsVotes    TagsOnModelsVote[]
  tagsOnQuestion       TagsOnQuestions[]
  tagsOnImage          TagsOnImage[]
  tagsOnImageVotes     TagsOnImageVote[]
  tagsOnPosts          TagsOnPost[]
  tagsOnArticles       TagsOnArticle[]
  tagsOnCollection     TagsOnCollection[]
  tagsOnImageComposite ImageTag[]
  tagsOnModelComposite ModelTag[]
  usersEngaged         TagEngagement[]
  metrics              TagMetric[]
  stats                TagStat?
  rank                 TagRank?
  tagsOnPostComposite  PostTag[]
  tagsOnPostVotes      TagsOnPostVote[]
  tagsOnBounties       TagsOnBounty[]

  @@unique([name])
}

model TagsOnTags {
  fromTagId Int
  fromTag   Tag      @relation("TagsOnTags_fromTag", fields: [fromTagId], references: [id], onDelete: Cascade)
  toTagId   Int
  toTag     Tag      @relation("TagsOnTags_toTag", fields: [toTagId], references: [id], onDelete: Cascade)
  createdAt DateTime @default(now())

  @@id([fromTagId, toTagId])
  @@index([toTagId], type: Hash)
}

model TagsOnModels {
  model     Model    @relation(fields: [modelId], references: [id], onDelete: Cascade)
  modelId   Int
  tag       Tag      @relation(fields: [tagId], references: [id], onDelete: Cascade)
  tagId     Int
  createdAt DateTime @default(now())

  @@id([modelId, tagId])
  @@index([modelId], type: Hash)
}

model TagsOnModelsVote {
  modelId   Int
  model     Model    @relation(fields: [modelId], references: [id], onDelete: Cascade)
  tagId     Int
  tag       Tag      @relation(fields: [tagId], references: [id], onDelete: Cascade)
  userId    Int
  user      User     @relation(fields: [userId], references: [id], onDelete: Cascade)
  vote      Int // 1 or -1
  createdAt DateTime @default(now())

  @@id([tagId, modelId, userId])
  @@index([modelId], type: Hash)
  @@index([userId], type: Hash)
}

model TagsOnQuestions {
  question   Question @relation(fields: [questionId], references: [id], onDelete: Cascade)
  questionId Int
  tag        Tag      @relation(fields: [tagId], references: [id], onDelete: Cascade)
  tagId      Int

  @@id([tagId, questionId])
  @@index([questionId], type: Hash)
}

enum TagSource {
  User
  Rekognition
  WD14
  Computed
}

model TagsOnImage {
  imageId     Int
  image       Image     @relation(fields: [imageId], references: [id], onDelete: Cascade)
  tagId       Int
  tag         Tag       @relation(fields: [tagId], references: [id], onDelete: Cascade)
  createdAt   DateTime  @default(now())
  automated   Boolean   @default(false)
  confidence  Int?
  disabled    Boolean   @default(false)
  disabledAt  DateTime?
  needsReview Boolean   @default(false)
  source      TagSource @default(User)

  @@id([tagId, imageId])
  @@index([imageId], type: Hash)
  @@index([automated])
  @@index([source])
  @@index([disabled])
}

model TagsOnImageVote {
  imageId   Int
  image     Image    @relation(fields: [imageId], references: [id], onDelete: Cascade)
  tagId     Int
  tag       Tag      @relation(fields: [tagId], references: [id], onDelete: Cascade)
  userId    Int
  user      User     @relation(fields: [userId], references: [id], onDelete: Cascade)
  vote      Int // 1 or -1
  createdAt DateTime @default(now())

  @@id([tagId, imageId, userId])
  @@index([imageId], type: Hash)
  @@index([userId], type: Hash)
}

model TagsOnPost {
  postId      Int
  post        Post     @relation(fields: [postId], references: [id], onDelete: Cascade)
  tagId       Int
  tag         Tag      @relation(fields: [tagId], references: [id], onDelete: Cascade)
  createdAt   DateTime @default(now())
  confidence  Int?
  disabled    Boolean  @default(false)
  needsReview Boolean  @default(false)

  @@id([tagId, postId])
  @@index([postId], type: Hash)
}

model TagsOnArticle {
  articleId Int
  article   Article  @relation(fields: [articleId], references: [id], onDelete: Cascade)
  tagId     Int
  tag       Tag      @relation(fields: [tagId], references: [id], onDelete: Cascade)
  createdAt DateTime @default(now())

  @@id([tagId, articleId])
  @@index([articleId], type: Hash)
}

model TagsOnBounty {
  bountyId  Int
  bounty    Bounty   @relation(fields: [bountyId], references: [id], onDelete: Cascade)
  tagId     Int
  tag       Tag      @relation(fields: [tagId], references: [id], onDelete: Cascade)
  createdAt DateTime @default(now())

  @@id([tagId, bountyId])
  @@index([bountyId], type: Hash)
}

model TagsOnPostVote {
  postId    Int
  post      Post     @relation(fields: [postId], references: [id], onDelete: Cascade)
  tagId     Int
  tag       Tag      @relation(fields: [tagId], references: [id], onDelete: Cascade)
  userId    Int
  user      User     @relation(fields: [userId], references: [id], onDelete: Cascade)
  vote      Int // 1 or -1
  createdAt DateTime @default(now())

  @@id([tagId, postId, userId])
  @@index([postId], type: Hash)
  @@index([userId], type: Hash)
}

model TagMetric {
  tag           Tag             @relation(fields: [tagId], references: [id], onDelete: Cascade)
  tagId         Int
  timeframe     MetricTimeframe
  modelCount    Int             @default(0)
  imageCount    Int             @default(0)
  postCount     Int             @default(0)
  articleCount  Int             @default(0)
  hiddenCount   Int             @default(0)
  followerCount Int             @default(0)

  @@id([tagId, timeframe])
}

model SavedModel {
  model     Model    @relation(fields: [modelId], references: [id], onDelete: Cascade)
  modelId   Int
  user      User     @relation(fields: [userId], references: [id], onDelete: Cascade)
  userId    Int
  createdAt DateTime @default(now())
  updatedAt DateTime @updatedAt

  @@id([modelId, userId])
}

model RunStrategy {
  id             Int          @id @default(autoincrement())
  modelVersionId Int
  modelVersion   ModelVersion @relation(fields: [modelVersionId], references: [id], onDelete: Cascade)
  partnerId      Int
  partner        Partner      @relation(fields: [partnerId], references: [id], onDelete: Cascade)
  url            String
  createdAt      DateTime     @default(now())
}

enum PartnerPricingModel {
  Duration
  PerImage
}

model Partner {
  id                 Int                 @id @default(autoincrement())
  name               String
  homepage           String?
  tos                String?
  privacy            String?
  startupTime        Int? // Seconds
  onDemand           Boolean
  onDemandStrategy   String? // URL Template
  onDemandTypes      ModelType[]         @default([])
  onDemandBaseModels String[]            @default([])
  stepsPerSecond     Int
  pricingModel       PartnerPricingModel
  price              String
  about              String?
  createdAt          DateTime            @default(now())
  nsfw               Boolean             @default(false)
  poi                Boolean             @default(false)
  personal           Boolean             @default(false)
  token              String?             @unique
  runStrategies      RunStrategy[]
}

model KeyValue {
  key   String @id
  value Json
}

model ApiKey {
  id        Int        @id @default(autoincrement())
  key       String     @unique
  name      String
  scope     KeyScope[]
  userId    Int
  user      User       @relation(fields: [userId], references: [id], onDelete: Cascade)
  createdAt DateTime   @default(now())
}

enum KeyScope {
  Read
  Write
}

model Comment {
  id           Int      @id @default(autoincrement())
  content      String
  createdAt    DateTime @default(now())
  updatedAt    DateTime @updatedAt
  nsfw         Boolean  @default(false)
  tosViolation Boolean  @default(false)
  parent       Comment? @relation("ParentComments", fields: [parentId], references: [id], onDelete: Cascade)
  parentId     Int?
  user         User     @relation(fields: [userId], references: [id], onDelete: Cascade)
  userId       Int
  model        Model    @relation(fields: [modelId], references: [id], onDelete: Cascade)
  modelId      Int
  locked       Boolean? @default(false)
  hidden       Boolean? @default(false)

  comments  Comment[]         @relation("ParentComments")
  reactions CommentReaction[]
  reports   CommentReport[]

  @@index([modelId], type: Hash)
  @@index([parentId], type: Hash)
}

model CommentReaction {
  id        Int             @id @default(autoincrement())
  commentId Int
  comment   Comment         @relation(fields: [commentId], references: [id], onDelete: Cascade)
  userId    Int
  user      User            @relation(fields: [userId], references: [id], onDelete: Cascade)
  reaction  ReviewReactions
  createdAt DateTime        @default(now())
  updatedAt DateTime        @updatedAt

  @@unique([commentId, userId, reaction])
}

model Log {
  id        String   @id @default(cuid())
  event     String
  details   Json?
  createdAt DateTime @default(now())
}

model Notification {
  id        String    @id @default(cuid())
  userId    Int
  user      User      @relation(fields: [userId], references: [id], onDelete: Cascade)
  type      String
  details   Json?
  createdAt DateTime  @default(now())
  viewedAt  DateTime?

  @@index([userId])
}

model UserNotificationSettings {
  id         Int      @id @default(autoincrement())
  userId     Int
  user       User     @relation(fields: [userId], references: [id], onDelete: Cascade)
  type       String
  disabledAt DateTime @default(now())

  @@unique([userId, type])
}

model Webhook {
  id        Int      @id @default(autoincrement())
  url       String
  notifyOn  String[] // Manually specified and managed since Prisma enums are not supported in arrays
  active    Boolean  @default(false)
  createdAt DateTime @default(now())
  updatedAt DateTime @updatedAt
  userId    Int
  user      User     @relation(fields: [userId], references: [id], onDelete: Cascade)

  @@unique([url, userId])
}

model Question {
  id               Int      @id @default(autoincrement())
  userId           Int
  user             User     @relation(fields: [userId], references: [id])
  createdAt        DateTime @default(now())
  updatedAt        DateTime @updatedAt
  title            String   @db.Citext
  content          String
  selectedAnswerId Int?     @unique
  selectedAnswer   Answer?  @relation("SelectedAnswer", fields: [selectedAnswerId], references: [id])

  tags      TagsOnQuestions[]
  reactions QuestionReaction[]
  answers   Answer[]           @relation("Question")
  metrics   QuestionMetric[]
  rank      QuestionRank?
  thread    Thread?
}

model QuestionMetric {
  questionId   Int
  question     Question        @relation(fields: [questionId], references: [id], onDelete: Cascade)
  timeframe    MetricTimeframe
  heartCount   Int             @default(0)
  commentCount Int             @default(0)
  answerCount  Int             @default(0)

  @@id([questionId, timeframe])
}

model Answer {
  id         Int      @id @default(autoincrement())
  questionId Int
  question   Question @relation("Question", fields: [questionId], references: [id], onDelete: Cascade)
  userId     Int
  user       User     @relation(fields: [userId], references: [id], onDelete: Cascade)
  content    String
  createdAt  DateTime @default(now())
  updatedAt  DateTime @updatedAt

  reactions AnswerReaction[]
  metrics   AnswerMetric[]
  answerFor Question?        @relation("SelectedAnswer")
  votes     AnswerVote[]
  rank      AnswerRank?
  thread    Thread?
}

model AnswerVote {
  answer    Answer   @relation(fields: [answerId], references: [id], onDelete: Cascade)
  answerId  Int
  user      User     @relation(fields: [userId], references: [id], onDelete: Cascade)
  userId    Int
  vote      Boolean?
  createdAt DateTime @default(now())

  @@id([answerId, userId])
}

model MetricUpdateQueue {
  type      String
  id        Int
  createdAt DateTime @default(now())

  @@id([type, id])
}

model AnswerMetric {
  answerId     Int
  answer       Answer          @relation(fields: [answerId], references: [id], onDelete: Cascade)
  timeframe    MetricTimeframe
  checkCount   Int
  crossCount   Int
  heartCount   Int
  commentCount Int

  @@id([answerId, timeframe])
}

model CommentV2 {
  id           Int      @id @default(autoincrement())
  content      String
  createdAt    DateTime @default(now())
  updatedAt    DateTime @updatedAt
  nsfw         Boolean  @default(false)
  tosViolation Boolean  @default(false)
  userId       Int
  user         User     @relation(fields: [userId], references: [id], onDelete: Cascade)
  threadId     Int
  thread       Thread   @relation("thread", fields: [threadId], references: [id], onDelete: Cascade)
  childThread  Thread?  @relation("childThread")
  metadata     Json?
  hidden       Boolean? @default(false)

  reactions CommentV2Reaction[]
  reports   CommentV2Report[]

  @@index([threadId], type: Hash)
}

model Thread {
  id     Int     @id @default(autoincrement())
  locked Boolean @default(false)

  questionId    Int?            @unique
  question      Question?       @relation(fields: [questionId], references: [id], onDelete: SetNull)
  answerId      Int?            @unique
  answer        Answer?         @relation(fields: [answerId], references: [id], onDelete: SetNull)
  imageId       Int?            @unique
  image         Image?          @relation(fields: [imageId], references: [id], onDelete: SetNull)
  postId        Int?            @unique
  post          Post?           @relation(fields: [postId], references: [id], onDelete: SetNull)
  reviewId      Int?            @unique
  review        ResourceReview? @relation(fields: [reviewId], references: [id], onDelete: SetNull)
  commentId     Int?            @unique
  comment       CommentV2?      @relation("childThread", fields: [commentId], references: [id], onDelete: SetNull)
  modelId       Int?            @unique
  model         Model?          @relation(fields: [modelId], references: [id], onDelete: SetNull)
  articleId     Int?            @unique
  article       Article?        @relation(fields: [articleId], references: [id], onDelete: SetNull)
  bountyId      Int?            @unique
  bounty        Bounty?         @relation(fields: [bountyId], references: [id], onDelete: SetNull)
  bountyEntryId Int?            @unique
  bountyEntry   BountyEntry?    @relation(fields: [bountyEntryId], references: [id], onDelete: SetNull)
  clubPostId    Int?            @unique
  clubPost      ClubPost?       @relation(fields: [clubPostId], references: [id], onDelete: SetNull)

  metadata Json @default("{}")

  comments CommentV2[] @relation("thread")

  @@index([reviewId], type: Hash)
  @@index([postId], type: Hash)
  @@index([questionId], type: Hash)
  @@index([imageId], type: Hash)
  @@index([articleId], type: Hash)
}

model QuestionReaction {
  id         Int             @id @default(autoincrement())
  question   Question        @relation(fields: [questionId], references: [id], onDelete: Cascade)
  questionId Int
  user       User            @relation(fields: [userId], references: [id], onDelete: Cascade)
  userId     Int
  reaction   ReviewReactions
  createdAt  DateTime        @default(now())
  updatedAt  DateTime        @updatedAt

  @@unique([questionId, userId, reaction])
}

model AnswerReaction {
  id        Int             @id @default(autoincrement())
  answer    Answer          @relation(fields: [answerId], references: [id], onDelete: Cascade)
  answerId  Int
  user      User            @relation(fields: [userId], references: [id], onDelete: Cascade)
  userId    Int
  reaction  ReviewReactions
  createdAt DateTime        @default(now())
  updatedAt DateTime        @updatedAt

  @@unique([answerId, userId, reaction])
}

model CommentV2Reaction {
  id        Int             @id @default(autoincrement())
  comment   CommentV2       @relation(fields: [commentId], references: [id], onDelete: Cascade)
  commentId Int
  user      User            @relation(fields: [userId], references: [id], onDelete: Cascade)
  userId    Int
  reaction  ReviewReactions
  createdAt DateTime        @default(now())
  updatedAt DateTime        @updatedAt

  @@unique([commentId, userId, reaction])
}

model ImageReaction {
  id        Int             @id @default(autoincrement())
  imageId   Int
  image     Image           @relation(fields: [imageId], references: [id], onDelete: Cascade)
  userId    Int
  user      User            @relation(fields: [userId], references: [id], onDelete: Cascade)
  reaction  ReviewReactions
  createdAt DateTime        @default(now())
  updatedAt DateTime        @updatedAt

  @@unique([imageId, userId, reaction])
}

model PostReaction {
  id        Int             @id @default(autoincrement())
  postId    Int
  post      Post            @relation(fields: [postId], references: [id], onDelete: Cascade)
  userId    Int
  user      User            @relation(fields: [userId], references: [id], onDelete: Cascade)
  reaction  ReviewReactions
  createdAt DateTime        @default(now())
  updatedAt DateTime        @updatedAt

  @@unique([postId, userId, reaction])
}

model ArticleReaction {
  id        Int             @id @default(autoincrement())
  articleId Int
  article   Article         @relation(fields: [articleId], references: [id], onDelete: Cascade)
  userId    Int
  user      User            @relation(fields: [userId], references: [id], onDelete: Cascade)
  reaction  ReviewReactions
  createdAt DateTime        @default(now())
  updatedAt DateTime        @updatedAt

  @@unique([articleId, userId, reaction])
}

enum TagEngagementType {
  Hide
  Follow
  Allow
}

model TagEngagement {
  userId    Int
  user      User              @relation(fields: [userId], references: [id], onDelete: Cascade)
  tagId     Int
  tag       Tag               @relation(fields: [tagId], references: [id], onDelete: Cascade)
  type      TagEngagementType
  createdAt DateTime          @default(now())

  @@id([userId, tagId])
}

model Announcement {
  id        Int       @id @default(autoincrement())
  title     String
  content   String
  emoji     String?
  color     String    @default("blue")
  createdAt DateTime  @default(now())
  updatedAt DateTime  @updatedAt
  startsAt  DateTime?
  endsAt    DateTime?
  metadata  Json?
}

enum CosmeticType {
  Badge
  NamePlate
  ContentDecoration
}

enum CosmeticSource {
  Trophy
  Purchase
  Event
  Membership
  Claim
}

model Cosmetic {
  id                  Int            @id @default(autoincrement())
  name                String
  description         String?
  type                CosmeticType
  source              CosmeticSource
  permanentUnlock     Boolean
  data                Json
  createdAt           DateTime?      @default(now())
  updatedAt           DateTime?      @updatedAt
  availableStart      DateTime?
  availableEnd        DateTime?
  availableQuery      String?
  productId           String?
  leaderboardId       String?
  leaderboardPosition Int?
  UserCosmetic        UserCosmetic[]
}

model UserCosmetic {
  userId     Int
  user       User      @relation(fields: [userId], references: [id], onDelete: Cascade)
  cosmeticId Int
  cosmetic   Cosmetic  @relation(fields: [cosmeticId], references: [id], onDelete: Cascade)
  obtainedAt DateTime  @default(now()) // createdAt
  equippedAt DateTime?
  data       Json?

  @@id([userId, cosmeticId])
}

model Article {
  id           Int          @id @default(autoincrement())
  createdAt    DateTime?    @default(now())
  updatedAt    DateTime?    @updatedAt
  nsfw         Boolean      @default(false)
  tosViolation Boolean      @default(false)
  metadata     Json?
  title        String
  content      String
  cover        String
  publishedAt  DateTime?
  userId       Int
  user         User         @relation(fields: [userId], references: [id], onDelete: Cascade)
  availability Availability @default(Public)
  unlisted     Boolean      @default(false)

  thread          Thread?
  reactions       ArticleReaction[]
  tags            TagsOnArticle[]
  reports         ArticleReport[]
  metrics         ArticleMetric[]
  rank            ArticleRank?
  stats           ArticleStat?
  engagements     ArticleEngagement[]
  associations    ModelAssociations[]
  collectionItems CollectionItem[]
}

model PressMention {
  id          Int      @id @default(autoincrement())
  title       String
  url         String
  source      String
  publishedAt DateTime @default(now())
  createdAt   DateTime @default(now())
}

enum ArticleEngagementType {
  Favorite
  Hide
}

model ArticleEngagement {
  userId    Int
  user      User                  @relation(fields: [userId], references: [id], onDelete: Cascade)
  articleId Int
  article   Article               @relation(fields: [articleId], references: [id], onDelete: Cascade)
  type      ArticleEngagementType
  createdAt DateTime              @default(now())

  @@id([userId, articleId])
  @@index([articleId], type: Hash)
}

model ArticleMetric {
  article           Article         @relation(fields: [articleId], references: [id], onDelete: Cascade)
  articleId         Int
  timeframe         MetricTimeframe
  likeCount         Int             @default(0)
  dislikeCount      Int             @default(0)
  laughCount        Int             @default(0)
  cryCount          Int             @default(0)
  heartCount        Int             @default(0)
  commentCount      Int             @default(0)
  viewCount         Int             @default(0)
  favoriteCount     Int             @default(0)
  hideCount         Int             @default(0)
  collectedCount    Int             @default(0)
  tippedCount       Int             @default(0)
  tippedAmountCount Int             @default(0)

  @@id([articleId, timeframe])
}

model Leaderboard {
  id                 String  @id
  index              Int
  title              String
  description        String
  scoringDescription String
  query              String
  active             Boolean
  public             Boolean

  results LeaderboardResult[]
}

model LeaderboardResult {
  leaderboardId String
  leaderboard   Leaderboard @relation(fields: [leaderboardId], references: [id], onDelete: Cascade)
  date          DateTime    @db.Date
  position      Int
  userId        Int
  user          User        @relation(fields: [userId], references: [id], onDelete: Cascade)
  score         Int         @default(0)
  metrics       Json        @default("{}")
  createdAt     DateTime    @default(now())

  @@id([leaderboardId, date, position])
  @@unique([leaderboardId, date, userId])
  @@index([userId], type: Hash)
}

model ModelVersionExploration {
  index          Int
  name           String
  prompt         String
  modelVersionId Int
  modelVersion   ModelVersion @relation(fields: [modelVersionId], references: [id], onDelete: Cascade)

  @@id([modelVersionId, name])
}

enum GenerationSchedulers {
  EulerA
  Euler
  LMS
  Heun
  DPM2
  DPM2A
  DPM2SA
  DPM2M
  DPMSDE
  DPMFast
  DPMAdaptive
  LMSKarras
  DPM2Karras
  DPM2AKarras
  DPM2SAKarras
  DPM2MKarras
  DPMSDEKarras
  DDIM
}

model GenerationServiceProvider {
  name       String
  schedulers GenerationSchedulers[]

  @@id([name])
}

enum SearchIndexUpdateQueueAction {
  Update
  Delete
}

model SearchIndexUpdateQueue {
  type      String
  id        Int
  createdAt DateTime                     @default(now())
  action    SearchIndexUpdateQueueAction @default(Update)

  @@id([type, id, action])
}

enum CollectionWriteConfiguration {
  Private
  Public
  Review
}

enum CollectionReadConfiguration {
  Private
  Public
  Unlisted
}

enum CollectionType {
  Model
  Article
  Post
  Image
}

enum CollectionMode {
  Contest
}

model Collection {
  id          Int                          @id @default(autoincrement())
  createdAt   DateTime?                    @default(now())
  updatedAt   DateTime?                    @updatedAt
  name        String
  description String?
  nsfw        Boolean?                     @default(false)
  userId      Int
  user        User                         @relation(fields: [userId], references: [id], onDelete: Cascade)
  imageId     Int?
  image       Image?                       @relation(fields: [imageId], references: [id], onDelete: SetNull)
  write       CollectionWriteConfiguration @default(Private)
  read        CollectionReadConfiguration  @default(Private)
  type        CollectionType?
  mode        CollectionMode?
  metadata    Json                         @default("{}")

  items        CollectionItem[]
  contributors CollectionContributor[]
  tags         TagsOnCollection[]
  post         Post[]
  reports      CollectionReport[]
  rank         CollectionRank?
  stats        CollectionStat?
  metrics      CollectionMetric[]

  @@index([userId])
}

enum CollectionItemStatus {
  ACCEPTED
  REVIEW
  REJECTED
}

model CollectionItem {
  id           Int                  @id @default(autoincrement())
  createdAt    DateTime?            @default(now())
  updatedAt    DateTime?            @updatedAt
  collectionId Int
  collection   Collection           @relation(fields: [collectionId], references: [id], onDelete: Cascade)
  articleId    Int?
  article      Article?             @relation(fields: [articleId], references: [id], onDelete: Cascade)
  postId       Int?
  post         Post?                @relation(fields: [postId], references: [id], onDelete: Cascade)
  imageId      Int?
  image        Image?               @relation(fields: [imageId], references: [id], onDelete: Cascade)
  modelId      Int?
  model        Model?               @relation(fields: [modelId], references: [id], onDelete: Cascade)
  addedById    Int?
  addedBy      User?                @relation(fields: [addedById], references: [id], onDelete: SetNull)
  reviewedById Int?
  reviewedBy   User?                @relation("reviewedBy", fields: [reviewedById], references: [id], onDelete: SetNull)
  reviewedAt   DateTime?
  note         String?
  status       CollectionItemStatus @default(ACCEPTED)
  randomId     Int?

  @@unique([collectionId, articleId, postId, imageId, modelId])
  @@index([addedById], type: Hash)
  @@index([imageId], type: Hash)
  @@index([modelId], type: Hash)
  @@index([collectionId], type: Hash)
}

enum CollectionContributorPermission {
  VIEW
  ADD
  ADD_REVIEW
  MANAGE
}

model CollectionContributor {
  createdAt    DateTime?                         @default(now())
  updatedAt    DateTime?                         @updatedAt
  userId       Int
  user         User                              @relation(fields: [userId], references: [id], onDelete: Cascade)
  collectionId Int
  collection   Collection                        @relation(fields: [collectionId], references: [id], onDelete: Cascade)
  permissions  CollectionContributorPermission[]

  @@id([userId, collectionId])
}

model TagsOnCollection {
  collectionId Int
  tagId        Int
  createdAt    DateTime?  @default(now())
  collection   Collection @relation(fields: [collectionId], references: [id], onDelete: Cascade)
  tag          Tag        @relation(fields: [tagId], references: [id], onDelete: Cascade)

  @@id([tagId, collectionId])
  @@index([collectionId], type: Hash)
}

enum HomeBlockType {
  Collection
  Announcement
  Leaderboard
  Social
  Event
}

model HomeBlock {
  id        Int           @id @default(autoincrement())
  createdAt DateTime?     @default(now())
  updatedAt DateTime?     @updatedAt
  userId    Int
  user      User          @relation(fields: [userId], references: [id], onDelete: Cascade)
  metadata  Json          @default("{}")
  index     Int?
  type      HomeBlockType
  permanent Boolean       @default(false)
  sourceId  Int?
  source    HomeBlock?    @relation("Clones", fields: [sourceId], references: [id], onDelete: SetNull)
  clones    HomeBlock[]   @relation("Clones")
}

model BuzzTip {
  entityType String
  entityId   Int
  toUserId   Int
  fromUserId Int
  amount     Int
  createdAt  DateTime @default(now())
  updatedAt  DateTime @updatedAt

  @@id([entityType, entityId, fromUserId])
  @@index([toUserId])
}

enum Currency {
  USD
  BUZZ
}

enum BountyType {
  ModelCreation
  LoraCreation
  EmbedCreation
  DataSetCreation
  DataSetCaption
  ImageCreation
  VideoCreation
  Other
}

enum BountyMode {
  Individual
  Split
}

enum BountyEntryMode {
  Open
  BenefactorsOnly
}

model Bounty {
  id                      Int             @id @default(autoincrement())
  userId                  Int?
  user                    User?           @relation(fields: [userId], references: [id], onDelete: SetNull)
  name                    String // Locked after created
  description             String
  startsAt                DateTime        @db.Date
  expiresAt               DateTime        @db.Date // Locked after created
  createdAt               DateTime        @default(now())
  updatedAt               DateTime        @updatedAt
  details                 Json?
  mode                    BountyMode      @default(Individual)
  entryMode               BountyEntryMode @default(Open)
  type                    BountyType
  minBenefactorUnitAmount Int
  maxBenefactorUnitAmount Int? // Default to initial benefactor's entry
  entryLimit              Int             @default(1)
  nsfw                    Boolean         @default(false)
  poi                     Boolean         @default(false)
  complete                Boolean         @default(false)
  refunded                Boolean         @default(false)

  tags        TagsOnBounty[]
  entries     BountyEntry[]
  benefactors BountyBenefactor[]
  engagements BountyEngagement[]
  thread      Thread?
  metrics     BountyMetric[]
  rank        BountyRank?
  stats       BountyStat?
  reports     BountyReport[]

  @@index([userId], type: Hash)
  @@index([type])
  @@index([mode])
}

model BountyEntry {
  id          Int      @id @default(autoincrement())
  userId      Int?
  user        User?    @relation(fields: [userId], references: [id], onDelete: SetNull)
  bountyId    Int
  bounty      Bounty   @relation(fields: [bountyId], references: [id], onDelete: Cascade)
  createdAt   DateTime @default(now())
  updatedAt   DateTime @updatedAt
  locked      Boolean  @default(false)
  description String?

  benefactors BountyBenefactor[]
  thread      Thread?
  reactions   BountyEntryReaction[]
  metrics     BountyEntryMetric[]
  rank        BountyEntryRank?
  stats       BountyEntryStat?
  reports     BountyEntryReport[]

  @@index([bountyId], type: Hash)
}

model BountyEntryReaction {
  bountyEntry   BountyEntry     @relation(fields: [bountyEntryId], references: [id], onDelete: Cascade)
  bountyEntryId Int
  user          User            @relation(fields: [userId], references: [id], onDelete: Cascade)
  userId        Int
  reaction      ReviewReactions
  createdAt     DateTime        @default(now())

  @@id([bountyEntryId, userId, reaction])
  @@index([bountyEntryId], type: Hash)
}

model BountyBenefactor {
  userId      Int
  user        User         @relation(fields: [userId], references: [id], onDelete: Cascade)
  bountyId    Int
  bounty      Bounty       @relation(fields: [bountyId], references: [id], onDelete: Cascade)
  unitAmount  Int
  createdAt   DateTime     @default(now())
  updatedAt   DateTime     @updatedAt
  awardedAt   DateTime?
  awardedToId Int?
  awartedTo   BountyEntry? @relation(fields: [awardedToId], references: [id], onDelete: SetNull)
  currency    Currency     @default(BUZZ)

  @@id([bountyId, userId])
  @@index([bountyId], type: Hash)
  @@index([userId], type: Hash)
}

enum BountyEngagementType {
  Favorite
  Track
}

model BountyEngagement {
  userId    Int
  user      User                 @relation(fields: [userId], references: [id], onDelete: Cascade)
  bountyId  Int
  bounty    Bounty               @relation(fields: [bountyId], references: [id], onDelete: Cascade)
  type      BountyEngagementType
  createdAt DateTime             @default(now())

  @@id([type, bountyId, userId])
  @@index([bountyId])
  @@index([userId], type: Hash)
}

model TipConnection {
  transactionId String // guid
  entityId      Int
  entityType    String

  @@id([entityType, entityId, transactionId])
}

model BountyMetric {
  bounty          Bounty          @relation(fields: [bountyId], references: [id], onDelete: Cascade)
  bountyId        Int
  timeframe       MetricTimeframe
  favoriteCount   Int             @default(0)
  trackCount      Int             @default(0)
  entryCount      Int             @default(0)
  benefactorCount Int             @default(0)
  unitAmountCount Int             @default(0)
  commentCount    Int             @default(0)

  @@id([bountyId, timeframe])
}

model BountyEntryMetric {
  bountyEntry       BountyEntry     @relation(fields: [bountyEntryId], references: [id], onDelete: Cascade)
  bountyEntryId     Int
  timeframe         MetricTimeframe
  likeCount         Int             @default(0)
  dislikeCount      Int             @default(0)
  laughCount        Int             @default(0)
  cryCount          Int             @default(0)
  heartCount        Int             @default(0)
  unitAmountCount   Int             @default(0)
  tippedCount       Int             @default(0)
  tippedAmountCount Int             @default(0)

  @@id([bountyEntryId, timeframe])
}

model Link {
  id         Int      @id @default(autoincrement())
  url        String
  type       LinkType
  entityId   Int
  entityType String
}

enum Availability {
  Public
  Private
}

model EntityAccess {
  accessToId   Int
  accessToType String
  accessorId   Int
  accessorType String
  addedById    Int
  addedBy      User     @relation(fields: [addedById], references: [id])
  addedAt      DateTime @default(now())

  @@id([accessToId, accessToType, accessorId, accessorType])
}

model Club {
  id            Int     @id @default(autoincrement())
  userId        Int
  user          User    @relation(fields: [userId], references: [id], onDelete: Cascade)
  coverImageId  Int?
  coverImage    Image?  @relation(name: "coverImage", fields: [coverImageId], references: [id], onDelete: SetNull)
  headerImageId Int?
  headerImage   Image?  @relation(name: "headerImage", fields: [headerImageId], references: [id], onDelete: SetNull)
  avatarId      Int?
  avatar        Image?  @relation(name: "avatarImage", fields: [avatarId], references: [id], onDelete: SetNull)
  name          String
  description   String
  nsfw          Boolean @default(false)
  billing       Boolean @default(true)
  unlisted      Boolean @default(false)

  tiers        ClubTier[]
  memberships  ClubMembership[]
  posts        ClubPost[]
  adminInvites ClubAdminInvite[]
  admins       ClubAdmin[]

  @@index([userId])
}

model ClubTier {
  id                   Int              @id @default(autoincrement())
  clubId               Int
  club                 Club             @relation(fields: [clubId], references: [id], onDelete: Cascade)
  unitAmount           Int
  currency             Currency         @default(BUZZ)
  name                 String
  description          String
  coverImageId         Int?
  coverImage           Image?           @relation(fields: [coverImageId], references: [id], onDelete: SetNull)
  // Whether or not this will be displayed in the common options for
  // memberships.
  unlisted             Boolean          @default(false)
  // Can only be joined to via a club Admin adding the user.
  joinable             Boolean
  memberships          ClubMembership[] @relation("activeClubTier")
  downgradeMemberships ClubMembership[] @relation("downgradeClubTier")
  createdAt            DateTime         @default(now())
  updatedAt            DateTime?        @updatedAt
  memberLimit          Int?
}

enum ClubAdminPermission {
  ManageMemberships
  ManageTiers
  ManagePosts
  ManageClub
  ManageResources
  ViewRevenue
  WithdrawRevenue
}

model ClubAdminInvite {
  id          String                @id @default(cuid())
  expiresAt   DateTime?
  clubId      Int
  club        Club                  @relation(fields: [clubId], references: [id], onDelete: Cascade)
  createdAt   DateTime              @default(now())
  permissions ClubAdminPermission[]
}

model ClubAdmin {
  userId      Int
  user        User                  @relation(fields: [userId], references: [id], onDelete: Cascade)
  clubId      Int
  club        Club                  @relation(fields: [clubId], references: [id], onDelete: Cascade)
  createdAt   DateTime              @default(now()) // When they accepted the invite
  permissions ClubAdminPermission[]

  @@id([clubId, userId])
}

model ClubMembership {
  id                  Int       @id @default(autoincrement())
  userId              Int
  user                User      @relation(fields: [userId], references: [id], onDelete: Cascade)
  clubId              Int
  club                Club      @relation(fields: [clubId], references: [id], onDelete: Cascade)
  clubTierId          Int
  clubTier            ClubTier  @relation(name: "activeClubTier", fields: [clubTierId], references: [id], onDelete: Cascade)
  startedAt           DateTime
  expiresAt           DateTime?
  cancelledAt         DateTime?
  nextBillingAt       DateTime
  unitAmount          Int
  currency            Currency  @default(BUZZ)
  downgradeClubTierId Int?
  downgradeClubTier   ClubTier? @relation(name: "downgradeClubTier", fields: [downgradeClubTierId], references: [id], onDelete: Cascade)
  billingPausedAt     DateTime?

  @@unique([userId, clubId])
  @@index([userId])
  @@index([clubId])
}

model ClubMembershipCharge {
  id                  Int      @id @default(autoincrement())
  userId              Int
  clubId              Int
  clubTierId          Int
  chargedAt           DateTime
  status              String?
  invoiceId           String?
  unitAmount          Int
  unitAmountPurchased Int
  currency            Currency @default(BUZZ)
}

model ClubPost {
  id           Int      @id @default(autoincrement())
  clubId       Int
  club         Club     @relation(fields: [clubId], references: [id])
  createdById  Int
  createdBy    User     @relation(fields: [createdById], references: [id])
  createdAt    DateTime @default(now())
  membersOnly  Boolean
  title        String
  description  String
  coverImageId Int?
  coverImage   Image?   @relation(fields: [coverImageId], references: [id])

  thread Thread?
}

/// @view
model QuestionRank {
  questionId              Int      @id
  question                Question @relation(fields: [questionId], references: [id], onDelete: NoAction)
  answerCountDay          Int
  answerCountWeek         Int
  answerCountMonth        Int
  answerCountYear         Int
  answerCountAllTime      Int
  heartCountDay           Int
  heartCountWeek          Int
  heartCountMonth         Int
  heartCountYear          Int
  heartCountAllTime       Int
  commentCountDay         Int
  commentCountWeek        Int
  commentCountMonth       Int
  commentCountYear        Int
  commentCountAllTime     Int
  answerCountDayRank      Int
  answerCountWeekRank     Int
  answerCountMonthRank    Int
  answerCountYearRank     Int
  answerCountAllTimeRank  Int
  heartCountDayRank       Int
  heartCountWeekRank      Int
  heartCountMonthRank     Int
  heartCountYearRank      Int
  heartCountAllTimeRank   Int
  commentCountDayRank     Int
  commentCountWeekRank    Int
  commentCountMonthRank   Int
  commentCountYearRank    Int
  commentCountAllTimeRank Int
}

/// @view
model AnswerRank {
  answerId                Int    @id
  answer                  Answer @relation(fields: [answerId], references: [id], onDelete: NoAction)
  checkCountDay           Int
  checkCountWeek          Int
  checkCountMonth         Int
  checkCountYear          Int
  checkCountAllTime       Int
  crossCountDay           Int
  crossCountWeek          Int
  crossCountMonth         Int
  crossCountYear          Int
  crossCountAllTime       Int
  heartCountDay           Int
  heartCountWeek          Int
  heartCountMonth         Int
  heartCountYear          Int
  heartCountAllTime       Int
  commentCountDay         Int
  commentCountWeek        Int
  commentCountMonth       Int
  commentCountYear        Int
  commentCountAllTime     Int
  checkCountDayRank       Int
  checkCountWeekRank      Int
  checkCountMonthRank     Int
  checkCountYearRank      Int
  checkCountAllTimeRank   Int
  crossCountDayRank       Int
  crossCountWeekRank      Int
  crossCountMonthRank     Int
  crossCountYearRank      Int
  crossCountAllTimeRank   Int
  heartCountDayRank       Int
  heartCountWeekRank      Int
  heartCountMonthRank     Int
  heartCountYearRank      Int
  heartCountAllTimeRank   Int
  commentCountDayRank     Int
  commentCountWeekRank    Int
  commentCountMonthRank   Int
  commentCountYearRank    Int
  commentCountAllTimeRank Int
}

/// @view
model ModelRank {
  model                        Model @relation(fields: [modelId], references: [id], onDelete: NoAction)
  modelId                      Int   @id
  downloadCountDay             Int   @default(0)
  downloadCountWeek            Int   @default(0)
  downloadCountMonth           Int   @default(0)
  downloadCountYear            Int   @default(0)
  downloadCountAllTime         Int   @default(0)
  ratingCountDay               Int   @default(0)
  ratingCountWeek              Int   @default(0)
  ratingCountMonth             Int   @default(0)
  ratingCountYear              Int   @default(0)
  ratingCountAllTime           Int   @default(0)
  ratingDay                    Float @default(0)
  ratingWeek                   Float @default(0)
  ratingMonth                  Float @default(0)
  ratingYear                   Float @default(0)
  ratingAllTime                Float @default(0)
  favoriteCountDay             Int   @default(0)
  favoriteCountWeek            Int   @default(0)
  favoriteCountMonth           Int   @default(0)
  favoriteCountYear            Int   @default(0)
  favoriteCountAllTime         Int   @default(0)
  commentCountDay              Int   @default(0)
  commentCountWeek             Int   @default(0)
  commentCountMonth            Int   @default(0)
  commentCountYear             Int   @default(0)
  commentCountAllTime          Int   @default(0)
  downloadCountDayRank         Int   @default(0)
  downloadCountWeekRank        Int   @default(0)
  downloadCountMonthRank       Int   @default(0)
  downloadCountYearRank        Int   @default(0)
  downloadCountAllTimeRank     Int   @default(0)
  ratingCountDayRank           Int   @default(0)
  ratingCountWeekRank          Int   @default(0)
  ratingCountMonthRank         Int   @default(0)
  ratingCountYearRank          Int   @default(0)
  ratingCountAllTimeRank       Int   @default(0)
  ratingDayRank                Int   @default(0)
  ratingWeekRank               Int   @default(0)
  ratingMonthRank              Int   @default(0)
  ratingYearRank               Int   @default(0)
  ratingAllTimeRank            Int   @default(0)
  favoriteCountDayRank         Int   @default(0)
  favoriteCountWeekRank        Int   @default(0)
  favoriteCountMonthRank       Int   @default(0)
  favoriteCountYearRank        Int   @default(0)
  favoriteCountAllTimeRank     Int   @default(0)
  collectedCountDay            Int   @default(0)
  collectedCountWeek           Int   @default(0)
  collectedCountMonth          Int   @default(0)
  collectedCountYear           Int   @default(0)
  collectedCountAllTime        Int   @default(0)
  collectedCountDayRank        Int   @default(0)
  collectedCountWeekRank       Int   @default(0)
  collectedCountMonthRank      Int   @default(0)
  collectedCountYearRank       Int   @default(0)
  collectedCountAllTimeRank    Int   @default(0)
  imageCountDay                Int   @default(0)
  imageCountWeek               Int   @default(0)
  imageCountMonth              Int   @default(0)
  imageCountYear               Int   @default(0)
  imageCountAllTime            Int   @default(0)
  imageCountDayRank            Int   @default(0)
  imageCountWeekRank           Int   @default(0)
  imageCountMonthRank          Int   @default(0)
  imageCountYearRank           Int   @default(0)
  imageCountAllTimeRank        Int   @default(0)
  commentCountDayRank          Int   @default(0)
  commentCountWeekRank         Int   @default(0)
  commentCountMonthRank        Int   @default(0)
  commentCountYearRank         Int   @default(0)
  commentCountAllTimeRank      Int   @default(0)
  tippedCountDayRank           Int   @default(0)
  tippedCountWeekRank          Int   @default(0)
  tippedCountMonthRank         Int   @default(0)
  tippedCountYearRank          Int   @default(0)
  tippedCountAllTimeRank       Int   @default(0)
  tippedCountDay               Int   @default(0)
  tippedCountWeek              Int   @default(0)
  tippedCountMonth             Int   @default(0)
  tippedCountYear              Int   @default(0)
  tippedCountAllTime           Int   @default(0)
  tippedAmountCountDayRank     Int   @default(0)
  tippedAmountCountWeekRank    Int   @default(0)
  tippedAmountCountMonthRank   Int   @default(0)
  tippedAmountCountYearRank    Int   @default(0)
  tippedAmountCountAllTimeRank Int   @default(0)
  tippedAmountCountDay         Int   @default(0)
  tippedAmountCountWeek        Int   @default(0)
  tippedAmountCountMonth       Int   @default(0)
  tippedAmountCountYear        Int   @default(0)
  tippedAmountCountAllTime     Int   @default(0)
  generationCountDayRank       Int   @default(0)
  generationCountWeekRank      Int   @default(0)
  generationCountMonthRank     Int   @default(0)
  generationCountYearRank      Int   @default(0)
  generationCountAllTimeRank   Int   @default(0)
  generationCountDay           Int   @default(0)
  generationCountWeek          Int   @default(0)
  generationCountMonth         Int   @default(0)
  generationCountYear          Int   @default(0)
  generationCountAllTime       Int   @default(0)
  newRank                      Int   @default(0)
}

/// @view
model ModelReportStat {
  model                    Model @relation(fields: [modelId], references: [id], onDelete: NoAction)
  modelId                  Int   @id
  tosViolationPending      Int
  tosViolationUnactioned   Int
  tosViolationActioned     Int
  nsfwPending              Int
  nsfwUnactioned           Int
  nsfwActioned             Int
  ownershipPending         Int
  ownershipProcessing      Int
  ownershipActioned        Int
  ownershipUnactioned      Int
  adminAttentionPending    Int
  adminAttentionActioned   Int
  adminAttentionUnactioned Int
  claimPending             Int
  claimActioned            Int
  claimUnactioned          Int
}

/// @view
model ModelVersionRank {
  modelVersion               ModelVersion @relation(fields: [modelVersionId], references: [id], onDelete: NoAction)
  modelVersionId             Int          @id
  downloadCountDay           Int          @default(0)
  downloadCountWeek          Int          @default(0)
  downloadCountMonth         Int          @default(0)
  downloadCountYear          Int          @default(0)
  downloadCountAllTime       Int          @default(0)
  ratingCountDay             Int          @default(0)
  ratingCountWeek            Int          @default(0)
  ratingCountMonth           Int          @default(0)
  ratingCountYear            Int          @default(0)
  ratingCountAllTime         Int          @default(0)
  ratingDay                  Float        @default(0)
  ratingWeek                 Float        @default(0)
  ratingMonth                Float        @default(0)
  ratingYear                 Float        @default(0)
  ratingAllTime              Float        @default(0)
  generationCountDay         Int          @default(0)
  generationCountWeek        Int          @default(0)
  generationCountMonth       Int          @default(0)
  generationCountYear        Int          @default(0)
  generationCountAllTime     Int          @default(0)
  downloadCountDayRank       Int          @default(0)
  downloadCountWeekRank      Int          @default(0)
  downloadCountMonthRank     Int          @default(0)
  downloadCountYearRank      Int          @default(0)
  downloadCountAllTimeRank   Int          @default(0)
  ratingCountDayRank         Int          @default(0)
  ratingCountWeekRank        Int          @default(0)
  ratingCountMonthRank       Int          @default(0)
  ratingCountYearRank        Int          @default(0)
  ratingCountAllTimeRank     Int          @default(0)
  ratingDayRank              Int          @default(0)
  ratingWeekRank             Int          @default(0)
  ratingMonthRank            Int          @default(0)
  ratingYearRank             Int          @default(0)
  ratingAllTimeRank          Int          @default(0)
  imageCountDay              Int          @default(0)
  imageCountWeek             Int          @default(0)
  imageCountMonth            Int          @default(0)
  imageCountYear             Int          @default(0)
  imageCountAllTime          Int          @default(0)
  imageCountDayRank          Int          @default(0)
  imageCountWeekRank         Int          @default(0)
  imageCountMonthRank        Int          @default(0)
  imageCountYearRank         Int          @default(0)
  imageCountAllTimeRank      Int          @default(0)
  generationCountDayRank     Int          @default(0)
  generationCountWeekRank    Int          @default(0)
  generationCountMonthRank   Int          @default(0)
  generationCountYearRank    Int          @default(0)
  generationCountAllTimeRank Int          @default(0)
}

/// @view
model ArticleStat {
  articleId                Int     @id
  article                  Article @relation(fields: [articleId], references: [id], onDelete: NoAction)
  cryCountDay              Int     @default(0)
  cryCountWeek             Int     @default(0)
  cryCountMonth            Int     @default(0)
  cryCountYear             Int     @default(0)
  cryCountAllTime          Int     @default(0)
  dislikeCountDay          Int     @default(0)
  dislikeCountWeek         Int     @default(0)
  dislikeCountMonth        Int     @default(0)
  dislikeCountYear         Int     @default(0)
  dislikeCountAllTime      Int     @default(0)
  heartCountDay            Int     @default(0)
  heartCountWeek           Int     @default(0)
  heartCountMonth          Int     @default(0)
  heartCountYear           Int     @default(0)
  heartCountAllTime        Int     @default(0)
  laughCountDay            Int     @default(0)
  laughCountWeek           Int     @default(0)
  laughCountMonth          Int     @default(0)
  laughCountYear           Int     @default(0)
  laughCountAllTime        Int     @default(0)
  likeCountDay             Int     @default(0)
  likeCountWeek            Int     @default(0)
  likeCountMonth           Int     @default(0)
  likeCountYear            Int     @default(0)
  likeCountAllTime         Int     @default(0)
  commentCountDay          Int     @default(0)
  commentCountWeek         Int     @default(0)
  commentCountMonth        Int     @default(0)
  commentCountYear         Int     @default(0)
  commentCountAllTime      Int     @default(0)
  reactionCountDay         Int     @default(0)
  reactionCountWeek        Int     @default(0)
  reactionCountMonth       Int     @default(0)
  reactionCountYear        Int     @default(0)
  reactionCountAllTime     Int     @default(0)
  viewCountDay             Int     @default(0)
  viewCountWeek            Int     @default(0)
  viewCountMonth           Int     @default(0)
  viewCountYear            Int     @default(0)
  viewCountAllTime         Int     @default(0)
  favoriteCountDay         Int     @default(0)
  favoriteCountWeek        Int     @default(0)
  favoriteCountMonth       Int     @default(0)
  favoriteCountYear        Int     @default(0)
  favoriteCountAllTime     Int     @default(0)
  hideCountDay             Int     @default(0)
  hideCountWeek            Int     @default(0)
  hideCountMonth           Int     @default(0)
  hideCountYear            Int     @default(0)
  hideCountAllTime         Int     @default(0)
  tippedCountDay           Int     @default(0)
  tippedCountWeek          Int     @default(0)
  tippedCountMonth         Int     @default(0)
  tippedCountYear          Int     @default(0)
  tippedCountAllTime       Int     @default(0)
  tippedAmountCountDay     Int     @default(0)
  tippedAmountCountWeek    Int     @default(0)
  tippedAmountCountMonth   Int     @default(0)
  tippedAmountCountYear    Int     @default(0)
  tippedAmountCountAllTime Int     @default(0)
}

/// @view
model ArticleRank {
  articleId                    Int     @id
  article                      Article @relation(fields: [articleId], references: [id], onDelete: Cascade)
  cryCountDayRank              Int     @default(0)
  cryCountWeekRank             Int     @default(0)
  cryCountMonthRank            Int     @default(0)
  cryCountYearRank             Int     @default(0)
  cryCountAllTimeRank          Int     @default(0)
  dislikeCountDayRank          Int     @default(0)
  dislikeCountWeekRank         Int     @default(0)
  dislikeCountMonthRank        Int     @default(0)
  dislikeCountYearRank         Int     @default(0)
  dislikeCountAllTimeRank      Int     @default(0)
  heartCountDayRank            Int     @default(0)
  heartCountWeekRank           Int     @default(0)
  heartCountMonthRank          Int     @default(0)
  heartCountYearRank           Int     @default(0)
  heartCountAllTimeRank        Int     @default(0)
  laughCountDayRank            Int     @default(0)
  laughCountWeekRank           Int     @default(0)
  laughCountMonthRank          Int     @default(0)
  laughCountYearRank           Int     @default(0)
  laughCountAllTimeRank        Int     @default(0)
  likeCountDayRank             Int     @default(0)
  likeCountWeekRank            Int     @default(0)
  likeCountMonthRank           Int     @default(0)
  likeCountYearRank            Int     @default(0)
  likeCountAllTimeRank         Int     @default(0)
  commentCountDayRank          Int     @default(0)
  commentCountWeekRank         Int     @default(0)
  commentCountMonthRank        Int     @default(0)
  commentCountYearRank         Int     @default(0)
  commentCountAllTimeRank      Int     @default(0)
  reactionCountDayRank         Int     @default(0)
  reactionCountWeekRank        Int     @default(0)
  reactionCountMonthRank       Int     @default(0)
  reactionCountYearRank        Int     @default(0)
  reactionCountAllTimeRank     Int     @default(0)
  viewCountDayRank             Int     @default(0)
  viewCountWeekRank            Int     @default(0)
  viewCountMonthRank           Int     @default(0)
  viewCountYearRank            Int     @default(0)
  viewCountAllTimeRank         Int     @default(0)
  favoriteCountDayRank         Int     @default(0)
  favoriteCountWeekRank        Int     @default(0)
  favoriteCountMonthRank       Int     @default(0)
  favoriteCountYearRank        Int     @default(0)
  favoriteCountAllTimeRank     Int     @default(0)
  hideCountDayRank             Int     @default(0)
  hideCountWeekRank            Int     @default(0)
  hideCountMonthRank           Int     @default(0)
  hideCountYearRank            Int     @default(0)
  hideCountAllTimeRank         Int     @default(0)
  collectedCountDayRank        Int     @default(0)
  collectedCountWeekRank       Int     @default(0)
  collectedCountMonthRank      Int     @default(0)
  collectedCountYearRank       Int     @default(0)
  collectedCountAllTimeRank    Int     @default(0)
  tippedCountDayRank           Int     @default(0)
  tippedCountWeekRank          Int     @default(0)
  tippedCountMonthRank         Int     @default(0)
  tippedCountYearRank          Int     @default(0)
  tippedCountAllTimeRank       Int     @default(0)
  tippedAmountCountDayRank     Int     @default(0)
  tippedAmountCountWeekRank    Int     @default(0)
  tippedAmountCountMonthRank   Int     @default(0)
  tippedAmountCountYearRank    Int     @default(0)
  tippedAmountCountAllTimeRank Int     @default(0)
}

/// @view
model UserStat {
  user                     User  @relation(fields: [userId], references: [id], onDelete: NoAction)
  userId                   Int   @id
  uploadCountDay           Int
  uploadCountWeek          Int
  uploadCountMonth         Int
  uploadCountYear          Int
  uploadCountAllTime       Int
  reviewCountDay           Int
  reviewCountWeek          Int
  reviewCountMonth         Int
  reviewCountYear          Int
  reviewCountAllTime       Int
  downloadCountDay         Int
  downloadCountWeek        Int
  downloadCountMonth       Int
  downloadCountYear        Int
  downloadCountAllTime     Int
  ratingCountDay           Int
  ratingCountWeek          Int
  ratingCountMonth         Int
  ratingCountYear          Int
  ratingCountAllTime       Int
  followingCountDay        Int
  followingCountWeek       Int
  followingCountMonth      Int
  followingCountYear       Int
  followingCountAllTime    Int
  followerCountDay         Int
  followerCountWeek        Int
  followerCountMonth       Int
  followerCountYear        Int
  followerCountAllTime     Int
  hiddenCountDay           Int
  hiddenCountWeek          Int
  hiddenCountMonth         Int
  hiddenCountYear          Int
  hiddenCountAllTime       Int
  ratingDay                Float
  ratingWeek               Float
  ratingMonth              Float
  ratingYear               Float
  ratingAllTime            Float
  favoriteCountDay         Int
  favoriteCountWeek        Int
  favoriteCountMonth       Int
  favoriteCountYear        Int
  favoriteCountAllTime     Int
  answerCountDay           Int
  answerCountWeek          Int
  answerCountMonth         Int
  answerCountYear          Int
  answerCountAllTime       Int
  answerAcceptCountDay     Int
  answerAcceptCountWeek    Int
  answerAcceptCountMonth   Int
  answerAcceptCountYear    Int
  answerAcceptCountAllTime Int
}

/// @view
model UserRank {
  user                         User    @relation(fields: [userId], references: [id], onDelete: NoAction)
  userId                       Int     @id
  downloadCountDayRank         Int     @default(0)
  downloadCountWeekRank        Int     @default(0)
  downloadCountMonthRank       Int     @default(0)
  downloadCountYearRank        Int     @default(0)
  downloadCountAllTimeRank     Int     @default(0)
  ratingCountDayRank           Int     @default(0)
  ratingCountWeekRank          Int     @default(0)
  ratingCountMonthRank         Int     @default(0)
  ratingCountYearRank          Int     @default(0)
  ratingCountAllTimeRank       Int     @default(0)
  followerCountDayRank         Int     @default(0)
  followerCountWeekRank        Int     @default(0)
  followerCountMonthRank       Int     @default(0)
  followerCountYearRank        Int     @default(0)
  followerCountAllTimeRank     Int     @default(0)
  ratingDayRank                Int     @default(0)
  ratingWeekRank               Int     @default(0)
  ratingMonthRank              Int     @default(0)
  ratingYearRank               Int     @default(0)
  ratingAllTimeRank            Int     @default(0)
  favoriteCountDayRank         Int     @default(0)
  favoriteCountWeekRank        Int     @default(0)
  favoriteCountMonthRank       Int     @default(0)
  favoriteCountYearRank        Int     @default(0)
  favoriteCountAllTimeRank     Int     @default(0)
  answerCountDayRank           Int     @default(0)
  answerCountWeekRank          Int     @default(0)
  answerCountMonthRank         Int     @default(0)
  answerCountYearRank          Int     @default(0)
  answerCountAllTimeRank       Int     @default(0)
  answerAcceptCountDayRank     Int     @default(0)
  answerAcceptCountWeekRank    Int     @default(0)
  answerAcceptCountMonthRank   Int     @default(0)
  answerAcceptCountYearRank    Int     @default(0)
  answerAcceptCountAllTimeRank Int     @default(0)
  leaderboardRank              Int?
  leaderboardId                String?
  leaderboardTitle             String?
  leaderboardCosmetic          String?
}

/// @view
model TagStat {
  tag                  Tag @relation(fields: [tagId], references: [id], onDelete: NoAction)
  tagId                Int @id
  followerCountDay     Int
  followerCountWeek    Int
  followerCountMonth   Int
  followerCountYear    Int
  followerCountAllTime Int
  hiddenCountDay       Int
  hiddenCountWeek      Int
  hiddenCountMonth     Int
  hiddenCountYear      Int
  hiddenCountAllTime   Int
  modelCountDay        Int
  modelCountWeek       Int
  modelCountMonth      Int
  modelCountYear       Int
  modelCountAllTime    Int
  imageCountDay        Int
  imageCountWeek       Int
  imageCountMonth      Int
  imageCountYear       Int
  imageCountAllTime    Int
  postCountDay         Int
  postCountWeek        Int
  postCountMonth       Int
  postCountYear        Int
  postCountAllTime     Int
}

/// @view
model TagRank {
  tag                      Tag @relation(fields: [tagId], references: [id], onDelete: NoAction)
  tagId                    Int @id
  followerCountDayRank     Int @default(0)
  followerCountWeekRank    Int @default(0)
  followerCountMonthRank   Int @default(0)
  followerCountYearRank    Int @default(0)
  followerCountAllTimeRank Int @default(0)
  hiddenCountDayRank       Int @default(0)
  hiddenCountWeekRank      Int @default(0)
  hiddenCountMonthRank     Int @default(0)
  hiddenCountYearRank      Int @default(0)
  hiddenCountAllTimeRank   Int @default(0)
  modelCountDayRank        Int @default(0)
  modelCountWeekRank       Int @default(0)
  modelCountMonthRank      Int @default(0)
  modelCountYearRank       Int @default(0)
  modelCountAllTimeRank    Int @default(0)
  imageCountDayRank        Int @default(0)
  imageCountWeekRank       Int @default(0)
  imageCountMonthRank      Int @default(0)
  imageCountYearRank       Int @default(0)
  imageCountAllTimeRank    Int @default(0)
  postCountDayRank         Int @default(0)
  postCountWeekRank        Int @default(0)
  postCountMonthRank       Int @default(0)
  postCountYearRank        Int @default(0)
  postCountAllTimeRank     Int @default(0)
  articleCountDayRank      Int @default(0)
  articleCountWeekRank     Int @default(0)
  articleCountMonthRank    Int @default(0)
  articleCountYearRank     Int @default(0)
  articleCountAllTimeRank  Int @default(0)
}

/// @view
model ImageStat {
  imageId                  Int   @id
  image                    Image @relation(fields: [imageId], references: [id], onDelete: NoAction)
  cryCountDay              Int   @default(0)
  cryCountWeek             Int   @default(0)
  cryCountMonth            Int   @default(0)
  cryCountYear             Int   @default(0)
  cryCountAllTime          Int   @default(0)
  dislikeCountDay          Int   @default(0)
  dislikeCountWeek         Int   @default(0)
  dislikeCountMonth        Int   @default(0)
  dislikeCountYear         Int   @default(0)
  dislikeCountAllTime      Int   @default(0)
  heartCountDay            Int   @default(0)
  heartCountWeek           Int   @default(0)
  heartCountMonth          Int   @default(0)
  heartCountYear           Int   @default(0)
  heartCountAllTime        Int   @default(0)
  laughCountDay            Int   @default(0)
  laughCountWeek           Int   @default(0)
  laughCountMonth          Int   @default(0)
  laughCountYear           Int   @default(0)
  laughCountAllTime        Int   @default(0)
  likeCountDay             Int   @default(0)
  likeCountWeek            Int   @default(0)
  likeCountMonth           Int   @default(0)
  likeCountYear            Int   @default(0)
  likeCountAllTime         Int   @default(0)
  commentCountDay          Int   @default(0)
  commentCountWeek         Int   @default(0)
  commentCountMonth        Int   @default(0)
  commentCountYear         Int   @default(0)
  commentCountAllTime      Int   @default(0)
  reactionCountDay         Int   @default(0)
  reactionCountWeek        Int   @default(0)
  reactionCountMonth       Int   @default(0)
  reactionCountYear        Int   @default(0)
  reactionCountAllTime     Int   @default(0)
  tippedCountDay           Int   @default(0)
  tippedCountWeek          Int   @default(0)
  tippedCountMonth         Int   @default(0)
  tippedCountYear          Int   @default(0)
  tippedCountAllTime       Int   @default(0)
  tippedAmountCountDay     Int   @default(0)
  tippedAmountCountWeek    Int   @default(0)
  tippedAmountCountMonth   Int   @default(0)
  tippedAmountCountYear    Int   @default(0)
  tippedAmountCountAllTime Int   @default(0)
  viewCountDay             Int   @default(0)
  viewCountWeek            Int   @default(0)
  viewCountMonth           Int   @default(0)
  viewCountYear            Int   @default(0)
  viewCountAllTime         Int   @default(0)
}

/// @view
model ImageRank {
  imageId                      Int   @id
  image                        Image @relation(fields: [imageId], references: [id], onDelete: NoAction)
  cryCountDayRank              Int   @default(0)
  cryCountWeekRank             Int   @default(0)
  cryCountMonthRank            Int   @default(0)
  cryCountYearRank             Int   @default(0)
  cryCountAllTimeRank          Int   @default(0)
  dislikeCountDayRank          Int   @default(0)
  dislikeCountWeekRank         Int   @default(0)
  dislikeCountMonthRank        Int   @default(0)
  dislikeCountYearRank         Int   @default(0)
  dislikeCountAllTimeRank      Int   @default(0)
  heartCountDayRank            Int   @default(0)
  heartCountWeekRank           Int   @default(0)
  heartCountMonthRank          Int   @default(0)
  heartCountYearRank           Int   @default(0)
  heartCountAllTimeRank        Int   @default(0)
  laughCountDayRank            Int   @default(0)
  laughCountWeekRank           Int   @default(0)
  laughCountMonthRank          Int   @default(0)
  laughCountYearRank           Int   @default(0)
  laughCountAllTimeRank        Int   @default(0)
  likeCountDayRank             Int   @default(0)
  likeCountWeekRank            Int   @default(0)
  likeCountMonthRank           Int   @default(0)
  likeCountYearRank            Int   @default(0)
  likeCountAllTimeRank         Int   @default(0)
  commentCountDayRank          Int   @default(0)
  commentCountWeekRank         Int   @default(0)
  commentCountMonthRank        Int   @default(0)
  commentCountYearRank         Int   @default(0)
  commentCountAllTimeRank      Int   @default(0)
  reactionCountDayRank         Int   @default(0)
  reactionCountWeekRank        Int   @default(0)
  reactionCountMonthRank       Int   @default(0)
  reactionCountYearRank        Int   @default(0)
  reactionCountAllTimeRank     Int   @default(0)
  collectedCountDayRank        Int   @default(0)
  collectedCountWeekRank       Int   @default(0)
  collectedCountMonthRank      Int   @default(0)
  collectedCountYearRank       Int   @default(0)
  collectedCountAllTimeRank    Int   @default(0)
  tippedCountDayRank           Int   @default(0)
  tippedCountWeekRank          Int   @default(0)
  tippedCountMonthRank         Int   @default(0)
  tippedCountYearRank          Int   @default(0)
  tippedCountAllTimeRank       Int   @default(0)
  tippedAmountCountDayRank     Int   @default(0)
  tippedAmountCountWeekRank    Int   @default(0)
  tippedAmountCountMonthRank   Int   @default(0)
  tippedAmountCountYearRank    Int   @default(0)
  tippedAmountCountAllTimeRank Int   @default(0)
}

/// @view
model ImageModHelper {
  imageId         Int      @id
  image           Image    @relation(fields: [imageId], references: [id], onDelete: NoAction)
  assessedNSFW    Boolean? @default(false)
  nsfwReportCount Int      @default(0)
}

/// @view
model ModelHash {
  modelId        Int           @id
  model          Model         @relation(fields: [modelId], references: [id])
  modelVersionId Int
  modelVersion   ModelVersion  @relation(fields: [modelVersionId], references: [id])
  hashType       ModelHashType
  fileType       String
  hash           String
}

/// @view
model PostHelper {
  postId  Int     @id
  post    Post    @relation(fields: [postId], references: [id], onDelete: NoAction)
  scanned Boolean
}

/// @view
model PostStat {
  postId               Int  @id
  post                 Post @relation(fields: [postId], references: [id], onDelete: NoAction)
  cryCountDay          Int  @default(0)
  cryCountWeek         Int  @default(0)
  cryCountMonth        Int  @default(0)
  cryCountYear         Int  @default(0)
  cryCountAllTime      Int  @default(0)
  dislikeCountDay      Int  @default(0)
  dislikeCountWeek     Int  @default(0)
  dislikeCountMonth    Int  @default(0)
  dislikeCountYear     Int  @default(0)
  dislikeCountAllTime  Int  @default(0)
  heartCountDay        Int  @default(0)
  heartCountWeek       Int  @default(0)
  heartCountMonth      Int  @default(0)
  heartCountYear       Int  @default(0)
  heartCountAllTime    Int  @default(0)
  laughCountDay        Int  @default(0)
  laughCountWeek       Int  @default(0)
  laughCountMonth      Int  @default(0)
  laughCountYear       Int  @default(0)
  laughCountAllTime    Int  @default(0)
  likeCountDay         Int  @default(0)
  likeCountWeek        Int  @default(0)
  likeCountMonth       Int  @default(0)
  likeCountYear        Int  @default(0)
  likeCountAllTime     Int  @default(0)
  commentCountDay      Int  @default(0)
  commentCountWeek     Int  @default(0)
  commentCountMonth    Int  @default(0)
  commentCountYear     Int  @default(0)
  commentCountAllTime  Int  @default(0)
  reactionCountDay     Int  @default(0)
  reactionCountWeek    Int  @default(0)
  reactionCountMonth   Int  @default(0)
  reactionCountYear    Int  @default(0)
  reactionCountAllTime Int  @default(0)
}

/// @view
model PostRank {
  postId                    Int  @id
  post                      Post @relation(fields: [postId], references: [id], onDelete: NoAction)
  cryCountDayRank           Int  @default(0)
  cryCountWeekRank          Int  @default(0)
  cryCountMonthRank         Int  @default(0)
  cryCountYearRank          Int  @default(0)
  cryCountAllTimeRank       Int  @default(0)
  dislikeCountDayRank       Int  @default(0)
  dislikeCountWeekRank      Int  @default(0)
  dislikeCountMonthRank     Int  @default(0)
  dislikeCountYearRank      Int  @default(0)
  dislikeCountAllTimeRank   Int  @default(0)
  heartCountDayRank         Int  @default(0)
  heartCountWeekRank        Int  @default(0)
  heartCountMonthRank       Int  @default(0)
  heartCountYearRank        Int  @default(0)
  heartCountAllTimeRank     Int  @default(0)
  laughCountDayRank         Int  @default(0)
  laughCountWeekRank        Int  @default(0)
  laughCountMonthRank       Int  @default(0)
  laughCountYearRank        Int  @default(0)
  laughCountAllTimeRank     Int  @default(0)
  likeCountDayRank          Int  @default(0)
  likeCountWeekRank         Int  @default(0)
  likeCountMonthRank        Int  @default(0)
  likeCountYearRank         Int  @default(0)
  likeCountAllTimeRank      Int  @default(0)
  commentCountDayRank       Int  @default(0)
  commentCountWeekRank      Int  @default(0)
  commentCountMonthRank     Int  @default(0)
  commentCountYearRank      Int  @default(0)
  commentCountAllTimeRank   Int  @default(0)
  reactionCountDayRank      Int  @default(0)
  reactionCountWeekRank     Int  @default(0)
  reactionCountMonthRank    Int  @default(0)
  reactionCountYearRank     Int  @default(0)
  reactionCountAllTimeRank  Int  @default(0)
  collectedCountDayRank     Int  @default(0)
  collectedCountWeekRank    Int  @default(0)
  collectedCountMonthRank   Int  @default(0)
  collectedCountYearRank    Int  @default(0)
  collectedCountAllTimeRank Int  @default(0)
}

/// @view
model CollectionStat {
  collection              Collection @relation(fields: [collectionId], references: [id], onDelete: NoAction)
  collectionId            Int        @id
  followerCountDay        Int
  followerCountWeek       Int
  followerCountMonth      Int
  followerCountYear       Int
  followerCountAllTime    Int
  itemCountDay            Int
  itemCountWeek           Int
  itemCountMonth          Int
  itemCountYear           Int
  itemCountAllTime        Int
  contributorCountDay     Int
  contributorCountWeek    Int
  contributorCountMonth   Int
  contributorCountYear    Int
  contributorCountAllTime Int
}

/// @view
model CollectionRank {
  collectionId                Int        @id
  collection                  Collection @relation(fields: [collectionId], references: [id], onDelete: NoAction)
  followerCountDayRank        Int        @default(0)
  followerCountWeekRank       Int        @default(0)
  followerCountMonthRank      Int        @default(0)
  followerCountYearRank       Int        @default(0)
  followerCountAllTimeRank    Int        @default(0)
  itemCountDayRank            Int        @default(0)
  itemCountWeekRank           Int        @default(0)
  itemCountMonthRank          Int        @default(0)
  itemCountYearRank           Int        @default(0)
  itemCountAllTimeRank        Int        @default(0)
  contributorCountDayRank     Int        @default(0)
  contributorCountWeekRank    Int        @default(0)
  contributorCountMonthRank   Int        @default(0)
  contributorCountYearRank    Int        @default(0)
  contributorCountAllTimeRank Int        @default(0)
}

/// @view
model ImageTag {
  imageId     Int
  image       Image     @relation(fields: [imageId], references: [id], onDelete: Cascade)
  tagId       Int
  tag         Tag       @relation(fields: [tagId], references: [id], onDelete: Cascade)
  tagName     String
  tagType     TagType
  tagNsfw     NsfwLevel
  automated   Boolean
  confidence  Int?
  score       Int
  upVotes     Int
  downVotes   Int
  needsReview Boolean
  concrete    Boolean
  lastUpvote  DateTime?
  source      TagSource

  @@id([imageId, tagId])
}

/// @view
model ModelTag {
  modelId     Int
  model       Model   @relation(fields: [modelId], references: [id], onDelete: Cascade)
  tagId       Int
  tag         Tag     @relation(fields: [tagId], references: [id], onDelete: Cascade)
  tagName     String
  tagType     TagType
  score       Int
  upVotes     Int
  downVotes   Int
  needsReview Boolean

  @@id([modelId, tagId])
}

/// @view
model ImageResourceHelper {
  id                    Int        @id
  imageId               Int
  image                 Image      @relation(fields: [imageId], references: [id])
  reviewId              Int?
  reviewRating          Int?
  reviewDetails         String?
  reviewCreatedAt       DateTime?
  name                  String?
  hash                  String?
  modelVersionId        Int?
  modelVersionName      String?
  modelVersionCreatedAt DateTime?
  modelId               Int?
  modelName             String?
  modelRating           Float?
  modelRatingCount      Int?
  modelDownloadCount    Int?
  modelCommentCount     Int?
  modelFavoriteCount    Int?
  modelType             ModelType?

  @@unique([imageId, name, modelVersionId])
}

/// @view
model PostResourceHelper {
  id                    Int        @id
  postId                Int
  post                  Post       @relation(fields: [postId], references: [id])
  reviewId              Int?
  reviewRating          Int?
  reviewDetails         String?
  reviewCreatedAt       DateTime?
  name                  String?
  modelVersionId        Int?
  modelVersionName      String?
  modelVersionCreatedAt DateTime?
  modelId               Int?
  modelName             String?
  modelRating           Int?
  modelRatingCount      Int?
  modelDownloadCount    Int?
  modelCommentCount     Int?
  modelFavoriteCount    Int?
  modelType             ModelType?

  @@unique([postId, name, modelVersionId])
}

/// @view
model PostImageTag {
  postId Int
  post   Post @relation(fields: [postId], references: [id], onDelete: NoAction)
  tagId  Int

  @@id([postId, tagId])
}

/// @view
model PostTag {
  postId    Int
  post      Post    @relation(fields: [postId], references: [id])
  tagId     Int
  tag       Tag     @relation(fields: [tagId], references: [id], onDelete: NoAction)
  tagName   String
  tagType   TagType
  score     Int
  upVotes   Int
  downVotes Int

  @@id([postId, tagId])
}

/// @view
model ResourceReviewHelper {
  resourceReviewId Int            @id
  resourceReview   ResourceReview @relation(fields: [resourceReviewId], references: [id])
  imageCount       Int
}

/// @view
model GenerationCoverage {
  modelId        Int
  model          Model        @relation(fields: [modelId], references: [id])
  modelVersionId Int          @unique
  modelVersion   ModelVersion @relation(fields: [modelVersionId], references: [id])
  covered        Boolean

  @@id([modelId, modelVersionId])
}

model UserProfile {
  userId                  Int
  user                    User      @relation(fields: [userId], references: [id], onDelete: Cascade)
  coverImageId            Int?
  coverImage              Image?    @relation(fields: [coverImageId], references: [id], onDelete: SetNull)
  bio                     String?
  message                 String?
  messageAddedAt          DateTime?
  location                String?
  nsfw                    Boolean   @default(false)
  privacySettings         Json      @default("{\"showFollowerCount\":true,\"showFollowingCount\":true,\"showReviewsRating\":true}")
  profileSectionsSettings Json      @default("[{\"key\":\"showcase\",\"enabled\":true},{\"key\":\"popularModels\",\"enabled\":true},{\"key\":\"popularArticles\",\"enabled\":true},{\"key\":\"modelsOverview\",\"enabled\":true},{\"key\":\"imagesOverview\",\"enabled\":true},{\"key\":\"recentReviews\",\"enabled\":true}]")
  showcaseItems           Json      @default("[]")

  @@id([userId])
}

/// @view
model BountyStat {
  bountyId               Int    @id
  Bounty                 Bounty @relation(fields: [bountyId], references: [id], onDelete: NoAction)
  favoriteCountDay       Int
  favoriteCountWeek      Int
  favoriteCountMonth     Int
  favoriteCountYear      Int
  favoriteCountAllTime   Int
  trackCountDay          Int
  trackCountWeek         Int
  trackCountMonth        Int
  trackCountYear         Int
  trackCountAllTime      Int
  entryCountDay          Int
  entryCountWeek         Int
  entryCountMonth        Int
  entryCountYear         Int
  entryCountAllTime      Int
  benefactorCountDay     Int
  benefactorCountWeek    Int
  benefactorCountMonth   Int
  benefactorCountYear    Int
  benefactorCountAllTime Int
  unitAmountCountDay     Int
  unitAmountCountWeek    Int
  unitAmountCountMonth   Int
  unitAmountCountYear    Int
  unitAmountCountAllTime Int
  commentCountDay        Int
  commentCountWeek       Int
  commentCountMonth      Int
  commentCountYear       Int
  commentCountAllTime    Int
}

/// @view
model BountyRank {
  bountyId                   Int    @id
  Bounty                     Bounty @relation(fields: [bountyId], references: [id], onDelete: NoAction)
  favoriteCountDayRank       Int    @default(0)
  favoriteCountWeekRank      Int    @default(0)
  favoriteCountMonthRank     Int    @default(0)
  favoriteCountYearRank      Int    @default(0)
  favoriteCountAllTimeRank   Int    @default(0)
  trackCountDayRank          Int    @default(0)
  trackCountWeekRank         Int    @default(0)
  trackCountMonthRank        Int    @default(0)
  trackCountYearRank         Int    @default(0)
  trackCountAllTimeRank      Int    @default(0)
  entryCountDayRank          Int    @default(0)
  entryCountWeekRank         Int    @default(0)
  entryCountMonthRank        Int    @default(0)
  entryCountYearRank         Int    @default(0)
  entryCountAllTimeRank      Int    @default(0)
  benefactorCountDayRank     Int    @default(0)
  benefactorCountWeekRank    Int    @default(0)
  benefactorCountMonthRank   Int    @default(0)
  benefactorCountYearRank    Int    @default(0)
  benefactorCountAllTimeRank Int    @default(0)
  unitAmountCountDayRank     Int    @default(0)
  unitAmountCountWeekRank    Int    @default(0)
  unitAmountCountMonthRank   Int    @default(0)
  unitAmountCountYearRank    Int    @default(0)
  unitAmountCountAllTimeRank Int    @default(0)
  commentCountDayRank        Int    @default(0)
  commentCountWeekRank       Int    @default(0)
  commentCountMonthRank      Int    @default(0)
  commentCountYearRank       Int    @default(0)
  commentCountAllTimeRank    Int    @default(0)
}

/// @view
model BountyEntryStat {
  bountyEntryId            Int         @id
  BountyEntry              BountyEntry @relation(fields: [bountyEntryId], references: [id], onDelete: NoAction)
  cryCountDay              Int
  cryCountWeek             Int
  cryCountMonth            Int
  cryCountYear             Int
  cryCountAllTime          Int
  dislikeCountDay          Int
  dislikeCountWeek         Int
  dislikeCountMonth        Int
  dislikeCountYear         Int
  dislikeCountAllTime      Int
  heartCountDay            Int
  heartCountWeek           Int
  heartCountMonth          Int
  heartCountYear           Int
  heartCountAllTime        Int
  laughCountDay            Int
  laughCountWeek           Int
  laughCountMonth          Int
  laughCountYear           Int
  laughCountAllTime        Int
  likeCountDay             Int
  likeCountWeek            Int
  likeCountMonth           Int
  likeCountYear            Int
  likeCountAllTime         Int
  reactionCountDay         Int
  reactionCountWeek        Int
  reactionCountMonth       Int
  reactionCountYear        Int
  reactionCountAllTime     Int
  unitAmountCountDay       Int
  unitAmountCountWeek      Int
  unitAmountCountMonth     Int
  unitAmountCountYear      Int
  unitAmountCountAllTime   Int
  tippedCountDay           Int         @default(0)
  tippedCountWeek          Int         @default(0)
  tippedCountMonth         Int         @default(0)
  tippedCountYear          Int         @default(0)
  tippedCountAllTime       Int         @default(0)
  tippedAmountCountDay     Int         @default(0)
  tippedAmountCountWeek    Int         @default(0)
  tippedAmountCountMonth   Int         @default(0)
  tippedAmountCountYear    Int         @default(0)
  tippedAmountCountAllTime Int         @default(0)
}

/// @view
model BountyEntryRank {
  bountyEntryId                Int         @id
  BountyEntry                  BountyEntry @relation(fields: [bountyEntryId], references: [id], onDelete: NoAction)
  cryCountDayRank              Int         @default(0)
  cryCountWeekRank             Int         @default(0)
  cryCountMonthRank            Int         @default(0)
  cryCountYearRank             Int         @default(0)
  cryCountAllTimeRank          Int         @default(0)
  dislikeCountDayRank          Int         @default(0)
  dislikeCountWeekRank         Int         @default(0)
  dislikeCountMonthRank        Int         @default(0)
  dislikeCountYearRank         Int         @default(0)
  dislikeCountAllTimeRank      Int         @default(0)
  heartCountDayRank            Int         @default(0)
  heartCountWeekRank           Int         @default(0)
  heartCountMonthRank          Int         @default(0)
  heartCountYearRank           Int         @default(0)
  heartCountAllTimeRank        Int         @default(0)
  laughCountDayRank            Int         @default(0)
  laughCountWeekRank           Int         @default(0)
  laughCountMonthRank          Int         @default(0)
  laughCountYearRank           Int         @default(0)
  laughCountAllTimeRank        Int         @default(0)
  likeCountDayRank             Int         @default(0)
  likeCountWeekRank            Int         @default(0)
  likeCountMonthRank           Int         @default(0)
  likeCountYearRank            Int         @default(0)
  likeCountAllTimeRank         Int         @default(0)
  reactionCountDayRank         Int         @default(0)
  reactionCountWeekRank        Int         @default(0)
  reactionCountMonthRank       Int         @default(0)
  reactionCountYearRank        Int         @default(0)
  reactionCountAllTimeRank     Int         @default(0)
  unitAmountCountDayRank       Int         @default(0)
  unitAmountCountWeekRank      Int         @default(0)
  unitAmountCountMonthRank     Int         @default(0)
  unitAmountCountYearRank      Int         @default(0)
  unitAmountCountAllTimeRank   Int         @default(0)
  tippedCountDayRank           Int         @default(0)
  tippedCountWeekRank          Int         @default(0)
  tippedCountMonthRank         Int         @default(0)
  tippedCountYearRank          Int         @default(0)
  tippedCountAllTimeRank       Int         @default(0)
  tippedAmountCountDayRank     Int         @default(0)
  tippedAmountCountWeekRank    Int         @default(0)
  tippedAmountCountMonthRank   Int         @default(0)
  tippedAmountCountYearRank    Int         @default(0)
  tippedAmountCountAllTimeRank Int         @default(0)
}<|MERGE_RESOLUTION|>--- conflicted
+++ resolved
@@ -415,11 +415,8 @@
   underAttack         Boolean         @default(false)
   earlyAccessDeadline DateTime?
   mode                ModelModifier?
-<<<<<<< HEAD
+  unlisted            Boolean         @default(false)
   gallerySettings     Json            @default("{\"users\": [], \"tags\": [], \"images\": []}")
-=======
-  unlisted            Boolean         @default(false)
->>>>>>> f0442b36
 
   // Licensing
   allowNoCredit         Boolean       @default(true)
