--- conflicted
+++ resolved
@@ -249,8 +249,8 @@
   builds                     BuildGuide[]
   createdRewards             PurchasableReward[]
   purchasedRewards           UserPurchasedRewards[]
-  vault                      Vault?
-  vaultItems                 VaultItem[]
+  VaultItem                  VaultItem[]
+  Vault                      Vault[]
 }
 
 model CustomerSubscription {
@@ -2797,7 +2797,6 @@
   code                String
 }
 
-<<<<<<< HEAD
 enum EntityType {
   Image
   Post
@@ -2823,7 +2822,8 @@
   createdAt  DateTime     @default(now())
 
   @@id([entityType, entityId, type])
-=======
+}
+
 enum VaultItemStatus {
   Pending
   Stored
@@ -2872,7 +2872,6 @@
   items VaultItem[]
 
   @@id([userId])
->>>>>>> 37a92282
 }
 
 /// @view
