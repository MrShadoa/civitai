--- conflicted
+++ resolved
@@ -101,12 +101,8 @@
     LEFT JOIN "ModelVersion" mv ON mv.id = mf."modelVersionId"
     LEFT JOIN "Model" m ON m.id = mv."modelId"
     WHERE (irh.name IS NULL OR irh.name != 'vae')
-<<<<<<< HEAD
       AND (m.id IS NULL OR m.status NOT IN ('Deleted', 'Unpublished', 'UnpublishedViolation'))
-=======
-      AND (m.id IS NULL OR m.status != 'Deleted')
       AND (irh.hash IS NULL OR irh.hash != 'e3b0c44298fc') -- Exclude empty hash
->>>>>>> f87a4bda
   ), image_resource_id AS (
     SELECT
       irh.id,
